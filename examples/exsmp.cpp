--- conflicted
+++ resolved
@@ -870,22 +870,11 @@
     tj->SetInitialNodes(x0);
     HyperelasticNLFIntegrator *he_nlf_integ;
     he_nlf_integ = new HyperelasticNLFIntegrator(model, tj);
-<<<<<<< HEAD
-    //he_nlf_integ->SetLimited(0.05,x0);
-    
-    int ptflag = 1; //if 1 - GLL, else uniform
-    int nptdir = 8; //number of sample points in each direction
-    const IntegrationRule *ir =
-          &IntRulesLo.Get(fespace->GetFE(0)->GetGeomType(),nptdir); //this for GLL points "LO"
-    he_nlf_integ->SetIntegrationRule(*ir);
-    if (ptflag == 1 && myid == 0)
-=======
         
     int ptflag = 1;
     int nptdir = 8; // Order of the quadrature rule.
     const IntegrationRule *ir = NULL;
     if (ptflag == 1)
->>>>>>> 1aa5a475
     {
        // Gauss-Lobatto points.
        ir = &IntRulesLo.Get(fespace->GetFE(0)->GetGeomType(),nptdir);
@@ -1052,15 +1041,9 @@
     }
     MPI_Bcast(&newits, 1, MPI_INT, 0, MPI_COMM_WORLD);
     logvec[7]=newits;
-<<<<<<< HEAD
-    logvec[8]=a.GetEnergy(x);
-    cout.precision(17);
-    if (myid==0)
-=======
 
     logvec[8] = a.GetEnergy(x);
     if (myid == 0)
->>>>>>> 1aa5a475
     {
        cout << "Initial strain energy : " << setprecision(16)
             << logvec[8] << endl;
