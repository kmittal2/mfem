--- conflicted
+++ resolved
@@ -97,19 +97,6 @@
    $(call mfem-info, NOT including $(CONFIG_MK))
 endif
 
-<<<<<<< HEAD
-# Default installation location
-PREFIX ?= ./mfem
-INSTALL ?= /usr/bin/install
-
-# Default serial and parallel compilers
-CXX ?= g++
-MPICXX ?= mpig++
-OPTIM_FLAGS ?= -O3
-DEBUG_FLAGS ?= -g -Wall
-
-=======
->>>>>>> 125ff226
 # Compile flags used by MFEM: CPPFLAGS, CXXFLAGS, plus library flags
 INCFLAGS = -I@MFEM_INC_DIR@
 # Link flags used by MFEM: library link flags plus LDFLAGS (added last)
