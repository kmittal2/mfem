--- conflicted
+++ resolved
@@ -409,15 +409,10 @@
 endif
 
 # Source dirs in logical order
-<<<<<<< HEAD
-DIRS = general linalg linalg/simd mesh fem fem/fe \
-       fem/ceed/interface fem/ceed/solvers \
+DIRS = general linalg linalg/simd mesh fem fem/ceed/interface \
        fem/ceed/integrators/mass fem/ceed/integrators/convection \
        fem/ceed/integrators/diffusion fem/ceed/integrators/nlconvection \
-       fem/qinterp fem/tmop
-=======
-DIRS = general linalg linalg/simd mesh fem fem/fe fem/ceed fem/qinterp fem/tmop \
-       fem/lor
+       fem/ceed/solvers fem/fe fem/lor fem/qinterp fem/tmop
 
 ifeq ($(MFEM_USE_MOONOLITH),YES)
    MFEM_CXXFLAGS += $(MOONOLITH_CXX_FLAGS)
@@ -426,7 +421,6 @@
    DIRS += fem/moonolith
 endif
 
->>>>>>> f66aed58
 SOURCE_FILES = $(foreach dir,$(DIRS),$(wildcard $(SRC)$(dir)/*.cpp))
 RELSRC_FILES = $(patsubst $(SRC)%,%,$(SOURCE_FILES))
 OBJECT_FILES = $(patsubst $(SRC)%,$(BLD)%,$(SOURCE_FILES:.cpp=.o))
