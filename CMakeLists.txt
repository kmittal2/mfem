# Copyright (c) 2010-2020, Lawrence Livermore National Security, LLC. Produced
# at the Lawrence Livermore National Laboratory. All Rights reserved. See files
# LICENSE and NOTICE for details. LLNL-CODE-806117.
#
# This file is part of the MFEM library. For more information and source code
# availability visit https://mfem.org.
#
# MFEM is free software; you can redistribute it and/or modify it under the
# terms of the BSD-3 license. We welcome feedback and contributions, see file
# CONTRIBUTING.md for details.

cmake_minimum_required(VERSION 2.8.11)
set(USER_CONFIG "${CMAKE_CURRENT_SOURCE_DIR}/config/user.cmake" CACHE PATH
  "Path to optional user configuration file.")

# Require C++11 and disable compiler-specific extensions
set(CMAKE_CXX_STANDARD 11)
set(CMAKE_CXX_STANDARD_REQUIRED ON)
set(CMAKE_CXX_EXTENSIONS OFF)

# Load user settings before the defaults - this way the defaults will not
# overwrite the user set options. If the user has not set all options, we still
# have the defaults.
message(STATUS "(optional) USER_CONFIG = ${USER_CONFIG}")
include("${USER_CONFIG}" OPTIONAL)
include("${CMAKE_CURRENT_SOURCE_DIR}/config/defaults.cmake")

# Allow overwriting of the compiler by setting CXX/MPICXX on the command line or
# in user.cmake.
if (NOT CMAKE_CXX_COMPILER)
  if (CXX)
    set(CMAKE_CXX_COMPILER ${CXX})
    # Avoid some issues when CXX is defined
    unset(CXX)
    unset(CXX CACHE)
  endif()
  if (MFEM_USE_MPI AND MPICXX)
    # In parallel MPICXX takes precedence, if defined.
    set(CMAKE_CXX_COMPILER ${MPICXX})
    # Setting the variables below circumvents autodetection, see FindMPI.cmake.
    set(MPI_CXX_INCLUDE_PATH "")
    set(MPI_CXX_LIBRARIES "")
  endif()
endif()

#-------------------------------------------------------------------------------
# Project name and version
#-------------------------------------------------------------------------------
project(mfem NONE)
# Current version of MFEM, see also `makefile`.
#   mfem_VERSION = (string)
#   MFEM_VERSION = (int)   [automatically derived from mfem_VERSION]
set(${PROJECT_NAME}_VERSION 4.1.1)

# Prohibit in-source build
if (${PROJECT_SOURCE_DIR} STREQUAL ${PROJECT_BINARY_DIR})
  message(FATAL_ERROR
    "MFEM does not support in-source CMake builds at this time.")
endif (${PROJECT_SOURCE_DIR} STREQUAL ${PROJECT_BINARY_DIR})

# Set xSDK defaults.
set(USE_XSDK_DEFAULTS_DEFAULT OFF)
set(XSDK_ENABLE_CXX ON)
set(XSDK_ENABLE_C OFF)
set(XSDK_ENABLE_Fortran OFF)

# Check if we need to enable C or Fortran.
if (CMAKE_VERSION VERSION_LESS 3.2 OR
    MFEM_USE_CONDUIT OR
    MFEM_USE_SIDRE OR
    MFEM_USE_PETSC)
   # This seems to be needed by:
   #  * find_package(BLAS REQUIRED) and
   #  * find_package(HDF5 REQUIRED) needed, in turn, by:
   #    - find_package(AXOM REQUIRED)
   #  * find_package(PETSc REQUIRED)
   set(XSDK_ENABLE_C ON)
endif()
if (MFEM_USE_STRUMPACK)
  # Just needed to find the MPI_Fortran libraries to link with
  set(XSDK_ENABLE_Fortran ON)
endif()

# Include xSDK default CMake file.
include("${CMAKE_CURRENT_SOURCE_DIR}/config/XSDKDefaults.cmake")

# Enable languages.
enable_language(CXX)
if (MFEM_USE_CUDA)
   # MFEM_USE_CUDA requires CMake 3.8 or newer (for direct CUDA support)
   cmake_minimum_required(VERSION 3.8 FATAL_ERROR)
   # Use ${CMAKE_CXX_COMPILER} as the cuda host compiler.
   if (NOT CMAKE_CUDA_HOST_COMPILER)
      set(CMAKE_CUDA_HOST_COMPILER ${CMAKE_CXX_COMPILER})
   endif()
   enable_language(CUDA)
   set(CMAKE_CUDA_STANDARD 11)
   set(CMAKE_CUDA_STANDARD_REQUIRED ON)
   set(CMAKE_CUDA_EXTENSIONS OFF)
   set(CUDA_FLAGS "--expt-extended-lambda")
   if (CMAKE_VERSION VERSION_LESS 3.18.0)
      set(CUDA_FLAGS "-arch=${CUDA_ARCH} ${CUDA_FLAGS}")
   elseif (NOT CMAKE_CUDA_ARCHITECTURES)
      string(REGEX REPLACE "^sm_" "" ARCH_NUMBER "${CUDA_ARCH}")
      if ("${CUDA_ARCH}" STREQUAL "sm_${ARCH_NUMBER}")
         set(CMAKE_CUDA_ARCHITECTURES "${ARCH_NUMBER}")
      else()
         message(FATAL_ERROR "Unknown CUDA_ARCH: ${CUDA_ARCH}")
      endif()
   else()
      set(CUDA_ARCH "CMAKE_CUDA_ARCHITECTURES: ${CMAKE_CUDA_ARCHITECTURES}")
   endif()
   message(STATUS "Using CUDA architecture: ${CUDA_ARCH}")
   if (CMAKE_VERSION VERSION_LESS 3.12.0)
      # CMake versions 3.8 and 3.9 require this to work; 3.10 and 3.11 are not
      # tested and may not actually need this (but should be ok to keep).
      set(CUDA_FLAGS "-ccbin=${CMAKE_CXX_COMPILER} ${CUDA_FLAGS}")
      set(CMAKE_CUDA_HOST_LINK_LAUNCHER ${CMAKE_CXX_COMPILER})
   endif()
   set(CMAKE_CUDA_FLAGS "${CUDA_FLAGS}" CACHE STRING
       "CUDA flags set for MFEM" FORCE)
   set(CUSPARSE_FOUND TRUE)
   set(CUSPARSE_LIBRARIES "cusparse")
endif()

if (XSDK_ENABLE_C)
   enable_language(C)
endif()
if (XSDK_ENABLE_Fortran)
   enable_language(Fortran)
endif()

# Suppress warnings about MACOSX_RPATH
set(CMAKE_MACOSX_RPATH OFF CACHE BOOL "")

# CMake needs to know where to find things
set(MFEM_CMAKE_PATH ${PROJECT_SOURCE_DIR}/config)
set(CMAKE_MODULE_PATH ${MFEM_CMAKE_PATH}/cmake/modules)

# Load MFEM CMake utilities.
include(MfemCmakeUtilities)

string(TOUPPER "${PROJECT_NAME}" PROJECT_NAME_UC)
mfem_version_to_int(${${PROJECT_NAME}_VERSION} ${PROJECT_NAME_UC}_VERSION)
set(${PROJECT_NAME_UC}_VERSION_STRING ${${PROJECT_NAME}_VERSION})
if (EXISTS ${PROJECT_SOURCE_DIR}/.git)
   execute_process(
     COMMAND git describe --all --long --abbrev=40 --dirty --always
     WORKING_DIRECTORY "${PROJECT_SOURCE_DIR}"
     OUTPUT_VARIABLE ${PROJECT_NAME_UC}_GIT_STRING
     ERROR_QUIET OUTPUT_STRIP_TRAILING_WHITESPACE)
endif()
if (NOT ${PROJECT_NAME_UC}_GIT_STRING)
   set(${PROJECT_NAME_UC}_GIT_STRING "(unknown)")
endif()

#-------------------------------------------------------------------------------
# Process configuration options
#-------------------------------------------------------------------------------

# MFEM_DEBUG
if (CMAKE_BUILD_TYPE MATCHES "Debug|debug|DEBUG")
  set(MFEM_DEBUG ON)
else()
  set(MFEM_DEBUG OFF)
endif()

# MPI -> hypre; PETSc (optional)
if (MFEM_USE_MPI)
  find_package(MPI REQUIRED)
  set(MPI_CXX_INCLUDE_DIRS ${MPI_CXX_INCLUDE_PATH})
  # Parallel MFEM depends on hypre
  find_package(HYPRE REQUIRED)
  set(MFEM_HYPRE_VERSION ${HYPRE_VERSION})
  if (MFEM_USE_PETSC)
    find_package(PETSc REQUIRED)
    message(STATUS "Found PETSc version ${PETSC_VERSION}")
    if (PETSC_VERSION AND (PETSC_VERSION VERSION_LESS 3.8.0))
      message(FATAL_ERROR "PETSc version >= 3.8.0 is required")
    endif()
    set(PETSC_INCLUDE_DIRS ${PETSC_INCLUDES})
    if (MFEM_USE_SLEPC)
      find_package(SLEPc REQUIRED config)
      message(STATUS "Found SLEPc version ${SLEPC_VERSION}")
    endif()
  endif()
else()
  set(PKGS_NEED_MPI SUPERLU PETSC SLEPC STRUMPACK PUMI)
  foreach(PKG IN LISTS PKGS_NEED_MPI)
    if (MFEM_USE_${PKG})
      message(STATUS "Disabling package ${PKG} - requires MPI")
      set(MFEM_USE_${PKG} OFF CACHE BOOL "Disabled - requires MPI" FORCE)
    endif()
  endforeach()
endif()

if (MFEM_USE_METIS)
  find_package(METIS REQUIRED)
endif()

if (MFEM_USE_GINKGO)
  find_package(Ginkgo REQUIRED)
  if (Ginkgo_FOUND)
    get_target_property(Ginkgo_INCLUDE_DIRS
      Ginkgo::ginkgo INTERFACE_INCLUDE_DIRECTORIES)
    set(Ginkgo_LIBRARIES Ginkgo::ginkgo)
  endif()
endif()

# zlib
if (MFEM_USE_ZLIB)
  find_package(ZLIB REQUIRED)
endif()

# Backtrace with libunwind
if (MFEM_USE_LIBUNWIND)
  set(MFEMBacktrace_REQUIRED_PACKAGES "Libunwind" "LIBDL" "CXXABIDemangle")
  find_package(MFEMBacktrace REQUIRED)
endif()

# BLAS, LAPACK
if (MFEM_USE_LAPACK)
  find_package(BLAS REQUIRED)
  find_package(LAPACK REQUIRED)
endif()

# OpenMP
if (MFEM_USE_OPENMP OR MFEM_USE_LEGACY_OPENMP)
  if (NOT MFEM_THREAD_SAFE AND MFEM_USE_LEGACY_OPENMP)
    message(FATAL_ERROR " *** MFEM_USE_LEGACY_OPENMP requires MFEM_THREAD_SAFE=ON.")
  endif()
  find_package(OpenMP REQUIRED)
endif()

# SuiteSparse (before SUNDIALS which may depend on KLU)
if (MFEM_USE_SUITESPARSE)
  find_package(SuiteSparse REQUIRED
    UMFPACK KLU AMD BTF CHOLMOD COLAMD CAMD CCOLAMD config)
endif()

# SUNDIALS
if (MFEM_USE_SUNDIALS)
  if (NOT MFEM_USE_MPI)
    find_package(SUNDIALS REQUIRED NVector_Serial CVODES ARKODE KINSOL)
  else()
    find_package(SUNDIALS REQUIRED
      NVector_Serial NVector_Parallel NVector_ParHyp CVODES ARKODE KINSOL)
  endif()
endif()

# Mesquite
if (MFEM_USE_MESQUITE)
  find_package(Mesquite REQUIRED)
endif()

# SuperLU_DIST can only be enabled in parallel
if (MFEM_USE_SUPERLU)
  if (MFEM_USE_MPI)
    find_package(SuperLUDist REQUIRED)
  else()
    message(FATAL_ERROR " *** SuperLU_DIST requires that MPI be enabled.")
  endif()
endif()

# STRUMPACK can only be enabled in parallel
if (MFEM_USE_STRUMPACK)
  if (MFEM_USE_MPI)
    find_package(STRUMPACK REQUIRED)
  else()
    message(FATAL_ERROR " *** STRUMPACK requires that MPI be enabled.")
  endif()
endif()

if (MFEM_USE_FMS)
    find_package(FMS REQUIRED fms )
endif()

# GnuTLS
if (MFEM_USE_GNUTLS)
  find_package(_GnuTLS REQUIRED)
endif()

# GSLIB
if (MFEM_USE_GSLIB)
  find_package(GSLIB REQUIRED)
endif()

# NetCDF
if (MFEM_USE_NETCDF)
  find_package(NetCDF REQUIRED)
endif()

# MPFR
if (MFEM_USE_MPFR)
  find_package(MPFR REQUIRED)
endif()

if (MFEM_USE_CEED)
  find_package(libCEED REQUIRED)
endif()

if (MFEM_USE_CONDUIT)
    find_package(Conduit REQUIRED conduit relay blueprint )
endif()

# Axom/Sidre
if (MFEM_USE_SIDRE)
  find_package(Axom REQUIRED Axom)
endif()

# PUMI
if (MFEM_USE_PUMI)
  # If PUMI_DIR was specified, only link to that directory,
  # i.e. don't link to another installation in /usr/lib by mistake
  find_package(SCOREC 2.1.0 REQUIRED OPTIONAL_COMPONENTS gmi_sim
    CONFIG PATHS ${PUMI_DIR} NO_DEFAULT_PATH)
  if (SCOREC_FOUND)
    # Define a header file with the MFEM_USE_SIMMETRIX preprocessor variable
    set(MFEM_USE_SIMMETRIX ${SCOREC_gmi_sim_FOUND})
    set(PUMI_FOUND ${SCOREC_FOUND})
    get_target_property(PUMI_INCLUDE_DIRS
      SCOREC::apf INTERFACE_INCLUDE_DIRECTORIES)
    set(PUMI_LIBRARIES SCOREC::core)
  endif()
endif()

# HiOp optimizer
if (MFEM_USE_HIOP)
  find_package(HIOP REQUIRED)
  # find_package updates HIOP_FOUND, HIOP_INCLUDE_DIRS, HIOP_LIBRARIES
endif()

# OCCA
if (MFEM_USE_OCCA)
   find_package(OCCA REQUIRED)
endif()

# RAJA
if (MFEM_USE_RAJA)
   find_package(RAJA REQUIRED)
endif()

# UMPIRE
if (MFEM_USE_UMPIRE)
   find_package(UMPIRE REQUIRED)
endif()

# ADIOS2 for parallel I/O
if (MFEM_USE_ADIOS2)
   find_package(ADIOS2 REQUIRED)
endif()

# MFEM_TIMER_TYPE
if (NOT DEFINED MFEM_TIMER_TYPE)
  if (APPLE)
    # use std::clock from <ctime> for UserTime and
    # use mach_absolute_time from <mach/mach_time.h> for RealTime
    set(MFEM_TIMER_TYPE 4)
  elseif (WIN32)
    set(MFEM_TIMER_TYPE 3) # QueryPerformanceCounter from <windows.h>
  else()
    find_package(POSIXClocks)
    if (POSIXCLOCKS_FOUND)
      set(MFEM_TIMER_TYPE 2) # use high-resolution POSIX clocks
    else()
      set(MFEM_TIMER_TYPE 0) # use std::clock from <ctime>
    endif()
  endif()
endif()

# List all possible libraries in order of dependencies.
# [METIS < SuiteSparse]:
#    With newer versions of SuiteSparse which include METIS header using 64-bit
#    integers, the METIS header (with 32-bit indices, as used by mfem) needs to
#    be before SuiteSparse.
set(MFEM_TPLS MPI_CXX OPENMP BLAS LAPACK METIS HYPRE SuiteSparse SUNDIALS PETSC
<<<<<<< HEAD
    SLEPC MESQUITE SuperLUDist STRUMPACK AXOM FMS CONDUIT Ginkgo GNUTLS GSLIB NETCDF
    MPFR PUMI HIOP POSIXCLOCKS MFEMBacktrace ZLIB OCCA CEED RAJA UMPIRE ADIOS2)
=======
    SLEPC MESQUITE SuperLUDist STRUMPACK AXOM CONDUIT Ginkgo GNUTLS GSLIB NETCDF
    MPFR PUMI HIOP POSIXCLOCKS MFEMBacktrace ZLIB OCCA CEED RAJA UMPIRE ADIOS2
    CUSPARSE)
>>>>>>> 203078d1
# Add all *_FOUND libraries in the variable TPL_LIBRARIES.
set(TPL_LIBRARIES "")
set(TPL_INCLUDE_DIRS "")
foreach(TPL IN LISTS MFEM_TPLS)
  if (${TPL}_FOUND)
    message(STATUS "MFEM: using package ${TPL}")
    list(APPEND TPL_LIBRARIES ${${TPL}_LIBRARIES})
    list(APPEND TPL_INCLUDE_DIRS ${${TPL}_INCLUDE_DIRS})
  endif()
endforeach(TPL)
list(REMOVE_DUPLICATES TPL_LIBRARIES)
list(REMOVE_DUPLICATES TPL_INCLUDE_DIRS)
# message(STATUS "TPL_INCLUDE_DIRS = ${TPL_INCLUDE_DIRS}")
include_directories(${TPL_INCLUDE_DIRS})

if (OPENMP_FOUND)
  message(STATUS "MFEM: using package OpenMP")
  set(CMAKE_CXX_FLAGS "${CMAKE_CXX_FLAGS} ${OpenMP_CXX_FLAGS}")
endif()

message(STATUS "MFEM build type: CMAKE_BUILD_TYPE = ${CMAKE_BUILD_TYPE}")
message(STATUS "MFEM version: v${MFEM_VERSION_STRING}")
message(STATUS "MFEM git string: ${MFEM_GIT_STRING}")

#-------------------------------------------------------------------------------
# Define and configure the MFEM library
#-------------------------------------------------------------------------------

# Headers and sources
set(SOURCES "")
set(HEADERS "")
set(MFEM_SOURCE_DIRS general linalg mesh fem)
foreach(DIR IN LISTS MFEM_SOURCE_DIRS)
  add_subdirectory(${DIR})
endforeach()

if (MFEM_USE_CUDA)
   foreach(file IN LISTS SOURCES)
      set_property(SOURCE ${file} PROPERTY LANGUAGE CUDA)
   endforeach()
endif()

add_subdirectory(config)
set(MASTER_HEADERS
  ${PROJECT_SOURCE_DIR}/mfem.hpp
  ${PROJECT_SOURCE_DIR}/mfem-performance.hpp)

set(_lib_path "${CMAKE_INSTALL_PREFIX}/lib")
set(CMAKE_INSTALL_RPATH_USE_LINK_PATH ON CACHE BOOL "")
set(CMAKE_INSTALL_RPATH "${_lib_path}" CACHE PATH "")
set(CMAKE_INSTALL_NAME_DIR "${_lib_path}" CACHE PATH "")

set(MFEM_SOURCE_DIR ${CMAKE_CURRENT_SOURCE_DIR} CACHE PATH
    "The MFEM source directory" FORCE)
set(MFEM_INSTALL_DIR ${CMAKE_INSTALL_PREFIX} CACHE PATH
    "The MFEM install directory" FORCE)

# Declaring the library
add_library(mfem ${SOURCES} ${HEADERS} ${MASTER_HEADERS})
# message(STATUS "TPL_LIBRARIES = ${TPL_LIBRARIES}")
if (CMAKE_VERSION VERSION_GREATER 2.8.11)
  target_link_libraries(mfem PUBLIC ${TPL_LIBRARIES})
else()
  target_link_libraries(mfem ${TPL_LIBRARIES})
endif()
if (MINGW)
  target_link_libraries(mfem ws2_32)
endif()
set_target_properties(mfem PROPERTIES VERSION "${mfem_VERSION}")
set_target_properties(mfem PROPERTIES SOVERSION "${mfem_VERSION}")

# If building out-of-source, define MFEM_CONFIG_FILE to point to the config file
# inside the build directory.
if (NOT ("${PROJECT_SOURCE_DIR}" STREQUAL "${PROJECT_BINARY_DIR}"))
  target_compile_definitions(mfem PRIVATE
    "MFEM_CONFIG_FILE=\"${PROJECT_BINARY_DIR}/config/_config.hpp\"")
endif()

# Generate configuration file in the build directory: config/_config.hpp.
configure_file(
  "${PROJECT_SOURCE_DIR}/config/cmake/config.hpp.in"
  "${PROJECT_BINARY_DIR}/config/_config.hpp")

# Create substitute mfem.hpp and mfem-performance.hpp in the build directory,
# if it is different from the source directory.
if (NOT ("${PROJECT_SOURCE_DIR}" STREQUAL "${PROJECT_BINARY_DIR}"))
  foreach(Header mfem.hpp mfem-performance.hpp)
    message(STATUS
      "Writing substitute header --> \"${Header}\"")
    file(WRITE "${PROJECT_BINARY_DIR}/${Header}"
"// Auto-generated file.
#define MFEM_CONFIG_FILE \"${PROJECT_BINARY_DIR}/config/_config.hpp\"
#include \"${PROJECT_SOURCE_DIR}/${Header}\"
")
    # This version will be installed in the top include directory:
    file(WRITE "${PROJECT_BINARY_DIR}/InstallHeaders/${Header}"
"// Auto-generated file.
#include \"mfem/${Header}\"
")
  endforeach()
endif()

#-------------------------------------------------------------------------------
# Examples, miniapps, and testing
#-------------------------------------------------------------------------------

# Enable testing if required
if (MFEM_ENABLE_TESTING)
  enable_testing()
  set(MFEM_ALL_TESTS_TARGET_NAME tests)
  add_mfem_target(${MFEM_ALL_TESTS_TARGET_NAME} OFF)
  add_subdirectory(tests EXCLUDE_FROM_ALL)
endif()

# Define a target that all examples and miniapps will depend on.
set(MFEM_EXEC_PREREQUISITES_TARGET_NAME exec_prerequisites)
add_custom_target(${MFEM_EXEC_PREREQUISITES_TARGET_NAME})

# Create a target for all examples and, optionally, enable it.
set(MFEM_ALL_EXAMPLES_TARGET_NAME examples)
add_mfem_target(${MFEM_ALL_EXAMPLES_TARGET_NAME} ${MFEM_ENABLE_EXAMPLES})
add_subdirectory(examples EXCLUDE_FROM_ALL)

# Create a target for all miniapps and, optionally, enable it.
set(MFEM_ALL_MINIAPPS_TARGET_NAME miniapps)
add_mfem_target(${MFEM_ALL_MINIAPPS_TARGET_NAME} ${MFEM_ENABLE_MINIAPPS})
add_subdirectory(miniapps EXCLUDE_FROM_ALL)

# Target to build all executables, i.e. everything.
add_custom_target(exec)
add_dependencies(exec
  ${MFEM_ALL_EXAMPLES_TARGET_NAME}
  ${MFEM_ALL_MINIAPPS_TARGET_NAME}
  ${MFEM_ALL_TESTS_TARGET_NAME})
# Here, we want to "add_dependencies(test exec)". However, dependencies for
# 'test' (and other built-in targets) can not be added with add_dependencies():
#  - https://gitlab.kitware.com/cmake/cmake/issues/8438
#  - https://cmake.org/Bug/view.php?id=8438

# Add a target to copy the mfem data directory to the build directory
add_custom_command(OUTPUT data_is_copied
  COMMAND ${CMAKE_COMMAND} -E copy_directory ${PROJECT_SOURCE_DIR}/data data
  COMMAND ${CMAKE_COMMAND} -E touch data_is_copied
  COMMENT "Copying the data directory ...")
add_custom_target(copy_data DEPENDS data_is_copied)
# Add 'copy_data' as a prerequisite for all executables, if the source and the
# build directories are not the same.
if (NOT ("${PROJECT_SOURCE_DIR}" STREQUAL "${PROJECT_BINARY_DIR}"))
  add_dependencies(${MFEM_EXEC_PREREQUISITES_TARGET_NAME} copy_data)
endif()

# Add 'check' target - quick test
if (NOT MFEM_USE_MPI)
  add_custom_target(check
    ${CMAKE_CTEST_COMMAND} -R \"^ex1_ser\" -C ${CMAKE_CFG_INTDIR}
    USES_TERMINAL)
  add_dependencies(check ex1)
else()
  add_custom_target(check
    ${CMAKE_CTEST_COMMAND} -R \"^ex1p\" -C ${CMAKE_CFG_INTDIR}
    USES_TERMINAL)
  add_dependencies(check ex1p)
endif()

#-------------------------------------------------------------------------------
# Documentation
#-------------------------------------------------------------------------------
add_subdirectory(doc)

#-------------------------------------------------------------------------------
# Installation
#-------------------------------------------------------------------------------

message(STATUS "CMAKE_INSTALL_PREFIX = ${CMAKE_INSTALL_PREFIX}")
set(INSTALL_INCLUDE_DIR include
  CACHE PATH "Relative path for installing header files.")
set(INSTALL_LIB_DIR lib
  CACHE PATH "Relative path for installing the library.")
# other options: "share/mfem/cmake", "lib/mfem/cmake"
set(INSTALL_CMAKE_DIR lib/cmake/mfem
  CACHE PATH "Relative path for installing cmake config files.")

# The 'install' target will not depend on 'all'.
# set(CMAKE_SKIP_INSTALL_ALL_DEPENDENCY TRUE)

set(CMAKE_INSTALL_DEFAULT_COMPONENT_NAME Development)

# Install the library
install(TARGETS ${PROJECT_NAME}
  EXPORT ${PROJECT_NAME_UC}Targets
  DESTINATION ${INSTALL_LIB_DIR})

# Install the master headers
foreach(Header mfem.hpp mfem-performance.hpp)
  install(FILES ${PROJECT_BINARY_DIR}/InstallHeaders/${Header}
    DESTINATION ${INSTALL_INCLUDE_DIR})
endforeach()
install(FILES ${MASTER_HEADERS} DESTINATION ${INSTALL_INCLUDE_DIR}/mfem)

# Install the headers; currently, the miniapps headers are excluded
install(DIRECTORY ${MFEM_SOURCE_DIRS}
  DESTINATION ${INSTALL_INCLUDE_DIR}/mfem
  FILES_MATCHING PATTERN "*.hpp")

# Install the okl files
if (MFEM_USE_OCCA)
  install(DIRECTORY ${MFEM_SOURCE_DIRS}
    DESTINATION ${INSTALL_INCLUDE_DIR}/mfem
    FILES_MATCHING PATTERN "*.okl")
endif()

# Install the libCEED files
if (MFEM_USE_CEED)
  install(DIRECTORY ${MFEM_SOURCE_DIRS}
    DESTINATION ${INSTALL_INCLUDE_DIR}/mfem
    FILES_MATCHING PATTERN "fem/libceed/*.h")
endif()

# Install ${HEADERS}
# ---
# foreach (HDR ${HEADERS})
#   file(RELATIVE_PATH REL_HDR ${PROJECT_SOURCE_DIR} ${HDR})
#   get_filename_component(DIR ${REL_HDR} PATH)
#   install(FILES ${REL_HDR} DESTINATION ${INSTALL_INCLUDE_DIR}/${DIR})
# endforeach()

# Install the configuration header files
install(FILES ${PROJECT_BINARY_DIR}/config/_config.hpp
  DESTINATION ${INSTALL_INCLUDE_DIR}/mfem/config
  RENAME config.hpp)

install(FILES ${PROJECT_SOURCE_DIR}/config/tconfig.hpp
  DESTINATION ${INSTALL_INCLUDE_DIR}/mfem/config)

# Package the whole thing up nicely
include(CMakePackageConfigHelpers)

# Add all targets to the build-tree export set
export(TARGETS ${PROJECT_NAME}
  FILE "${PROJECT_BINARY_DIR}/MFEMTargets.cmake")

# Export the package for use from the build-tree (this registers the build-tree
# with the CMake user package registry.)
# TODO: How do we register the install-tree? Replacing the build-tree?
export(PACKAGE ${PROJECT_NAME})

# Extract the include directories required to use MFEM
get_target_property(MFEM_TPL_INCLUDE_DIRS mfem INCLUDE_DIRECTORIES)
if (NOT MFEM_TPL_INCLUDE_DIRS)
  set(MFEM_TPL_INCLUDE_DIRS "")
endif()

# This is the build-tree version
set(INCLUDE_INSTALL_DIRS ${PROJECT_BINARY_DIR} ${MFEM_TPL_INCLUDE_DIRS})
set(LIB_INSTALL_DIR ${PROJECT_BINARY_DIR})
configure_package_config_file(config/cmake/MFEMConfig.cmake.in
  ${CMAKE_CURRENT_BINARY_DIR}/MFEMConfig.cmake
  INSTALL_DESTINATION ${CMAKE_CURRENT_BINARY_DIR}
  PATH_VARS INCLUDE_INSTALL_DIRS LIB_INSTALL_DIR)

# This is the version that will be installed
set(INCLUDE_INSTALL_DIRS ${INSTALL_INCLUDE_DIR}  ${MFEM_TPL_INCLUDE_DIRS})
set(LIB_INSTALL_DIR ${INSTALL_LIB_DIR})
configure_package_config_file(config/cmake/MFEMConfig.cmake.in
  ${CMAKE_CURRENT_BINARY_DIR}${CMAKE_FILES_DIRECTORY}/MFEMConfig.cmake
  INSTALL_DESTINATION ${INSTALL_CMAKE_DIR}
  PATH_VARS INCLUDE_INSTALL_DIRS LIB_INSTALL_DIR)

# Write the version file (same for build and install tree)
write_basic_package_version_file(
  ${CMAKE_CURRENT_BINARY_DIR}/MFEMConfigVersion.cmake
  VERSION ${${PROJECT_NAME}_VERSION}
  COMPATIBILITY SameMajorVersion )

# Install the config files
install(FILES
  ${CMAKE_CURRENT_BINARY_DIR}${CMAKE_FILES_DIRECTORY}/MFEMConfig.cmake
  ${CMAKE_CURRENT_BINARY_DIR}/MFEMConfigVersion.cmake
  DESTINATION ${INSTALL_CMAKE_DIR})

# Install the export set for use with the install-tree
install(EXPORT ${PROJECT_NAME_UC}Targets
    DESTINATION ${INSTALL_CMAKE_DIR})

#-------------------------------------------------------------------------------
# Create 'config.mk' from 'config.mk.in' for the build and install locations and
# define install rules for 'config.mk' and 'test.mk'
#-------------------------------------------------------------------------------

mfem_export_mk_files()<|MERGE_RESOLUTION|>--- conflicted
+++ resolved
@@ -374,14 +374,10 @@
 #    integers, the METIS header (with 32-bit indices, as used by mfem) needs to
 #    be before SuiteSparse.
 set(MFEM_TPLS MPI_CXX OPENMP BLAS LAPACK METIS HYPRE SuiteSparse SUNDIALS PETSC
-<<<<<<< HEAD
     SLEPC MESQUITE SuperLUDist STRUMPACK AXOM FMS CONDUIT Ginkgo GNUTLS GSLIB NETCDF
-    MPFR PUMI HIOP POSIXCLOCKS MFEMBacktrace ZLIB OCCA CEED RAJA UMPIRE ADIOS2)
-=======
-    SLEPC MESQUITE SuperLUDist STRUMPACK AXOM CONDUIT Ginkgo GNUTLS GSLIB NETCDF
     MPFR PUMI HIOP POSIXCLOCKS MFEMBacktrace ZLIB OCCA CEED RAJA UMPIRE ADIOS2
     CUSPARSE)
->>>>>>> 203078d1
+
 # Add all *_FOUND libraries in the variable TPL_LIBRARIES.
 set(TPL_LIBRARIES "")
 set(TPL_INCLUDE_DIRS "")
