--- conflicted
+++ resolved
@@ -252,12 +252,7 @@
       // Mesh refinement as defined in refinement file
       if (mesh->NURBSext && (strlen(ref_file) != 0))
       {
-<<<<<<< HEAD
-         cout << "Refining nurbs from file" << endl;
-         RefineNURBSFromFile(ref_file, mesh);
-=======
          mesh->RefineNURBSFromFile(ref_file);
->>>>>>> b137eebf
       }
 
       if (ref_levels < 0)
