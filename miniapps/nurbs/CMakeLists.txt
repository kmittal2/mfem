# Copyright (c) 2010-2023, Lawrence Livermore National Security, LLC. Produced
# at the Lawrence Livermore National Laboratory. All Rights reserved. See files
# LICENSE and NOTICE for details. LLNL-CODE-806117.
#
# This file is part of the MFEM library. For more information and source code
# availability visit https://mfem.org.
#
# MFEM is free software; you can redistribute it and/or modify it under the
# terms of the BSD-3 license. We welcome feedback and contributions, see file
# CONTRIBUTING.md for details.

add_mfem_miniapp(nurbs_ex1
  MAIN nurbs_ex1.cpp
  LIBRARIES mfem)

add_mfem_miniapp(nurbs_curveint
  MAIN nurbs_curveint.cpp
  LIBRARIES mfem)

<<<<<<< HEAD
add_mfem_miniapp(nurbs_naca_cmesh
  MAIN nurbs_naca_cmesh.cpp
=======
add_mfem_miniapp(nurbs_printfunc
  MAIN nurbs_printfunc.cpp
>>>>>>> f4dbac68
  LIBRARIES mfem)

add_mfem_miniapp(nurbs_patch_ex1
  MAIN nurbs_patch_ex1.cpp
  LIBRARIES mfem)

if (MFEM_ENABLE_TESTING)
  add_test(NAME nurbs_ex1_1d_r1_o2_ser
    COMMAND $<TARGET_FILE:nurbs_ex1> -no-vis
    -m ${PROJECT_SOURCE_DIR}/data/segment-nurbs.mesh -r 1 -o 2 -lod 3)

  add_test(NAME nurbs_ex1_1d_r1_o2_wbc_ser
    COMMAND $<TARGET_FILE:nurbs_ex1> -no-vis
    -m ${PROJECT_SOURCE_DIR}/data/segment-nurbs.mesh -r 1 -o 2 -wbc -lod 3)

  add_test(NAME nurbs_ex1_r0_o4_ser
    COMMAND $<TARGET_FILE:nurbs_ex1> -no-vis -r 0 -o 4)

  add_test(NAME nurbs_ex1_r2_ser
    COMMAND $<TARGET_FILE:nurbs_ex1> -no-vis -r 2)

  add_test(NAME nurbs_ex1_per_ser
    COMMAND $<TARGET_FILE:nurbs_ex1> -no-vis
    -m ${PROJECT_SOURCE_DIR}/data/beam-hex-nurbs.mesh -pm 1 -ps 2)

  add_test(NAME nurbs_ex1_lap_r0_ser
    COMMAND $<TARGET_FILE:nurbs_ex1> -no-vis
    -m ${PROJECT_SOURCE_DIR}/data/pipe-nurbs-2d.mesh -o 2 -no-ibp -r 0)

  add_test(NAME nurbs_ex1_lap_r2_ser
    COMMAND $<TARGET_FILE:nurbs_ex1> -no-vis
    -m ${PROJECT_SOURCE_DIR}/data/pipe-nurbs-2d.mesh -o 2 -no-ibp -r 2)

  add_test(NAME nurbs_ex1_weak_r0_ser
    COMMAND $<TARGET_FILE:nurbs_ex1> -no-vis
    -m ${PROJECT_SOURCE_DIR}/data/pipe-nurbs-2d.mesh -o 2 --weak-bc -r 0)

  add_test(NAME nurbs_ex1_weak_r2_ser
    COMMAND $<TARGET_FILE:nurbs_ex1> -no-vis
    -m ${PROJECT_SOURCE_DIR}/data/pipe-nurbs-2d.mesh -o 2 --weak-bc -r 2)

  add_test(NAME nurbs_ex1_weak_mp_ser
    COMMAND $<TARGET_FILE:nurbs_ex1> -no-vis
    -m ${PROJECT_SOURCE_DIR}/data/ball-nurbs.mesh -o 2 --weak-bc -r 0)

  add_test(NAME nurbs_ex1_weak_patch_format_ser
    COMMAND $<TARGET_FILE:nurbs_ex1> -no-vis
    -m ${PROJECT_SOURCE_DIR}/data/square-disc-nurbs-patch.mesh -o 2 --weak-bc -r 0)

  add_test(NAME nurbs_ex1_weak_patch_format_r1_ser
    COMMAND $<TARGET_FILE:nurbs_ex1> -no-vis
    -m ${PROJECT_SOURCE_DIR}/data/square-disc-nurbs-patch.mesh -o 2 --weak-bc -r 1)
    
  add_test(NAME nurbs_printfunc
    COMMAND $<TARGET_FILE:nurbs_printfunc>)

  if (MFEM_USE_LAPACK)
    add_test(NAME nurbs_patch_ex1_o4_r2_iro8_patcha_ser
      COMMAND $<TARGET_FILE:nurbs_patch_ex1> -incdeg 3 -ref 2 -iro 8 -patcha)
  endif()

  add_test(NAME nurbs_patch_ex1_o4_r2_iro8_patcha_pa_ser
    COMMAND $<TARGET_FILE:nurbs_patch_ex1> -incdeg 3 -ref 2 -iro 8 -patcha -pa)

  add_test(NAME nurbs_patch_ex1_o4_r2_iro8_patcha_fint_ser
    COMMAND $<TARGET_FILE:nurbs_patch_ex1> -incdeg 3 -ref 2 -iro 8 -patcha -fint)

  add_test(NAME nurbs_curveint_unit_weight_ser
    COMMAND $<TARGET_FILE:nurbs_curveint> -no-vis -no-visit
    -uw -n 9)

  add_test(NAME nurbs_curveint_non_unit_weight_ser
    COMMAND $<TARGET_FILE:nurbs_curveint> -no-vis -no-visit
    -nw -n 9)

  add_test(NAME nurbs_naca_cmesh_ser
    COMMAND $<TARGET_FILE:nurbs_naca_cmesh> -no-vis -no-visit -ntail 80 -nbnd 80 -ntip 20 -nwake 40 -sw 2.0 -sbnd 2.5 -stip 1.1 -aoa 3)

  add_test(NAME nurbs_ex1_two_squares_knot_insert
    COMMAND $<TARGET_FILE:nurbs_ex1> -no-vis
    -m ${PROJECT_SOURCE_DIR}/miniapps/nurbs/meshes/two-squares-nurbs.mesh -o 1 -rf ${PROJECT_SOURCE_DIR}/miniapps/nurbs/meshes/two-squares.ref)

  add_test(NAME nurbs_ex1_two_squares_rot_knot_insert
    COMMAND $<TARGET_FILE:nurbs_ex1> -no-vis
    -m ${PROJECT_SOURCE_DIR}/miniapps/nurbs/meshes/two-squares-nurbs-rot.mesh -o 1 -rf ${PROJECT_SOURCE_DIR}/miniapps/nurbs/meshes/two-squares.ref)

  add_test(NAME nurbs_ex1_two_squares_autoedge_knot_insert
    COMMAND $<TARGET_FILE:nurbs_ex1> -no-vis
    -m ${PROJECT_SOURCE_DIR}/miniapps/nurbs/meshes/two-squares-nurbs-autoedge.mesh -o 1 -rf ${PROJECT_SOURCE_DIR}/miniapps/nurbs/meshes/two-squares.ref)

  add_test(NAME nurbs_ex1_two_cubes_knot_insert
    COMMAND $<TARGET_FILE:nurbs_ex1> -no-vis
    -m ${PROJECT_SOURCE_DIR}/miniapps/nurbs/meshes/two-cubes-nurbs.mesh -o 1 -r 3 -rf ${PROJECT_SOURCE_DIR}/miniapps/nurbs/meshes/two-cubes.ref)

  add_test(NAME nurbs_ex1_two_cubes_rot_knot_insert
    COMMAND $<TARGET_FILE:nurbs_ex1> -no-vis
    -m ${PROJECT_SOURCE_DIR}/miniapps/nurbs/meshes/two-cubes-nurbs-rot.mesh -o 1 -r 3 -rf ${PROJECT_SOURCE_DIR}/miniapps/nurbs/meshes/two-cubes.ref)

  add_test(NAME nurbs_ex1_two_cubes_autoedge_knot_insert
    COMMAND $<TARGET_FILE:nurbs_ex1> -no-vis
    -m ${PROJECT_SOURCE_DIR}/miniapps/nurbs/meshes/two-cubes-nurbs-autoedge.mesh -o 1 -r 3 -rf ${PROJECT_SOURCE_DIR}/miniapps/nurbs/meshes/two-cubes.ref)

  add_test(NAME nurbs_ex1_periodic_3d
    COMMAND $<TARGET_FILE:nurbs_ex1> -no-vis
    -m ${PROJECT_SOURCE_DIR}/miniapps/nurbs/meshes/cube-nurbs.mesh -pm "1" -ps "2" -rf ${PROJECT_SOURCE_DIR}/miniapps/nurbs/meshes/cube.ref)
endif()

if (MFEM_USE_MPI)
  add_mfem_miniapp(nurbs_ex1p
    MAIN nurbs_ex1p.cpp
    LIBRARIES mfem)

  if (MFEM_ENABLE_TESTING)
    add_test(NAME nurbs_ex1p_np=4
      COMMAND ${MPIEXEC} ${MPIEXEC_NUMPROC_FLAG} ${MFEM_MPI_NP}
      ${MPIEXEC_PREFLAGS} $<TARGET_FILE:nurbs_ex1p> -no-vis
      ${MPIEXEC_POSTFLAGS})

    add_test(NAME nurbs_ex1p_lap_np=4
      COMMAND ${MPIEXEC} ${MPIEXEC_NUMPROC_FLAG} ${MFEM_MPI_NP}
      ${MPIEXEC_PREFLAGS} $<TARGET_FILE:nurbs_ex1p> -no-vis -m
      ${PROJECT_SOURCE_DIR}/data/pipe-nurbs-2d.mesh -o 2 -no-ibp
      ${MPIEXEC_POSTFLAGS})

    add_test(NAME nurbs_ex1p_weak_mp_np=4
      COMMAND ${MPIEXEC} ${MPIEXEC_NUMPROC_FLAG} ${MFEM_MPI_NP}
      ${MPIEXEC_PREFLAGS} $<TARGET_FILE:nurbs_ex1p> -no-vis
      -m ${PROJECT_SOURCE_DIR}/data/ball-nurbs.mesh -o 2 --weak-bc -r 0
      ${MPIEXEC_POSTFLAGS})

    add_test(NAME nurbs_ex1p_periodic_np=4
      COMMAND ${MPIEXEC} ${MPIEXEC_NUMPROC_FLAG} ${MFEM_MPI_NP}
      ${MPIEXEC_PREFLAGS} $<TARGET_FILE:nurbs_ex1p> -no-vis
      -m ${PROJECT_SOURCE_DIR}/miniapps/nurbs/meshes/square-nurbs.mesh
      -r 4  -pm "1" -ps "2"
      ${MPIEXEC_POSTFLAGS})

    add_test(NAME nurbs_ex1_weak_patch_format_np=4
        COMMAND ${MPIEXEC} ${MPIEXEC_NUMPROC_FLAG} ${MFEM_MPI_NP}
        ${MPIEXEC_PREFLAGS}  $<TARGET_FILE:nurbs_ex1p> -no-vis
        -m ${PROJECT_SOURCE_DIR}/data/square-disc-nurbs-patch.mesh -o 2 --weak-bc -r 0)

    add_test(NAME nurbs_ex1_weak_patch_format_r1_np=4
        COMMAND ${MPIEXEC} ${MPIEXEC_NUMPROC_FLAG} ${MFEM_MPI_NP}
        ${MPIEXEC_PREFLAGS}  $<TARGET_FILE:nurbs_ex1p> -no-vis
        -m ${PROJECT_SOURCE_DIR}/data/square-disc-nurbs-patch.mesh -o 2 --weak-bc -r 1)
  endif()

  add_mfem_miniapp(nurbs_ex11p
    MAIN nurbs_ex11p.cpp
    LIBRARIES mfem)

  if (MFEM_ENABLE_TESTING)
    add_test(NAME nurbs_ex11p_np=4
      COMMAND ${MPIEXEC} ${MPIEXEC_NUMPROC_FLAG} ${MFEM_MPI_NP}
      ${MPIEXEC_PREFLAGS} $<TARGET_FILE:nurbs_ex11p> -no-vis
      ${MPIEXEC_POSTFLAGS})
  endif()
endif()<|MERGE_RESOLUTION|>--- conflicted
+++ resolved
@@ -17,13 +17,12 @@
   MAIN nurbs_curveint.cpp
   LIBRARIES mfem)
 
-<<<<<<< HEAD
 add_mfem_miniapp(nurbs_naca_cmesh
   MAIN nurbs_naca_cmesh.cpp
-=======
+  LIBRARIES mfem)
+
 add_mfem_miniapp(nurbs_printfunc
   MAIN nurbs_printfunc.cpp
->>>>>>> f4dbac68
   LIBRARIES mfem)
 
 add_mfem_miniapp(nurbs_patch_ex1
