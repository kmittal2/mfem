--- conflicted
+++ resolved
@@ -625,255 +625,6 @@
    return scale;
 }
 // Done CG Solver
-
-
-<<<<<<< HEAD
-=======
-double ind_values(const Vector &x)
-{
-   int opt;
-   opt = 3;
-   // Sub-square.
-   //if (x(0) > 0.3 && x(0) < 0.5 && x(1) > 0.5 && x(1) < 0.7) { return 1.0; }
-
-   // Circle from origin.
-   //const double r = sqrt(x(0)*x(0) + x(1)*x(1));
-   //if (r > 0.5 && r < 0.6) { return 1.0; }
-
-   // 3point.
-   //if (x(0) >= 0.1 && x(0) <= 0.2) { return 1.0; }
-   //if (x(1) >= 0.45 && x(1) <= 0.55 && x(0) >= 0.1 ) { return 1.0; }
-
-   // Sine wave.
-   if (opt==1) 
-   {
-   const double X = x(0), Y = x(1);
-   return std::tanh((10*(Y-0.5) + std::sin(4.0*M_PI*X)) + 1) -
-          std::tanh((10*(Y-0.5) + std::sin(4.0*M_PI*X)) - 1);
-    }
-
-   if (opt==2) 
-   {
-   // Circle in the middle.
-   const double xc = x(0) - 0.5, yc = x(1) - 0.5;
-   const double r = sqrt(xc*xc + yc*yc);
-   if (r > 0.0 && r < 0.2) { return 1.0; }
-    }
-
-   if (opt==3)
-   {
-   // cross
-   const double X = x(0), Y = x(1);
-   double r1 = 0.45;double r2 = 0.55;
-   double val = ( 0.5*(1+std::tanh(50*(X-r1))) - 0.5*(1+std::tanh(50*(X-r2)))
-          + 0.5*(1+std::tanh(50*(Y-r1))) - 0.5*(1+std::tanh(50*(Y-r2))) );
-   if (val > 1.) {val = 1;}
-   return val;
-    }
-
-   if (opt==4)
-   {
-   // Multiple circles
-   double r1,r2,val,rval;
-   val = 0.;
-   // circle 1
-   r1= 0.2; r2 = 0.2;rval = 0.1;
-   double xc = x(0) - r1, yc = x(1) - r2;
-   double r = sqrt(xc*xc + yc*yc);
-   if (r < rval) { val = 1.0; }
-   // circle 2
-   r1= 0.5; r2 = 0.5;rval = 0.1;
-   xc = x(0) - r1, yc = x(1) - r2;
-   r = sqrt(xc*xc + yc*yc);
-   if (r < rval) { val = 1.0; }
-   // circle 3
-   r1= 0.8; r2 = 0.7;rval = 0.1;
-   xc = x(0) - r1, yc = x(1) - r2;
-   r = sqrt(xc*xc + yc*yc);
-   if (r < rval) { val = 1.0; }
-   // circle 4
-   r1= 0.2; r2 = 0.8;rval = 0.1;
-   xc = x(0) - r1, yc = x(1) - r2;
-   r = sqrt(xc*xc + yc*yc);
-   if (r < rval) { val = 1.0; }
-   return val;
-    }
-
-   if (opt==5)
-   {
-   // Multiple circles
-   double r1,r2,val,rval;
-   double val1,fac1;
-   val = 0.;
-   fac1 = 0.05;
-   // circle 1 
-   r1= 0.2; r2 = 0.2;rval = 0.1;
-   double xc = x(0) - r1, yc = x(1) - r2;
-   val1 = -(xc*xc + yc*yc)/fac1;
-   val += std::exp(val1);
-   // circle 2 
-   r1= 0.5; r2 = 0.5;rval = 0.1;
-   xc = x(0) - r1, yc = x(1) - r2;
-   val1 = -(xc*xc + yc*yc)/fac1;
-//   val += std::exp(val1);
-   // circle 3 
-   r1= 0.8; r2 = 0.7;rval = 0.1;
-   xc = x(0) - r1, yc = x(1) - r2;
-   val1 = -(xc*xc + yc*yc)/fac1;
-   val += std::exp(val1);
-   // circle 4 
-   r1= 0.2; r2 = 0.8;rval = 0.1;
-   xc = x(0) - r1, yc = x(1) - r2;
-   val1 = -(xc*xc + yc*yc)/fac1;
-   val += std::exp(val1);
-   return val;
-    }
-
-   return 0.0;
-}
-
-void normalize(Vector &v)
-{
-   const double max = v.Max();
-   v /= max;
-}
-
-// Performs an advection step.
-class AdvectorCGOperator : public TimeDependentOperator
-{
-private:
-   ParGridFunction &x0, &u, &x_now;
-
-   VectorGridFunctionCoefficient u_coeff;
-   mutable ParBilinearForm M, K;
-
-public:
-   // Note: pfes must be the ParFESpace of the mesh that will be moved.
-   //       xn must be the Nodes ParGridFunction of the mesh that will be moved.
-   AdvectorCGOperator(ParGridFunction &x_start, ParGridFunction &vel,
-                      ParGridFunction &xn, ParFiniteElementSpace &pfes)
-      : TimeDependentOperator(pfes.GetVSize()),
-        x0(x_start), u(vel), x_now(xn), u_coeff(&u), M(&pfes), K(&pfes)
-   {
-      ConvectionIntegrator *Kinteg = new ConvectionIntegrator(u_coeff);
-      K.AddDomainIntegrator(Kinteg);
-      K.Assemble(0);
-      K.Finalize(0);
-
-      MassIntegrator *Minteg = new MassIntegrator;
-      M.AddDomainIntegrator(Minteg);
-      M.Assemble();
-      M.Finalize();
-   }
-
-   virtual void Mult(const Vector &ind, Vector &di_dt) const
-   {
-      const double t = GetTime();
-
-      // Move the mesh.
-      add(x0, t, u, x_now);
-
-      // Assemble on the new mesh.
-      K.BilinearForm::operator=(0.0);
-      K.Assemble();
-      ParGridFunction rhs(K.ParFESpace());
-      K.Mult(ind, rhs);
-      M.BilinearForm::operator=(0.0);
-      M.Assemble();
-
-      HypreParVector *RHS = rhs.ParallelAssemble();
-      HypreParVector *X   = rhs.ParallelAverage();
-      HypreParMatrix *Mh  = M.ParallelAssemble();
-
-      CGSolver cg(M.ParFESpace()->GetParMesh()->GetComm());
-      HypreSmoother prec;
-      prec.SetType(HypreSmoother::Jacobi, 1);
-      cg.SetPreconditioner(prec);
-      cg.SetOperator(*Mh);
-      cg.SetRelTol(1e-12); cg.SetAbsTol(0.0);
-      cg.SetMaxIter(100);
-      cg.SetPrintLevel(0);
-      cg.Mult(*RHS, *X);
-      K.ParFESpace()->Dof_TrueDof_Matrix()->Mult(*X, di_dt);
-
-      delete Mh;
-      delete X;
-      delete RHS;
-   }
-};
-
-// Performs the whole advection loop.
-class AdvectorCG
-{
-private:
-   ParMesh pmesh;
-   ParFiniteElementSpace pfes;
-   RK4Solver ode_solver;
-
-public:
-   AdvectorCG(ParMesh &m, const FiniteElementCollection &field_fec)
-      : pmesh(m, true), pfes(&pmesh, &field_fec), ode_solver() { }
-
-   // Advects ind from x_start to x_end.
-   void Advect(ParGridFunction &x_start, ParGridFunction &x_end,
-               ParGridFunction &ind)
-   {
-      ParGridFunction mesh_nodes(x_start);
-      pmesh.SetNodalGridFunction(&mesh_nodes);
-
-      ParGridFunction u(x_start.ParFESpace());
-      subtract(x_end, x_start, u);
-
-      // This must be the fes of the ind, associated with the object's mesh.
-      AdvectorCGOperator oper(x_start, u, mesh_nodes, pfes);
-      ode_solver.Init(oper);
-
-      // Compute some time step [mesh_size / speed].
-      double min_h = numeric_limits<double>::infinity();
-      for (int i = 0; i < pmesh.GetNE(); i++)
-      {
-         min_h = std::min(min_h, pmesh.GetElementSize(1));
-      }
-      double v_max = 0.0;
-      int s = u.ParFESpace()->GetVSize() / 2;
-      for (int i = 0; i < s; i++)
-      {
-         double vel = std::sqrt( u(i) * u(i) + u(i+s) * u(i+s) + 1e-14);
-         v_max = std::max(v_max, vel);
-      }
-      double dt = 0.5 * min_h / v_max;
-      double glob_dt;
-      MPI_Allreduce(&dt, &glob_dt, 1, MPI_DOUBLE, MPI_MIN, pfes.GetComm());
-
-      int myid;
-      MPI_Comm_rank(pfes.GetComm(), &myid);
-      double t = 0.0;
-      bool last_step = false;
-      for (int ti = 1; !last_step; ti++)
-      {
-         if (t + glob_dt >= 1.0)
-         {
-            if (myid == 0)
-            {
-               std::cout << "Remap with dt = " << glob_dt
-                         << " took " << ti << " steps." << std::endl;
-            }
-            glob_dt = 1.0 - t;
-            last_step = true;
-         }
-         ode_solver.Step(ind, t, glob_dt);
-      }
-
-      // Trim to put it in [0, 1].
-      for (int i = 0; i < ind.Size(); i++)
-      {
-         if (ind(i) < 0.0) { ind(i) = 0.0; }
-         if (ind(i) > 1.0) { ind(i) = 1.0; }
-      }
-   }
-};
-
->>>>>>> 69b9e543
 class RelaxedNewtonSolver : public NewtonSolver
 {
 private:
