// Copyright (c) 2010-2023, Lawrence Livermore National Security, LLC. Produced
// at the Lawrence Livermore National Laboratory. All Rights reserved. See files
// LICENSE and NOTICE for details. LLNL-CODE-806117.
//
// This file is part of the MFEM library. For more information and source code
// availability visit https://mfem.org.
//
// MFEM is free software; you can redistribute it and/or modify it under the
// terms of the BSD-3 license. We welcome feedback and contributions, see file
// CONTRIBUTING.md for details.

// Serendipity Finite Element classes

#include "fe_ser.hpp"
#include "fe_fixed_order.hpp"

namespace mfem
{

using namespace std;

H1Ser_QuadrilateralElement::H1Ser_QuadrilateralElement(const int p)
   : ScalarFiniteElement(2, Geometry::SQUARE, (p*p + 3*p +6) / 2, p,
                         FunctionSpace::Qk)
{
   // Store the dof_map of the associated TensorBasisElement, which will be used
   // to create the serendipity dof map.  Its size is larger than the size of
   // the serendipity element.
   TensorBasisElement tbeTemp =
      TensorBasisElement(2, p, BasisType::GaussLobatto,
                         TensorBasisElement::DofMapType::Sr_DOF_MAP);
   const Array<int> tp_dof_map = tbeTemp.GetDofMap();

   const fptype *cp = poly1d.ClosedPoints(p, BasisType::GaussLobatto);

   // Fixing the Nodes is exactly the same as the H1_QuadrilateralElement
   // constructor except we only use those values of the associated tensor
   // product dof_map that are <= the number of serendipity Dofs e.g. only DoFs
   // 0-7 out of the 9 tensor product dofs (at quadratic order)
   int o = 0;

   for (int j = 0; j <= p; j++)
   {
      for (int i = 0; i <= p; i++)
      {
         if (tp_dof_map[o] < Nodes.Size())
         {
            Nodes.IntPoint(tp_dof_map[o]).x = cp[i];
            Nodes.IntPoint(tp_dof_map[o]).y = cp[j];
         }
         o++;
      }
   }
}

void H1Ser_QuadrilateralElement::CalcShape(const IntegrationPoint &ip,
                                           Vector &shape) const
{
   int p = (this)->GetOrder();
   fptype x = ip.x, y = ip.y;

   Poly_1D::Basis &edgeNodalBasis = poly1d.GetBasis(p, BasisType::GaussLobatto);
   Vector nodalX(p+1);
   Vector nodalY(p+1);

   edgeNodalBasis.Eval(x, nodalX);
   edgeNodalBasis.Eval(y, nodalY);

   // First, fix edge-based shape functions. Use a nodal interpolant for edge
   // points, weighted by the linear function that vanishes on opposite edge.
   for (int i = 0; i < p-1; i++)
   {
      shape(4 + 0*(p-1) + i) = (nodalX(i+1))*(1.-y);         // south edge 0->1
      shape(4 + 1*(p-1) + i) = (nodalY(i+1))*x;              // east edge  1->2
      shape(4 + 3*(p-1) - i - 1) = (nodalX(i+1)) * y;        // north edge 3->2
      shape(4 + 4*(p-1) - i - 1) = (nodalY(i+1)) * (1. - x); // west edge  0->3
   }

   BiLinear2DFiniteElement bilinear = BiLinear2DFiniteElement();
   Vector bilinearsAtIP(4);
   bilinear.CalcShape(ip, bilinearsAtIP);

   const fptype *edgePts(poly1d.ClosedPoints(p, BasisType::GaussLobatto));

   // Next, set the shape function associated with vertex V, evaluated at (x,y)
   // to be: bilinear function associated to V, evaluated at (x,y) - sum (shape
   // function at edge point P, weighted by bilinear function for V evaluated at
   // P) where the sum is taken only for points P on edges incident to V.

   fptype vtx0fix =0;
   fptype vtx1fix =0;
   fptype vtx2fix =0;
   fptype vtx3fix =0;
   for (int i = 0; i<p-1; i++)
   {
      vtx0fix += (1-edgePts[i+1])*(shape(4 + i) +
                                   shape(4 + 4*(p-1) - i - 1)); // bot+left edge
      vtx1fix += (1-edgePts[i+1])*(shape(4 + 1*(p-1) + i) +
                                   shape(4 + (p-2)-i));        // right+bot edge
      vtx2fix += (1-edgePts[i+1])*(shape(4 + 2*(p-1) + i) +
                                   shape(1 + 2*p-i));          // top+right edge
      vtx3fix += (1-edgePts[i+1])*(shape(4 + 3*(p-1) + i) +
                                   shape(3*p - i));            // left+top edge
   }
   shape(0) = bilinearsAtIP(0) - vtx0fix;
   shape(1) = bilinearsAtIP(1) - vtx1fix;
   shape(2) = bilinearsAtIP(2) - vtx2fix;
   shape(3) = bilinearsAtIP(3) - vtx3fix;

   // Interior basis functions appear starting at order p=4. These are non-nodal
   // bubble functions.
   if (p > 3)
   {
<<<<<<< HEAD
      fptype *legX = new fptype[p-1];
      fptype *legY = new fptype[p-1];
      Poly_1D *storeLegendre = new Poly_1D();
=======
      double *legX = new double[p-1];
      double *legY = new double[p-1];
>>>>>>> bfb5562b

      Poly_1D::CalcLegendre(p-2, x, legX);
      Poly_1D::CalcLegendre(p-2, y, legY);

      int interior_total = 0;
      for (int j = 4; j < p + 1; j++)
      {
         for (int k = 0; k < j-3; k++)
         {
            shape(4 + 4*(p-1) + interior_total)
               = legX[k] * legY[j-4-k] * x * (1. - x) * y * (1. - y);
            interior_total++;
         }
      }

      delete[] legX;
      delete[] legY;
   }
}

void H1Ser_QuadrilateralElement::CalcDShape(const IntegrationPoint &ip,
                                            DenseMatrix &dshape) const
{
   int p = (this)->GetOrder();
   fptype x = ip.x, y = ip.y;

   Poly_1D::Basis &edgeNodalBasis = poly1d.GetBasis(p, BasisType::GaussLobatto);
   Vector nodalX(p+1);
   Vector DnodalX(p+1);
   Vector nodalY(p+1);
   Vector DnodalY(p+1);

   edgeNodalBasis.Eval(x, nodalX, DnodalX);
   edgeNodalBasis.Eval(y, nodalY, DnodalY);

   for (int i = 0; i < p-1; i++)
   {
      dshape(4 + 0*(p-1) + i,0) =  DnodalX(i+1) * (1.-y);
      dshape(4 + 0*(p-1) + i,1) = -nodalX(i+1);
      dshape(4 + 1*(p-1) + i,0) =  nodalY(i+1);
      dshape(4 + 1*(p-1) + i,1) =  DnodalY(i+1)*x;
      dshape(4 + 3*(p-1) - i - 1,0) =  DnodalX(i+1)*y;
      dshape(4 + 3*(p-1) - i - 1,1) =  nodalX(i+1);
      dshape(4 + 4*(p-1) - i - 1,0) = -nodalY(i+1);
      dshape(4 + 4*(p-1) - i - 1,1) =  DnodalY(i+1) * (1.-x);
   }

   BiLinear2DFiniteElement bilinear = BiLinear2DFiniteElement();
   DenseMatrix DbilinearsAtIP(4);
   bilinear.CalcDShape(ip, DbilinearsAtIP);

   const fptype *edgePts(poly1d.ClosedPoints(p, BasisType::GaussLobatto));

   dshape(0,0) = DbilinearsAtIP(0,0);
   dshape(0,1) = DbilinearsAtIP(0,1);
   dshape(1,0) = DbilinearsAtIP(1,0);
   dshape(1,1) = DbilinearsAtIP(1,1);
   dshape(2,0) = DbilinearsAtIP(2,0);
   dshape(2,1) = DbilinearsAtIP(2,1);
   dshape(3,0) = DbilinearsAtIP(3,0);
   dshape(3,1) = DbilinearsAtIP(3,1);

   for (int i = 0; i<p-1; i++)
   {
      dshape(0,0) -= (1-edgePts[i+1])*(dshape(4 + 0*(p-1) + i, 0) +
                                       dshape(4 + 4*(p-1) - i - 1,0));
      dshape(0,1) -= (1-edgePts[i+1])*(dshape(4 + 0*(p-1) + i, 1) +
                                       dshape(4 + 4*(p-1) - i - 1,1));
      dshape(1,0) -= (1-edgePts[i+1])*(dshape(4 + 1*(p-1) + i, 0) +
                                       dshape(4 + (p-2)-i, 0));
      dshape(1,1) -= (1-edgePts[i+1])*(dshape(4 + 1*(p-1) + i, 1) +
                                       dshape(4 + (p-2)-i, 1));
      dshape(2,0) -= (1-edgePts[i+1])*(dshape(4 + 2*(p-1) + i, 0) +
                                       dshape(1 + 2*p-i, 0));
      dshape(2,1) -= (1-edgePts[i+1])*(dshape(4 + 2*(p-1) + i, 1) +
                                       dshape(1 + 2*p-i, 1));
      dshape(3,0) -= (1-edgePts[i+1])*(dshape(4 + 3*(p-1) + i, 0) +
                                       dshape(3*p - i, 0));
      dshape(3,1) -= (1-edgePts[i+1])*(dshape(4 + 3*(p-1) + i, 1) +
                                       dshape(3*p - i, 1));
   }

   if (p > 3)
   {
<<<<<<< HEAD
      fptype *legX = new fptype[p-1];
      fptype *legY = new fptype[p-1];
      fptype *DlegX = new fptype[p-1];
      fptype *DlegY = new fptype[p-1];
      Poly_1D *storeLegendre = new Poly_1D();
=======
      double *legX = new double[p-1];
      double *legY = new double[p-1];
      double *DlegX = new double[p-1];
      double *DlegY = new double[p-1];
>>>>>>> bfb5562b

      Poly_1D::CalcLegendre(p-2, x, legX, DlegX);
      Poly_1D::CalcLegendre(p-2, y, legY, DlegY);

      int interior_total = 0;
      for (int j = 4; j < p + 1; j++)
      {
         for (int k = 0; k < j-3; k++)
         {
            dshape(4 + 4*(p-1) + interior_total, 0) =
               legY[j-4-k]*y*(1-y) * (DlegX[k]*x*(1-x) + legX[k]*(1-2*x));
            dshape(4 + 4*(p-1) + interior_total, 1) =
               legX[k]*x*(1-x) * (DlegY[j-4-k]*y*(1-y) + legY[j-4-k]*(1-2*y));
            interior_total++;
         }
      }
      delete[] legX;
      delete[] legY;
      delete[] DlegX;
      delete[] DlegY;
   }
}

void H1Ser_QuadrilateralElement::GetLocalInterpolation(ElementTransformation
                                                       &Trans,
                                                       DenseMatrix &I) const
{
   // For p<=4, the basis is nodal; for p>4, the quad-interior functions are
   // non-nodal.
   if (order <= 4)
   {
      NodalLocalInterpolation(Trans, I, *this);
   }
   else
   {
      ScalarLocalInterpolation(Trans, I, *this);
   }
}

}<|MERGE_RESOLUTION|>--- conflicted
+++ resolved
@@ -111,14 +111,8 @@
    // bubble functions.
    if (p > 3)
    {
-<<<<<<< HEAD
       fptype *legX = new fptype[p-1];
       fptype *legY = new fptype[p-1];
-      Poly_1D *storeLegendre = new Poly_1D();
-=======
-      double *legX = new double[p-1];
-      double *legY = new double[p-1];
->>>>>>> bfb5562b
 
       Poly_1D::CalcLegendre(p-2, x, legX);
       Poly_1D::CalcLegendre(p-2, y, legY);
@@ -203,18 +197,10 @@
 
    if (p > 3)
    {
-<<<<<<< HEAD
       fptype *legX = new fptype[p-1];
       fptype *legY = new fptype[p-1];
       fptype *DlegX = new fptype[p-1];
       fptype *DlegY = new fptype[p-1];
-      Poly_1D *storeLegendre = new Poly_1D();
-=======
-      double *legX = new double[p-1];
-      double *legY = new double[p-1];
-      double *DlegX = new double[p-1];
-      double *DlegY = new double[p-1];
->>>>>>> bfb5562b
 
       Poly_1D::CalcLegendre(p-2, x, legX, DlegX);
       Poly_1D::CalcLegendre(p-2, y, legY, DlegY);
