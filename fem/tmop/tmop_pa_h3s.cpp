// Copyright (c) 2010-2023, Lawrence Livermore National Security, LLC. Produced
// at the Lawrence Livermore National Laboratory. All Rights reserved. See files
// LICENSE and NOTICE for details. LLNL-CODE-806117.
//
// This file is part of the MFEM library. For more information and source code
// availability visit https://mfem.org.
//
// MFEM is free software; you can redistribute it and/or modify it under the
// terms of the BSD-3 license. We welcome feedback and contributions, see file
// CONTRIBUTING.md for details.

#include "../tmop.hpp"
#include "tmop_pa.hpp"
#include "../../general/forall.hpp"
#include "../../linalg/kernels.hpp"
#include "../../linalg/dinvariants.hpp"

namespace mfem
{

using Args = kernels::InvariantsEvaluator3D::Buffers;

// dP_302 = (dI2b*dI1b + dI1b*dI2b)/9 + (I1b/9)*ddI2b + (I2b/9)*ddI1b
static MFEM_HOST_DEVICE inline
void EvalH_302(const int e, const int qx, const int qy, const int qz,
               const fptype weight, const fptype *J, DeviceTensor<8,fptype> dP,
               fptype *B, fptype *dI1b, fptype *ddI1b,
               fptype *dI2, fptype *dI2b, fptype *ddI2, fptype *ddI2b,
               fptype *dI3b)
{
   constexpr int DIM = 3;
   kernels::InvariantsEvaluator3D ie(Args()
                                     .J(J).B(B)
                                     .dI1b(dI1b).ddI1b(ddI1b)
                                     .dI2(dI2).dI2b(dI2b).ddI2(ddI2).ddI2b(ddI2b)
                                     .dI3b(dI3b));
   const fptype c1 = weight/9.;
   const fptype I1b = ie.Get_I1b();
   const fptype I2b = ie.Get_I2b();
   ConstDeviceMatrix di1b(ie.Get_dI1b(),DIM,DIM);
   ConstDeviceMatrix di2b(ie.Get_dI2b(),DIM,DIM);
   for (int i = 0; i < DIM; i++)
   {
      for (int j = 0; j < DIM; j++)
      {
         ConstDeviceMatrix ddi1b(ie.Get_ddI1b(i,j),DIM,DIM);
         ConstDeviceMatrix ddi2b(ie.Get_ddI2b(i,j),DIM,DIM);
         for (int r = 0; r < DIM; r++)
         {
            for (int c = 0; c < DIM; c++)
            {
               const fptype dp =
                  (di2b(r,c)*di1b(i,j) + di1b(r,c)*di2b(i,j))
                  + ddi2b(r,c)*I1b
                  + ddi1b(r,c)*I2b;
               dP(r,c,i,j,qx,qy,qz,e) = c1 * dp;
            }
         }
      }
   }
}

// dP_303 = ddI1b/3
static MFEM_HOST_DEVICE inline
void EvalH_303(const int e, const int qx, const int qy, const int qz,
               const fptype weight, const fptype *J, DeviceTensor<8,fptype> dP,
               fptype *B, fptype *dI1b, fptype *ddI1, fptype *ddI1b,
               fptype *dI2, fptype *dI2b, fptype *ddI2, fptype *ddI2b,
               fptype *dI3b, fptype *ddI3b)
{
   constexpr int DIM = 3;
   kernels::InvariantsEvaluator3D ie(Args()
                                     .J(J).B(B)
                                     .dI1b(dI1b).ddI1(ddI1).ddI1b(ddI1b)
                                     .dI2(dI2).dI2b(dI2b).ddI2(ddI2).ddI2b(ddI2b)
                                     .dI3b(dI3b).ddI3b(ddI3b));
   const fptype c1 = weight/3.;
   for (int i = 0; i < DIM; i++)
   {
      for (int j = 0; j < DIM; j++)
      {
         ConstDeviceMatrix ddi1b(ie.Get_ddI1b(i,j),DIM,DIM);
         for (int r = 0; r < DIM; r++)
         {
            for (int c = 0; c < DIM; c++)
            {
               const fptype dp = ddi1b(r,c);
               dP(r,c,i,j,qx,qy,qz,e) = c1 * dp;
            }
         }
      }
   }
}

// dP_315 = 2*(dI3b x dI3b) + 2*(I3b - 1)*ddI3b
static MFEM_HOST_DEVICE inline
void EvalH_315(const int e, const int qx, const int qy, const int qz,
               const fptype weight, const fptype *J, DeviceTensor<8,fptype> dP,
               fptype *dI3b, fptype *ddI3b)
{
   constexpr int DIM = 3;
   kernels::InvariantsEvaluator3D ie(Args().
                                     J(J).
                                     dI3b(dI3b).ddI3b(ddI3b));

   fptype sign_detJ;
   const fptype I3b = ie.Get_I3b(sign_detJ);
   ConstDeviceMatrix di3b(ie.Get_dI3b(sign_detJ),DIM,DIM);

   for (int i = 0; i < DIM; i++)
   {
      for (int j = 0; j < DIM; j++)
      {
         ConstDeviceMatrix ddi3b(ie.Get_ddI3b(i,j),DIM,DIM);
         for (int r = 0; r < DIM; r++)
         {
            for (int c = 0; c < DIM; c++)
            {
               const fptype dp = 2.0 * weight * (I3b - 1.0) * ddi3b(r,c) +
                                 2.0 * weight * di3b(r,c) * di3b(i,j);
               dP(r,c,i,j,qx,qy,qz,e) = dp;
            }
         }
      }
   }
}

// dP_318 = (I3b - 1/I3b^3)*ddI3b + (1 + 3/I3b^4)*(dI3b x dI3b)
// Uses the I3b form, as dI3 and ddI3 were not implemented at the time.
static MFEM_HOST_DEVICE inline
void EvalH_318(const int e, const int qx, const int qy, const int qz,
               const fptype weight, const fptype *J, DeviceTensor<8,fptype> dP,
               fptype *dI3b, fptype *ddI3b)
{
   constexpr int DIM = 3;
   kernels::InvariantsEvaluator3D ie(Args().
                                     J(J).
                                     dI3b(dI3b).ddI3b(ddI3b));

   fptype sign_detJ;
   const fptype I3b = ie.Get_I3b(sign_detJ);
   ConstDeviceMatrix di3b(ie.Get_dI3b(sign_detJ),DIM,DIM);

   for (int i = 0; i < DIM; i++)
   {
      for (int j = 0; j < DIM; j++)
      {
         ConstDeviceMatrix ddi3b(ie.Get_ddI3b(i,j),DIM,DIM);
         for (int r = 0; r < DIM; r++)
         {
            for (int c = 0; c < DIM; c++)
            {
               const fptype dp =
                  weight * (I3b - 1.0/(I3b*I3b*I3b)) * ddi3b(r,c) +
                  weight * (1.0 + 3.0/(I3b*I3b*I3b*I3b)) * di3b(r,c)*di3b(i,j);
               dP(r,c,i,j,qx,qy,qz,e) = dp;
            }
         }
      }
   }
}

// dP_321 = ddI1 + (-2/I3b^3)*(dI2 x dI3b + dI3b x dI2)
//               + (1/I3)*ddI2
//               + (6*I2/I3b^4)*(dI3b x dI3b)
//               + (-2*I2/I3b^3)*ddI3b
static MFEM_HOST_DEVICE inline
void EvalH_321(const int e, const int qx, const int qy, const int qz,
               const fptype weight, const fptype *J, DeviceTensor<8,fptype> dP,
               fptype *B, fptype *dI1b, fptype *ddI1, fptype *ddI1b,
               fptype *dI2, fptype *dI2b, fptype *ddI2, fptype *ddI2b,
               fptype *dI3b, fptype *ddI3b)
{
   constexpr int DIM = 3;
   kernels::InvariantsEvaluator3D ie(Args()
                                     .J(J).B(B)
                                     .dI1b(dI1b).ddI1(ddI1).ddI1b(ddI1b)
                                     .dI2(dI2).dI2b(dI2b).ddI2(ddI2).ddI2b(ddI2b)
                                     .dI3b(dI3b).ddI3b(ddI3b));
   fptype sign_detJ;
   const fptype I2 = ie.Get_I2();
   const fptype I3b = ie.Get_I3b(sign_detJ);

   ConstDeviceMatrix di2(ie.Get_dI2(),DIM,DIM);
   ConstDeviceMatrix di3b(ie.Get_dI3b(sign_detJ),DIM,DIM);

   const fptype c0 = 1.0/I3b;
   const fptype c1 = weight*c0*c0;
   const fptype c2 = -2*c0*c1;
   const fptype c3 = c2*I2;

   for (int i = 0; i < DIM; i++)
   {
      for (int j = 0; j < DIM; j++)
      {
         ConstDeviceMatrix ddi1(ie.Get_ddI1(i,j),DIM,DIM);
         ConstDeviceMatrix ddi2(ie.Get_ddI2(i,j),DIM,DIM);
         ConstDeviceMatrix ddi3b(ie.Get_ddI3b(i,j),DIM,DIM);
         for (int r = 0; r < DIM; r++)
         {
            for (int c = 0; c < DIM; c++)
            {
               const fptype dp =
                  weight * ddi1(r,c)
                  + c1 * ddi2(r,c)
                  + c3 * ddi3b(r,c)
                  + c2 * ((di2(r,c)*di3b(i,j) + di3b(r,c)*di2(i,j)))
                  -3*c0*c3 * di3b(r,c)*di3b(i,j);
               dP(r,c,i,j,qx,qy,qz,e) = dp;
            }
         }
      }
   }
}

// H_332 = w0 H_302 + w1 H_315
static MFEM_HOST_DEVICE inline
void EvalH_332(const int e, const int qx, const int qy, const int qz,
               const fptype weight, const fptype *w,
               const fptype *J, DeviceTensor<8,fptype> dP,
               fptype *B, fptype *dI1b, fptype *ddI1b,
               fptype *dI2, fptype *dI2b, fptype *ddI2, fptype *ddI2b,
               fptype *dI3b, fptype *ddI3b)
{
   constexpr int DIM = 3;
   kernels::InvariantsEvaluator3D ie(Args()
                                     .J(J).B(B)
                                     .dI1b(dI1b).ddI1b(ddI1b)
                                     .dI2(dI2).dI2b(dI2b).ddI2(ddI2).ddI2b(ddI2b)
                                     .dI3b(dI3b).ddI3b(ddI3b));
   fptype sign_detJ;
   const fptype c1 = weight/9.;
   const fptype I1b = ie.Get_I1b();
   const fptype I2b = ie.Get_I2b();
   const fptype I3b = ie.Get_I3b(sign_detJ);
   ConstDeviceMatrix di1b(ie.Get_dI1b(),DIM,DIM);
   ConstDeviceMatrix di2b(ie.Get_dI2b(),DIM,DIM);
   ConstDeviceMatrix di3b(ie.Get_dI3b(sign_detJ),DIM,DIM);
   for (int i = 0; i < DIM; i++)
   {
      for (int j = 0; j < DIM; j++)
      {
         ConstDeviceMatrix ddi1b(ie.Get_ddI1b(i,j),DIM,DIM);
         ConstDeviceMatrix ddi2b(ie.Get_ddI2b(i,j),DIM,DIM);
         ConstDeviceMatrix ddi3b(ie.Get_ddI3b(i,j),DIM,DIM);
         for (int r = 0; r < DIM; r++)
         {
            for (int c = 0; c < DIM; c++)
            {
               const fptype dp_302 =
                  (di2b(r,c)*di1b(i,j) + di1b(r,c)*di2b(i,j))
                  + ddi2b(r,c)*I1b
                  + ddi1b(r,c)*I2b;
               const fptype dp_315 = 2.0 * weight * (I3b - 1.0) * ddi3b(r,c) +
                                     2.0 * weight * di3b(r,c) * di3b(i,j);
               dP(r,c,i,j,qx,qy,qz,e) = w[0] * c1 * dp_302 +
                                        w[1] * dp_315;
            }
         }
      }
   }
}

// H_338 = w0 H_302 + w1 H_318
static MFEM_HOST_DEVICE inline
void EvalH_338(const int e, const int qx, const int qy, const int qz,
               const fptype weight, const fptype *w,
               const fptype *J, DeviceTensor<8,fptype> dP,
               fptype *B, fptype *dI1b, fptype *ddI1b,
               fptype *dI2, fptype *dI2b, fptype *ddI2, fptype *ddI2b,
               fptype *dI3b, fptype *ddI3b)
{
   constexpr int DIM = 3;
   kernels::InvariantsEvaluator3D ie(Args()
                                     .J(J).B(B)
                                     .dI1b(dI1b).ddI1b(ddI1b)
                                     .dI2(dI2).dI2b(dI2b).ddI2(ddI2).ddI2b(ddI2b)
                                     .dI3b(dI3b).ddI3b(ddI3b));
   fptype sign_detJ;
   const fptype c1 = weight/9.;
   const fptype I1b = ie.Get_I1b();
   const fptype I2b = ie.Get_I2b();
   const fptype I3b = ie.Get_I3b(sign_detJ);
   ConstDeviceMatrix di1b(ie.Get_dI1b(),DIM,DIM);
   ConstDeviceMatrix di2b(ie.Get_dI2b(),DIM,DIM);
   ConstDeviceMatrix di3b(ie.Get_dI3b(sign_detJ),DIM,DIM);
   for (int i = 0; i < DIM; i++)
   {
      for (int j = 0; j < DIM; j++)
      {
         ConstDeviceMatrix ddi1b(ie.Get_ddI1b(i,j),DIM,DIM);
         ConstDeviceMatrix ddi2b(ie.Get_ddI2b(i,j),DIM,DIM);
         ConstDeviceMatrix ddi3b(ie.Get_ddI3b(i,j),DIM,DIM);
         for (int r = 0; r < DIM; r++)
         {
            for (int c = 0; c < DIM; c++)
            {
               const fptype dp_302 =
                  (di2b(r,c)*di1b(i,j) + di1b(r,c)*di2b(i,j))
                  + ddi2b(r,c)*I1b
                  + ddi1b(r,c)*I2b;
               const fptype dp_318 =
                  weight * (I3b - 1.0/(I3b*I3b*I3b)) * ddi3b(r,c) +
                  weight * (1.0 + 3.0/(I3b*I3b*I3b*I3b)) * di3b(r,c)*di3b(i,j);
               dP(r,c,i,j,qx,qy,qz,e) = w[0] * c1 * dp_302 +
                                        w[1] * dp_318;
            }
         }
      }
   }
}

MFEM_REGISTER_TMOP_KERNELS(void, SetupGradPA_3D,
<<<<<<< HEAD
                           const fptype metric_normal,
                           const Array<fptype> &metric_param,
=======
                           const double metric_normal,
                           const Vector &mc_,
                           const Array<double> &metric_param,
>>>>>>> 47b518f9
                           const int mid,
                           const Vector &x_,
                           const int NE,
                           const Array<fptype> &w_,
                           const Array<fptype> &b_,
                           const Array<fptype> &g_,
                           const DenseTensor &j_,
                           Vector &h_,
                           const int d1d,
                           const int q1d)
{
   MFEM_VERIFY(mid == 302 || mid == 303 || mid == 315 || mid == 318 ||
               mid == 321 || mid == 332 || mid == 338,
               "3D metric not yet implemented!");

   const bool const_m0 = mc_.Size() == 1;

   constexpr int DIM = 3;
   const int D1D = T_D1D ? T_D1D : d1d;
   const int Q1D = T_Q1D ? T_Q1D : q1d;

   const auto MC = const_m0 ?
                   Reshape(mc_.Read(), 1, 1, 1, 1) :
                   Reshape(mc_.Read(), Q1D, Q1D, Q1D, NE);
   const auto b = Reshape(b_.Read(), Q1D, D1D);
   const auto g = Reshape(g_.Read(), Q1D, D1D);
   const auto W = Reshape(w_.Read(), Q1D, Q1D, Q1D);
   const auto J = Reshape(j_.Read(), DIM, DIM, Q1D, Q1D, Q1D, NE);
   const auto X = Reshape(x_.Read(), D1D, D1D, D1D, DIM, NE);
   auto H = Reshape(h_.Write(), DIM, DIM, DIM, DIM, Q1D, Q1D, Q1D, NE);

   const fptype *metric_data = metric_param.Read();

   mfem::forall_3D(NE, Q1D, Q1D, Q1D, [=] MFEM_HOST_DEVICE (int e)
   {
      const int D1D = T_D1D ? T_D1D : d1d;
      const int Q1D = T_Q1D ? T_Q1D : q1d;
      constexpr int MQ1 = T_Q1D ? T_Q1D : T_MAX;
      constexpr int MD1 = T_D1D ? T_D1D : T_MAX;

      MFEM_SHARED fptype s_BG[2][MQ1*MD1];
      MFEM_SHARED fptype s_DDD[3][MD1*MD1*MD1];
      MFEM_SHARED fptype s_DDQ[9][MD1*MD1*MQ1];
      MFEM_SHARED fptype s_DQQ[9][MD1*MQ1*MQ1];
      MFEM_SHARED fptype s_QQQ[9][MQ1*MQ1*MQ1];

      kernels::internal::LoadX<MD1>(e,D1D,X,s_DDD);
      kernels::internal::LoadBG<MD1,MQ1>(D1D,Q1D,b,g,s_BG);

      kernels::internal::GradX<MD1,MQ1>(D1D,Q1D,s_BG,s_DDD,s_DDQ);
      kernels::internal::GradY<MD1,MQ1>(D1D,Q1D,s_BG,s_DDQ,s_DQQ);
      kernels::internal::GradZ<MD1,MQ1>(D1D,Q1D,s_BG,s_DQQ,s_QQQ);

      MFEM_FOREACH_THREAD(qz,z,Q1D)
      {
         MFEM_FOREACH_THREAD(qy,y,Q1D)
         {
            MFEM_FOREACH_THREAD(qx,x,Q1D)
            {
<<<<<<< HEAD
               const fptype *Jtr = &J(0,0,qx,qy,qz,e);
               const fptype detJtr = kernels::Det<3>(Jtr);
               const fptype weight = metric_normal * W(qx,qy,qz) * detJtr;
=======
               const double *Jtr = &J(0,0,qx,qy,qz,e);
               const double detJtr = kernels::Det<3>(Jtr);
               const double m_coef = const_m0 ? MC(0,0,0,0) : MC(qx,qy,qz,e);
               const double weight = metric_normal * m_coef *
                                     W(qx,qy,qz) * detJtr;
>>>>>>> 47b518f9

               // Jrt = Jtr^{-1}
               fptype Jrt[9];
               kernels::CalcInverse<3>(Jtr, Jrt);

               // Jpr = X^T.DSh
               fptype Jpr[9];
               kernels::internal::PullGrad<MQ1>(Q1D,qx,qy,qz, s_QQQ, Jpr);

               // Jpt = X^T . DS = (X^T.DSh) . Jrt = Jpr . Jrt
               fptype Jpt[9];
               kernels::Mult(3,3,3, Jpr, Jrt, Jpt);

               // InvariantsEvaluator3D buffers used for the metrics
               fptype B[9];
               fptype         dI1b[9], ddI1[9], ddI1b[9];
               fptype dI2[9], dI2b[9], ddI2[9], ddI2b[9];
               // reuse local arrays, to help register allocation
               fptype        *dI3b=Jrt,        *ddI3b=Jpr;

               // metric->AssembleH
               if (mid == 302)
               {
                  EvalH_302(e,qx,qy,qz,weight,Jpt,H,
                            B,dI1b,ddI1b,dI2,dI2b,ddI2,ddI2b,dI3b);
               }
               if (mid == 303)
               {
                  EvalH_303(e,qx,qy,qz,weight,Jpt,H,
                            B,dI1b,ddI1,ddI1b,dI2,dI2b,ddI2,ddI2b,dI3b,ddI3b);
               }
               if (mid == 315)
               {
                  EvalH_315(e,qx,qy,qz,weight,Jpt,H, dI3b,ddI3b);
               }
               if (mid == 318)
               {
                  EvalH_318(e,qx,qy,qz,weight,Jpt,H, dI3b,ddI3b);
               }
               if (mid == 321)
               {
                  EvalH_321(e,qx,qy,qz,weight,Jpt,H,
                            B,dI1b,ddI1,ddI1b,dI2,dI2b,ddI2,ddI2b,dI3b,ddI3b);
               }
               if (mid == 332)
               {
                  EvalH_332(e,qx,qy,qz,weight,metric_data,Jpt,H,
                            B,dI1b,ddI1b,dI2,dI2b,ddI2,ddI2b,dI3b,ddI3b);
               }
               if (mid == 338)
               {
                  EvalH_338(e,qx,qy,qz,weight,metric_data,Jpt,H,
                            B,dI1b,ddI1b,dI2,dI2b,ddI2,ddI2b,dI3b,ddI3b);
               }
            } // qx
         } // qy
      } // qz
   });
}

void TMOP_Integrator::AssembleGradPA_3D(const Vector &X) const
{
   const int N = PA.ne;
   const int D1D = PA.maps->ndof;
   const int Q1D = PA.maps->nqpt;
   const int M = metric->Id();
   const int id = (D1D << 4 ) | Q1D;
<<<<<<< HEAD
   const fptype mn = metric_normal;
=======
   const double mn = metric_normal;
   const Vector &MC = PA.MC;
>>>>>>> 47b518f9
   const DenseTensor &J = PA.Jtr;
   const Array<fptype> &W = PA.ir->GetWeights();
   const Array<fptype> &B = PA.maps->B;
   const Array<fptype> &G = PA.maps->G;
   Vector &H = PA.H;

   Array<fptype> mp;
   if (auto m = dynamic_cast<TMOP_Combo_QualityMetric *>(metric))
   {
      m->GetWeights(mp);
   }

   MFEM_LAUNCH_TMOP_KERNEL(SetupGradPA_3D,id,mn,MC,mp,M,X,N,W,B,G,J,H);
}

} // namespace mfem<|MERGE_RESOLUTION|>--- conflicted
+++ resolved
@@ -311,14 +311,9 @@
 }
 
 MFEM_REGISTER_TMOP_KERNELS(void, SetupGradPA_3D,
-<<<<<<< HEAD
                            const fptype metric_normal,
+                           const Vector &mc_,
                            const Array<fptype> &metric_param,
-=======
-                           const double metric_normal,
-                           const Vector &mc_,
-                           const Array<double> &metric_param,
->>>>>>> 47b518f9
                            const int mid,
                            const Vector &x_,
                            const int NE,
@@ -378,17 +373,11 @@
          {
             MFEM_FOREACH_THREAD(qx,x,Q1D)
             {
-<<<<<<< HEAD
                const fptype *Jtr = &J(0,0,qx,qy,qz,e);
                const fptype detJtr = kernels::Det<3>(Jtr);
-               const fptype weight = metric_normal * W(qx,qy,qz) * detJtr;
-=======
-               const double *Jtr = &J(0,0,qx,qy,qz,e);
-               const double detJtr = kernels::Det<3>(Jtr);
-               const double m_coef = const_m0 ? MC(0,0,0,0) : MC(qx,qy,qz,e);
-               const double weight = metric_normal * m_coef *
+               const fptype m_coef = const_m0 ? MC(0,0,0,0) : MC(qx,qy,qz,e);
+               const fptype weight = metric_normal * m_coef *
                                      W(qx,qy,qz) * detJtr;
->>>>>>> 47b518f9
 
                // Jrt = Jtr^{-1}
                fptype Jrt[9];
@@ -456,12 +445,8 @@
    const int Q1D = PA.maps->nqpt;
    const int M = metric->Id();
    const int id = (D1D << 4 ) | Q1D;
-<<<<<<< HEAD
    const fptype mn = metric_normal;
-=======
-   const double mn = metric_normal;
    const Vector &MC = PA.MC;
->>>>>>> 47b518f9
    const DenseTensor &J = PA.Jtr;
    const Array<fptype> &W = PA.ir->GetWeights();
    const Array<fptype> &B = PA.maps->B;
