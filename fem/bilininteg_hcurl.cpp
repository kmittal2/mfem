// Copyright (c) 2010-2020, Lawrence Livermore National Security, LLC. Produced
// at the Lawrence Livermore National Laboratory. All Rights reserved. See files
// LICENSE and NOTICE for details. LLNL-CODE-806117.
//
// This file is part of the MFEM library. For more information and source code
// availability visit https://mfem.org.
//
// MFEM is free software; you can redistribute it and/or modify it under the
// terms of the BSD-3 license. We welcome feedback and contributions, see file
// CONTRIBUTING.md for details.

#include "../general/forall.hpp"
#include "bilininteg.hpp"
#include "gridfunc.hpp"
#include "libceed/mass.hpp"

using namespace std;

namespace mfem
{

// PA H(curl) Mass Assemble 2D kernel
void PAHcurlSetup2D(const int Q1D,
                    const int coeffDim,
                    const int NE,
                    const Array<double> &w,
                    const Vector &j,
                    Vector &_coeff,
                    Vector &op)
{
   const int NQ = Q1D*Q1D;
   const bool symmetric = (coeffDim != 4);
   auto W = w.Read();
   auto J = Reshape(j.Read(), NQ, 2, 2, NE);
   auto coeff = Reshape(_coeff.Read(), coeffDim, NQ, NE);
   auto y = Reshape(op.Write(), NQ, symmetric ? 3 : 4, NE);

   MFEM_FORALL(e, NE,
   {
      for (int q = 0; q < NQ; ++q)
      {
         const double J11 = J(q,0,0,e);
         const double J21 = J(q,1,0,e);
         const double J12 = J(q,0,1,e);
         const double J22 = J(q,1,1,e);

         if (coeffDim == 3 || coeffDim == 4) // Matrix coefficient version
         {
            // First compute entries of R = MJ^{-T}, without det J factor.
            const double M11 = coeff(0, q, e);
            const double M12 = coeff(1, q, e);
            const double M21 = symmetric ? M12 : coeff(2, q, e);
            const double M22 = symmetric ? coeff(2, q, e) : coeff(3, q, e);
            const double R11 = M11*J22 - M12*J12;
            const double R21 = M21*J22 - M22*J12;
            const double R12 = -M11*J21 + M12*J11;
            const double R22 = -M21*J21 + M22*J11;

            // Now set y to J^{-1}R.
            const double w_detJ = W[q] / ((J11*J22)-(J21*J12));
            y(q,0,e) = w_detJ * ( J22*R11 - J12*R21); // 1,1
            y(q,1,e) = w_detJ * (-J21*R11 + J11*R21); // 2,1
            y(q,2,e) = w_detJ * (symmetric ? (-J21*R12 + J11*R22) :
            (J22*R12 - J12*R22)); // 2,2 or 1,2
            if (!symmetric)
            {
               y(q,3,e) = w_detJ * (-J21*R12 + J11*R22); // 2,2
            }
         }
         else  // Vector or scalar coefficient version
         {
            const double c_detJ1 = W[q] * coeff(0, q, e) / ((J11*J22)-(J21*J12));
            const double c_detJ2 = (coeffDim == 2) ? W[q] * coeff(1, q, e)
                                   / ((J11*J22)-(J21*J12)) : c_detJ1;
            y(q,0,e) =  (c_detJ2*J12*J12 + c_detJ1*J22*J22); // 1,1
            y(q,1,e) = -(c_detJ2*J12*J11 + c_detJ1*J22*J21); // 1,2
            y(q,2,e) =  (c_detJ2*J11*J11 + c_detJ1*J21*J21); // 2,2
         }
      }
   });
}

// PA H(curl) Mass Assemble 3D kernel
void PAHcurlSetup3D(const int Q1D,
                    const int coeffDim,
                    const int NE,
                    const Array<double> &w,
                    const Vector &j,
                    Vector &_coeff,
                    Vector &op)
{
   const int NQ = Q1D*Q1D*Q1D;
   const bool symmetric = (coeffDim != 9);
   auto W = w.Read();
   auto J = Reshape(j.Read(), NQ, 3, 3, NE);
   auto coeff = Reshape(_coeff.Read(), coeffDim, NQ, NE);
   auto y = Reshape(op.Write(), NQ, symmetric ? 6 : 9, NE);

   MFEM_FORALL(e, NE,
   {
      for (int q = 0; q < NQ; ++q)
      {
         const double J11 = J(q,0,0,e);
         const double J21 = J(q,1,0,e);
         const double J31 = J(q,2,0,e);
         const double J12 = J(q,0,1,e);
         const double J22 = J(q,1,1,e);
         const double J32 = J(q,2,1,e);
         const double J13 = J(q,0,2,e);
         const double J23 = J(q,1,2,e);
         const double J33 = J(q,2,2,e);
         const double detJ = J11 * (J22 * J33 - J32 * J23) -
         /* */               J21 * (J12 * J33 - J32 * J13) +
         /* */               J31 * (J12 * J23 - J22 * J13);
         const double w_detJ = W[q] / detJ;
         // adj(J)
         const double A11 = (J22 * J33) - (J23 * J32);
         const double A12 = (J32 * J13) - (J12 * J33);
         const double A13 = (J12 * J23) - (J22 * J13);
         const double A21 = (J31 * J23) - (J21 * J33);
         const double A22 = (J11 * J33) - (J13 * J31);
         const double A23 = (J21 * J13) - (J11 * J23);
         const double A31 = (J21 * J32) - (J31 * J22);
         const double A32 = (J31 * J12) - (J11 * J32);
         const double A33 = (J11 * J22) - (J12 * J21);

         if (coeffDim == 6 || coeffDim == 9) // Matrix coefficient version
         {
            // First compute entries of R = MJ^{-T} = M adj(J)^T, without det J factor.
            const double M11 = coeff(0, q, e);
            const double M12 = coeff(1, q, e);
            const double M13 = coeff(2, q, e);
            const double M21 = (!symmetric) ? coeff(3, q, e) : M12;
            const double M22 = (!symmetric) ? coeff(4, q, e) : coeff(3, q, e);
            const double M23 = (!symmetric) ? coeff(5, q, e) : coeff(4, q, e);
            const double M31 = (!symmetric) ? coeff(6, q, e) : M13;
            const double M32 = (!symmetric) ? coeff(7, q, e) : M23;
            const double M33 = (!symmetric) ? coeff(8, q, e) : coeff(5, q, e);

            const double R11 = M11*A11 + M12*A12 + M13*A13;
            const double R12 = M11*A21 + M12*A22 + M13*A23;
            const double R13 = M11*A31 + M12*A32 + M13*A33;
            const double R21 = M21*A11 + M22*A12 + M23*A13;
            const double R22 = M21*A21 + M22*A22 + M23*A23;
            const double R23 = M21*A31 + M22*A32 + M23*A33;
            const double R31 = M31*A11 + M32*A12 + M33*A13;
            const double R32 = M31*A21 + M32*A22 + M33*A23;
            const double R33 = M31*A31 + M32*A32 + M33*A33;

            // Now set y to J^{-1} R = adj(J) R
            y(q,0,e) = w_detJ * (A11*R11 + A12*R21 + A13*R31); // 1,1
            const double Y12 = w_detJ * (A11*R12 + A12*R22 + A13*R32);
            y(q,1,e) = Y12; // 1,2
            y(q,2,e) = w_detJ * (A11*R13 + A12*R23 + A13*R33); // 1,3

            const double Y21 = w_detJ * (A21*R11 + A22*R21 + A23*R31);
            const double Y22 = w_detJ * (A21*R12 + A22*R22 + A23*R32);
            const double Y23 = w_detJ * (A21*R13 + A22*R23 + A23*R33);

            const double Y33 = w_detJ * (A31*R13 + A32*R23 + A33*R33);

            y(q,3,e) = symmetric ? Y22 : Y21; // 2,2 or 2,1
            y(q,4,e) = symmetric ? Y23 : Y22; // 2,3 or 2,2
            y(q,5,e) = symmetric ? Y33 : Y23; // 3,3 or 2,3

            if (!symmetric)
            {
               y(q,6,e) = w_detJ * (A31*R11 + A32*R21 + A33*R31); // 3,1
               y(q,7,e) = w_detJ * (A31*R12 + A32*R22 + A33*R32); // 3,2
               y(q,8,e) = Y33; // 3,3
            }
         }
         else  // Vector or scalar coefficient version
         {
            const double D1 = coeff(0, q, e);
            const double D2 = coeffDim == 3 ? coeff(1, q, e) : D1;
            const double D3 = coeffDim == 3 ? coeff(2, q, e) : D1;
            // detJ J^{-1} D J^{-T} = (1/detJ) adj(J) D adj(J)^T
            y(q,0,e) = w_detJ * (D1*A11*A11 + D2*A12*A12 + D3*A13*A13); // 1,1
            y(q,1,e) = w_detJ * (D1*A11*A21 + D2*A12*A22 + D3*A13*A23); // 2,1
            y(q,2,e) = w_detJ * (D1*A11*A31 + D2*A12*A32 + D3*A13*A33); // 3,1
            y(q,3,e) = w_detJ * (D1*A21*A21 + D2*A22*A22 + D3*A23*A23); // 2,2
            y(q,4,e) = w_detJ * (D1*A21*A31 + D2*A22*A32 + D3*A23*A33); // 3,2
            y(q,5,e) = w_detJ * (D1*A31*A31 + D2*A32*A32 + D3*A33*A33); // 3,3
         }
      }
   });
}

void PAHcurlMassApply2D(const int D1D,
                        const int Q1D,
                        const int NE,
                        const bool symmetric,
                        const Array<double> &_Bo,
                        const Array<double> &_Bc,
                        const Array<double> &_Bot,
                        const Array<double> &_Bct,
                        const Vector &_op,
                        const Vector &_x,
                        Vector &_y)
{
   constexpr static int VDIM = 2;
   constexpr static int MAX_D1D = HCURL_MAX_D1D;
   constexpr static int MAX_Q1D = HCURL_MAX_Q1D;

   auto Bo = Reshape(_Bo.Read(), Q1D, D1D-1);
   auto Bc = Reshape(_Bc.Read(), Q1D, D1D);
   auto Bot = Reshape(_Bot.Read(), D1D-1, Q1D);
   auto Bct = Reshape(_Bct.Read(), D1D, Q1D);
   auto op = Reshape(_op.Read(), Q1D, Q1D, symmetric ? 3 : 4, NE);
   auto x = Reshape(_x.Read(), 2*(D1D-1)*D1D, NE);
   auto y = Reshape(_y.ReadWrite(), 2*(D1D-1)*D1D, NE);

   MFEM_FORALL(e, NE,
   {
      double mass[MAX_Q1D][MAX_Q1D][VDIM];

      for (int qy = 0; qy < Q1D; ++qy)
      {
         for (int qx = 0; qx < Q1D; ++qx)
         {
            for (int c = 0; c < VDIM; ++c)
            {
               mass[qy][qx][c] = 0.0;
            }
         }
      }

      int osc = 0;

      for (int c = 0; c < VDIM; ++c)  // loop over x, y components
      {
         const int D1Dy = (c == 1) ? D1D - 1 : D1D;
         const int D1Dx = (c == 0) ? D1D - 1 : D1D;

         for (int dy = 0; dy < D1Dy; ++dy)
         {
            double massX[MAX_Q1D];
            for (int qx = 0; qx < Q1D; ++qx)
            {
               massX[qx] = 0.0;
            }

            for (int dx = 0; dx < D1Dx; ++dx)
            {
               const double t = x(dx + (dy * D1Dx) + osc, e);
               for (int qx = 0; qx < Q1D; ++qx)
               {
                  massX[qx] += t * ((c == 0) ? Bo(qx,dx) : Bc(qx,dx));
               }
            }

            for (int qy = 0; qy < Q1D; ++qy)
            {
               const double wy = (c == 1) ? Bo(qy,dy) : Bc(qy,dy);
               for (int qx = 0; qx < Q1D; ++qx)
               {
                  mass[qy][qx][c] += massX[qx] * wy;
               }
            }
         }

         osc += D1Dx * D1Dy;
      }  // loop (c) over components

      // Apply D operator.
      for (int qy = 0; qy < Q1D; ++qy)
      {
         for (int qx = 0; qx < Q1D; ++qx)
         {
            const double O11 = op(qx,qy,0,e);
            const double O21 = op(qx,qy,1,e);
            const double O12 = symmetric ? O21 : op(qx,qy,2,e);
            const double O22 = symmetric ? op(qx,qy,2,e) : op(qx,qy,3,e);
            const double massX = mass[qy][qx][0];
            const double massY = mass[qy][qx][1];
            mass[qy][qx][0] = (O11*massX)+(O12*massY);
            mass[qy][qx][1] = (O21*massX)+(O22*massY);
         }
      }

      for (int qy = 0; qy < Q1D; ++qy)
      {
         osc = 0;

         for (int c = 0; c < VDIM; ++c)  // loop over x, y components
         {
            const int D1Dy = (c == 1) ? D1D - 1 : D1D;
            const int D1Dx = (c == 0) ? D1D - 1 : D1D;

            double massX[MAX_D1D];
            for (int dx = 0; dx < D1Dx; ++dx)
            {
               massX[dx] = 0.0;
            }
            for (int qx = 0; qx < Q1D; ++qx)
            {
               for (int dx = 0; dx < D1Dx; ++dx)
               {
                  massX[dx] += mass[qy][qx][c] * ((c == 0) ? Bot(dx,qx) : Bct(dx,qx));
               }
            }

            for (int dy = 0; dy < D1Dy; ++dy)
            {
               const double wy = (c == 1) ? Bot(dy,qy) : Bct(dy,qy);

               for (int dx = 0; dx < D1Dx; ++dx)
               {
                  y(dx + (dy * D1Dx) + osc, e) += massX[dx] * wy;
               }
            }

            osc += D1Dx * D1Dy;
         }  // loop c
      }  // loop qy
   }); // end of element loop
}

void PAHcurlMassAssembleDiagonal2D(const int D1D,
                                   const int Q1D,
                                   const int NE,
                                   const bool symmetric,
                                   const Array<double> &_Bo,
                                   const Array<double> &_Bc,
                                   const Vector &_op,
                                   Vector &_diag)
{
   constexpr static int VDIM = 2;
   constexpr static int MAX_Q1D = HCURL_MAX_Q1D;

   auto Bo = Reshape(_Bo.Read(), Q1D, D1D-1);
   auto Bc = Reshape(_Bc.Read(), Q1D, D1D);
   auto op = Reshape(_op.Read(), Q1D, Q1D, symmetric ? 3 : 4, NE);
   auto diag = Reshape(_diag.ReadWrite(), 2*(D1D-1)*D1D, NE);

   MFEM_FORALL(e, NE,
   {
      int osc = 0;

      for (int c = 0; c < VDIM; ++c)  // loop over x, y components
      {
         const int D1Dy = (c == 1) ? D1D - 1 : D1D;
         const int D1Dx = (c == 0) ? D1D - 1 : D1D;

         double mass[MAX_Q1D];

         for (int dy = 0; dy < D1Dy; ++dy)
         {
            for (int qx = 0; qx < Q1D; ++qx)
            {
               mass[qx] = 0.0;
               for (int qy = 0; qy < Q1D; ++qy)
               {
                  const double wy = (c == 1) ? Bo(qy,dy) : Bc(qy,dy);

                  mass[qx] += wy * wy * ((c == 0) ? op(qx,qy,0,e) :
                  op(qx,qy,symmetric ? 2 : 3, e));
               }
            }

            for (int dx = 0; dx < D1Dx; ++dx)
            {
               for (int qx = 0; qx < Q1D; ++qx)
               {
                  const double wx = ((c == 0) ? Bo(qx,dx) : Bc(qx,dx));
                  diag(dx + (dy * D1Dx) + osc, e) += mass[qx] * wx * wx;
               }
            }
         }

         osc += D1Dx * D1Dy;
      }  // loop c
   }); // end of element loop
}

void PAHcurlMassAssembleDiagonal3D(const int D1D,
                                   const int Q1D,
                                   const int NE,
                                   const bool symmetric,
                                   const Array<double> &_Bo,
                                   const Array<double> &_Bc,
                                   const Vector &_op,
                                   Vector &_diag)
{
   constexpr static int MAX_D1D = HCURL_MAX_D1D;
   constexpr static int MAX_Q1D = HCURL_MAX_Q1D;

   MFEM_VERIFY(D1D <= MAX_D1D, "Error: D1D > MAX_D1D");
   MFEM_VERIFY(Q1D <= MAX_Q1D, "Error: Q1D > MAX_Q1D");
   constexpr static int VDIM = 3;

   auto Bo = Reshape(_Bo.Read(), Q1D, D1D-1);
   auto Bc = Reshape(_Bc.Read(), Q1D, D1D);
   auto op = Reshape(_op.Read(), Q1D, Q1D, Q1D, symmetric ? 6 : 9, NE);
   auto diag = Reshape(_diag.ReadWrite(), 3*(D1D-1)*D1D*D1D, NE);

   MFEM_FORALL(e, NE,
   {
      int osc = 0;

      for (int c = 0; c < VDIM; ++c)  // loop over x, y, z components
      {
         const int D1Dz = (c == 2) ? D1D - 1 : D1D;
         const int D1Dy = (c == 1) ? D1D - 1 : D1D;
         const int D1Dx = (c == 0) ? D1D - 1 : D1D;

         const int opc = (c == 0) ? 0 : ((c == 1) ? (symmetric ? 3 : 4) :
         (symmetric ? 5 : 8));

         double mass[MAX_Q1D];

         for (int dz = 0; dz < D1Dz; ++dz)
         {
            for (int dy = 0; dy < D1Dy; ++dy)
            {
               for (int qx = 0; qx < Q1D; ++qx)
               {
                  mass[qx] = 0.0;
                  for (int qy = 0; qy < Q1D; ++qy)
                  {
                     const double wy = (c == 1) ? Bo(qy,dy) : Bc(qy,dy);

                     for (int qz = 0; qz < Q1D; ++qz)
                     {
                        const double wz = (c == 2) ? Bo(qz,dz) : Bc(qz,dz);

                        mass[qx] += wy * wy * wz * wz * op(qx,qy,qz,opc,e);
                     }
                  }
               }

               for (int dx = 0; dx < D1Dx; ++dx)
               {
                  for (int qx = 0; qx < Q1D; ++qx)
                  {
                     const double wx = ((c == 0) ? Bo(qx,dx) : Bc(qx,dx));
                     diag(dx + ((dy + (dz * D1Dy)) * D1Dx) + osc, e) += mass[qx] * wx * wx;
                  }
               }
            }
         }

         osc += D1Dx * D1Dy * D1Dz;
      }  // loop c
   }); // end of element loop
}

void PAHcurlMassApply3D(const int D1D,
                        const int Q1D,
                        const int NE,
                        const bool symmetric,
                        const Array<double> &_Bo,
                        const Array<double> &_Bc,
                        const Array<double> &_Bot,
                        const Array<double> &_Bct,
                        const Vector &_op,
                        const Vector &_x,
                        Vector &_y)
{
   constexpr static int MAX_D1D = HCURL_MAX_D1D;
   constexpr static int MAX_Q1D = HCURL_MAX_Q1D;

   MFEM_VERIFY(D1D <= MAX_D1D, "Error: D1D > MAX_D1D");
   MFEM_VERIFY(Q1D <= MAX_Q1D, "Error: Q1D > MAX_Q1D");
   constexpr static int VDIM = 3;

   auto Bo = Reshape(_Bo.Read(), Q1D, D1D-1);
   auto Bc = Reshape(_Bc.Read(), Q1D, D1D);
   auto Bot = Reshape(_Bot.Read(), D1D-1, Q1D);
   auto Bct = Reshape(_Bct.Read(), D1D, Q1D);
   auto op = Reshape(_op.Read(), Q1D, Q1D, Q1D, symmetric ? 6 : 9, NE);
   auto x = Reshape(_x.Read(), 3*(D1D-1)*D1D*D1D, NE);
   auto y = Reshape(_y.ReadWrite(), 3*(D1D-1)*D1D*D1D, NE);

   MFEM_FORALL(e, NE,
   {
      double mass[MAX_Q1D][MAX_Q1D][MAX_Q1D][VDIM];

      for (int qz = 0; qz < Q1D; ++qz)
      {
         for (int qy = 0; qy < Q1D; ++qy)
         {
            for (int qx = 0; qx < Q1D; ++qx)
            {
               for (int c = 0; c < VDIM; ++c)
               {
                  mass[qz][qy][qx][c] = 0.0;
               }
            }
         }
      }

      int osc = 0;

      for (int c = 0; c < VDIM; ++c)  // loop over x, y, z components
      {
         const int D1Dz = (c == 2) ? D1D - 1 : D1D;
         const int D1Dy = (c == 1) ? D1D - 1 : D1D;
         const int D1Dx = (c == 0) ? D1D - 1 : D1D;

         for (int dz = 0; dz < D1Dz; ++dz)
         {
            double massXY[MAX_Q1D][MAX_Q1D];
            for (int qy = 0; qy < Q1D; ++qy)
            {
               for (int qx = 0; qx < Q1D; ++qx)
               {
                  massXY[qy][qx] = 0.0;
               }
            }

            for (int dy = 0; dy < D1Dy; ++dy)
            {
               double massX[MAX_Q1D];
               for (int qx = 0; qx < Q1D; ++qx)
               {
                  massX[qx] = 0.0;
               }

               for (int dx = 0; dx < D1Dx; ++dx)
               {
                  const double t = x(dx + ((dy + (dz * D1Dy)) * D1Dx) + osc, e);
                  for (int qx = 0; qx < Q1D; ++qx)
                  {
                     massX[qx] += t * ((c == 0) ? Bo(qx,dx) : Bc(qx,dx));
                  }
               }

               for (int qy = 0; qy < Q1D; ++qy)
               {
                  const double wy = (c == 1) ? Bo(qy,dy) : Bc(qy,dy);
                  for (int qx = 0; qx < Q1D; ++qx)
                  {
                     const double wx = massX[qx];
                     massXY[qy][qx] += wx * wy;
                  }
               }
            }

            for (int qz = 0; qz < Q1D; ++qz)
            {
               const double wz = (c == 2) ? Bo(qz,dz) : Bc(qz,dz);
               for (int qy = 0; qy < Q1D; ++qy)
               {
                  for (int qx = 0; qx < Q1D; ++qx)
                  {
                     mass[qz][qy][qx][c] += massXY[qy][qx] * wz;
                  }
               }
            }
         }

         osc += D1Dx * D1Dy * D1Dz;
      }  // loop (c) over components

      // Apply D operator.
      for (int qz = 0; qz < Q1D; ++qz)
      {
         for (int qy = 0; qy < Q1D; ++qy)
         {
            for (int qx = 0; qx < Q1D; ++qx)
            {
               const double O11 = op(qx,qy,qz,0,e);
               const double O12 = op(qx,qy,qz,1,e);
               const double O13 = op(qx,qy,qz,2,e);
               const double O21 = symmetric ? O12 : op(qx,qy,qz,3,e);
               const double O22 = symmetric ? op(qx,qy,qz,3,e) : op(qx,qy,qz,4,e);
               const double O23 = symmetric ? op(qx,qy,qz,4,e) : op(qx,qy,qz,5,e);
               const double O31 = symmetric ? O13 : op(qx,qy,qz,6,e);
               const double O32 = symmetric ? O23 : op(qx,qy,qz,7,e);
               const double O33 = symmetric ? op(qx,qy,qz,5,e) : op(qx,qy,qz,8,e);
               const double massX = mass[qz][qy][qx][0];
               const double massY = mass[qz][qy][qx][1];
               const double massZ = mass[qz][qy][qx][2];
               mass[qz][qy][qx][0] = (O11*massX)+(O12*massY)+(O13*massZ);
               mass[qz][qy][qx][1] = (O21*massX)+(O22*massY)+(O23*massZ);
               mass[qz][qy][qx][2] = (O31*massX)+(O32*massY)+(O33*massZ);
            }
         }
      }

      for (int qz = 0; qz < Q1D; ++qz)
      {
         double massXY[MAX_D1D][MAX_D1D];

         osc = 0;

         for (int c = 0; c < VDIM; ++c)  // loop over x, y, z components
         {
            const int D1Dz = (c == 2) ? D1D - 1 : D1D;
            const int D1Dy = (c == 1) ? D1D - 1 : D1D;
            const int D1Dx = (c == 0) ? D1D - 1 : D1D;

            for (int dy = 0; dy < D1Dy; ++dy)
            {
               for (int dx = 0; dx < D1Dx; ++dx)
               {
                  massXY[dy][dx] = 0.0;
               }
            }
            for (int qy = 0; qy < Q1D; ++qy)
            {
               double massX[MAX_D1D];
               for (int dx = 0; dx < D1Dx; ++dx)
               {
                  massX[dx] = 0;
               }
               for (int qx = 0; qx < Q1D; ++qx)
               {
                  for (int dx = 0; dx < D1Dx; ++dx)
                  {
                     massX[dx] += mass[qz][qy][qx][c] * ((c == 0) ? Bot(dx,qx) : Bct(dx,qx));
                  }
               }
               for (int dy = 0; dy < D1Dy; ++dy)
               {
                  const double wy = (c == 1) ? Bot(dy,qy) : Bct(dy,qy);
                  for (int dx = 0; dx < D1Dx; ++dx)
                  {
                     massXY[dy][dx] += massX[dx] * wy;
                  }
               }
            }

            for (int dz = 0; dz < D1Dz; ++dz)
            {
               const double wz = (c == 2) ? Bot(dz,qz) : Bct(dz,qz);
               for (int dy = 0; dy < D1Dy; ++dy)
               {
                  for (int dx = 0; dx < D1Dx; ++dx)
                  {
                     y(dx + ((dy + (dz * D1Dy)) * D1Dx) + osc, e) += massXY[dy][dx] * wz;
                  }
               }
            }

            osc += D1Dx * D1Dy * D1Dz;
         }  // loop c
      }  // loop qz
   }); // end of element loop
}

// PA H(curl) curl-curl assemble 2D kernel
static void PACurlCurlSetup2D(const int Q1D,
                              const int NE,
                              const Array<double> &w,
                              const Vector &j,
                              Vector &_coeff,
                              Vector &op)
{
   const int NQ = Q1D*Q1D;
   auto W = w.Read();
   auto J = Reshape(j.Read(), NQ, 2, 2, NE);
   auto coeff = Reshape(_coeff.Read(), NQ, NE);
   auto y = Reshape(op.Write(), NQ, NE);
   MFEM_FORALL(e, NE,
   {
      for (int q = 0; q < NQ; ++q)
      {
         const double J11 = J(q,0,0,e);
         const double J21 = J(q,1,0,e);
         const double J12 = J(q,0,1,e);
         const double J22 = J(q,1,1,e);
         const double detJ = (J11*J22)-(J21*J12);
         y(q,e) = W[q] * coeff(q,e) / detJ;
      }
   });
}

// PA H(curl) curl-curl assemble 3D kernel
static void PACurlCurlSetup3D(const int Q1D,
                              const int coeffDim,
                              const int NE,
                              const Array<double> &w,
                              const Vector &j,
                              Vector &_coeff,
                              Vector &op)
{
   const int NQ = Q1D*Q1D*Q1D;
   const bool symmetric = (coeffDim != 9);
   auto W = w.Read();
   auto J = Reshape(j.Read(), NQ, 3, 3, NE);
   auto coeff = Reshape(_coeff.Read(), coeffDim, NQ, NE);
   auto y = Reshape(op.Write(), NQ, symmetric ? 6 : 9, NE);

   MFEM_FORALL(e, NE,
   {
      for (int q = 0; q < NQ; ++q)
      {
         const double J11 = J(q,0,0,e);
         const double J21 = J(q,1,0,e);
         const double J31 = J(q,2,0,e);
         const double J12 = J(q,0,1,e);
         const double J22 = J(q,1,1,e);
         const double J32 = J(q,2,1,e);
         const double J13 = J(q,0,2,e);
         const double J23 = J(q,1,2,e);
         const double J33 = J(q,2,2,e);
         const double detJ = J11 * (J22 * J33 - J32 * J23) -
         /* */               J21 * (J12 * J33 - J32 * J13) +
         /* */               J31 * (J12 * J23 - J22 * J13);

         const double c_detJ = W[q] / detJ;

         if (coeffDim == 6 || coeffDim == 9) // Matrix coefficient version
         {
            // Set y to the 6 or 9 entries of J^T M J / det
            const double M11 = coeff(0, q, e);
            const double M12 = coeff(1, q, e);
            const double M13 = coeff(2, q, e);
            const double M21 = (!symmetric) ? coeff(3, q, e) : M12;
            const double M22 = (!symmetric) ? coeff(4, q, e) : coeff(3, q, e);
            const double M23 = (!symmetric) ? coeff(5, q, e) : coeff(4, q, e);
            const double M31 = (!symmetric) ? coeff(6, q, e) : M13;
            const double M32 = (!symmetric) ? coeff(7, q, e) : M23;
            const double M33 = (!symmetric) ? coeff(8, q, e) : coeff(5, q, e);

            // First compute R = MJ
            const double R11 = M11*J11 + M12*J21 + M13*J31;
            const double R12 = M11*J12 + M12*J22 + M13*J32;
            const double R13 = M11*J13 + M12*J23 + M13*J33;
            const double R21 = M21*J11 + M22*J21 + M23*J31;
            const double R22 = M21*J12 + M22*J22 + M23*J32;
            const double R23 = M21*J13 + M22*J23 + M23*J33;
            const double R31 = M31*J11 + M32*J21 + M33*J31;
            const double R32 = M31*J12 + M32*J22 + M33*J32;
            const double R33 = M31*J13 + M32*J23 + M33*J33;

            // Now set y to J^T R / det
            y(q,0,e) = c_detJ * (J11*R11 + J21*R21 + J31*R31); // 1,1
            const double Y12 = c_detJ * (J11*R12 + J21*R22 + J31*R32);
            y(q,1,e) = Y12; // 1,2
            y(q,2,e) = c_detJ * (J11*R13 + J21*R23 + J31*R33); // 1,3

            const double Y21 = c_detJ * (J12*R11 + J22*R21 + J32*R31);
            const double Y22 = c_detJ * (J12*R12 + J22*R22 + J32*R32);
            const double Y23 = c_detJ * (J12*R13 + J22*R23 + J32*R33);

            const double Y33 = c_detJ * (J13*R13 + J23*R23 + J33*R33);

            y(q,3,e) = symmetric ? Y22 : Y21; // 2,2 or 2,1
            y(q,4,e) = symmetric ? Y23 : Y22; // 2,3 or 2,2
            y(q,5,e) = symmetric ? Y33 : Y23; // 3,3 or 2,3

            if (!symmetric)
            {
               y(q,6,e) = c_detJ * (J13*R11 + J23*R21 + J33*R31); // 3,1
               y(q,7,e) = c_detJ * (J13*R12 + J23*R22 + J33*R32); // 3,2
               y(q,8,e) = Y33; // 3,3
            }
         }
         else  // Vector or scalar coefficient version
         {
            // Set y to the 6 entries of J^T D J / det^2
            const double D1 = coeff(0, q, e);
            const double D2 = coeffDim == 3 ? coeff(1, q, e) : D1;
            const double D3 = coeffDim == 3 ? coeff(2, q, e) : D1;

            y(q,0,e) = c_detJ * (D1*J11*J11 + D2*J21*J21 + D3*J31*J31); // 1,1
            y(q,1,e) = c_detJ * (D1*J11*J12 + D2*J21*J22 + D3*J31*J32); // 1,2
            y(q,2,e) = c_detJ * (D1*J11*J13 + D2*J21*J23 + D3*J31*J33); // 1,3
            y(q,3,e) = c_detJ * (D1*J12*J12 + D2*J22*J22 + D3*J32*J32); // 2,2
            y(q,4,e) = c_detJ * (D1*J12*J13 + D2*J22*J23 + D3*J32*J33); // 2,3
            y(q,5,e) = c_detJ * (D1*J13*J13 + D2*J23*J23 + D3*J33*J33); // 3,3
         }
      }
   });
}

void CurlCurlIntegrator::AssemblePA(const FiniteElementSpace &fes)
{
   // Assumes tensor-product elements
   Mesh *mesh = fes.GetMesh();
   const FiniteElement *fel = fes.GetFE(0);

   const VectorTensorFiniteElement *el =
      dynamic_cast<const VectorTensorFiniteElement*>(fel);
   MFEM_VERIFY(el != NULL, "Only VectorTensorFiniteElement is supported!");

   const IntegrationRule *ir
      = IntRule ? IntRule : &MassIntegrator::GetRule(*el, *el,
                                                     *mesh->GetElementTransformation(0));
   const int dims = el->GetDim();
   MFEM_VERIFY(dims == 2 || dims == 3, "");

   const int nq = ir->GetNPoints();
   dim = mesh->Dimension();
   MFEM_VERIFY(dim == 2 || dim == 3, "");

   const int dimc = (dim == 3) ? 3 : 1;

   ne = fes.GetNE();
   geom = mesh->GetGeometricFactors(*ir, GeometricFactors::JACOBIANS);
   mapsC = &el->GetDofToQuad(*ir, DofToQuad::TENSOR);
   mapsO = &el->GetDofToQuadOpen(*ir, DofToQuad::TENSOR);
   dofs1D = mapsC->ndof;
   quad1D = mapsC->nqpt;

   MFEM_VERIFY(dofs1D == mapsO->ndof + 1 && quad1D == mapsO->nqpt, "");

   const int MQsymmDim = MQ ? (MQ->GetWidth() * (MQ->GetWidth() + 1)) / 2 : 0;
   const int MQfullDim = MQ ? (MQ->GetHeight() * MQ->GetWidth()) : 0;
   const int MQdim = MQ ? (MQ->IsSymmetric() ? MQsymmDim : MQfullDim) : 0;
   const int coeffDim = MQ ? MQdim : (DQ ? DQ->GetVDim() : 1);

   symmetric = MQ ? MQ->IsSymmetric() : true;

   const int symmDims = (dims * (dims + 1)) / 2; // 1x1: 1, 2x2: 3, 3x3: 6
   const int ndata = (dim == 2) ? 1 : (symmetric ? symmDims : MQfullDim);
   pa_data.SetSize(ndata * nq * ne, Device::GetMemoryType());

   Vector coeff(coeffDim * ne * nq);
   coeff = 1.0;
   auto coeffh = Reshape(coeff.HostWrite(), coeffDim, nq, ne);
   if (Q || DQ || MQ)
   {
      Vector D(DQ ? coeffDim : 0);
      DenseMatrix M;
      Vector Msymm;
      if (MQ)
      {
         if (symmetric)
         {
            Msymm.SetSize(MQsymmDim);
         }
         else
         {
            M.SetSize(dimc);
         }
      }

      if (DQ)
      {
         MFEM_VERIFY(coeffDim == dimc, "");
      }
      if (MQ)
      {
         MFEM_VERIFY(coeffDim == MQdim, "");
         MFEM_VERIFY(MQ->GetHeight() == dimc && MQ->GetWidth() == dimc, "");
      }

      for (int e=0; e<ne; ++e)
      {
         ElementTransformation *tr = mesh->GetElementTransformation(e);
         for (int p=0; p<nq; ++p)
         {
            if (MQ)
            {
               if (MQ->IsSymmetric())
               {
                  MQ->EvalSymmetric(Msymm, *tr, ir->IntPoint(p));

                  for (int i=0; i<MQsymmDim; ++i)
                  {
                     coeffh(i, p, e) = Msymm[i];
                  }
               }
               else
               {
                  MQ->Eval(M, *tr, ir->IntPoint(p));

                  for (int i=0; i<dimc; ++i)
                     for (int j=0; j<dimc; ++j)
                     {
                        coeffh(j+(i*dimc), p, e) = M(i,j);
                     }
               }
            }
            else if (DQ)
            {
               DQ->Eval(D, *tr, ir->IntPoint(p));
               for (int i=0; i<coeffDim; ++i)
               {
                  coeffh(i, p, e) = D[i];
               }
            }
            else
            {
               coeffh(0, p, e) = Q->Eval(*tr, ir->IntPoint(p));
            }
         }
      }
   }

   if (el->GetDerivType() != mfem::FiniteElement::CURL)
   {
      MFEM_ABORT("Unknown kernel.");
   }

   if (dim == 3)
   {
      PACurlCurlSetup3D(quad1D, coeffDim, ne, ir->GetWeights(), geom->J, coeff,
                        pa_data);
   }
   else
   {
      PACurlCurlSetup2D(quad1D, ne, ir->GetWeights(), geom->J, coeff, pa_data);
   }
}

static void PACurlCurlApply2D(const int D1D,
                              const int Q1D,
                              const int NE,
                              const Array<double> &_Bo,
                              const Array<double> &_Bot,
                              const Array<double> &_Gc,
                              const Array<double> &_Gct,
                              const Vector &_op,
                              const Vector &_x,
                              Vector &_y)
{
   constexpr static int VDIM = 2;
   constexpr static int MAX_D1D = HCURL_MAX_D1D;
   constexpr static int MAX_Q1D = HCURL_MAX_Q1D;

   auto Bo = Reshape(_Bo.Read(), Q1D, D1D-1);
   auto Bot = Reshape(_Bot.Read(), D1D-1, Q1D);
   auto Gc = Reshape(_Gc.Read(), Q1D, D1D);
   auto Gct = Reshape(_Gct.Read(), D1D, Q1D);
   auto op = Reshape(_op.Read(), Q1D, Q1D, NE);
   auto x = Reshape(_x.Read(), 2*(D1D-1)*D1D, NE);
   auto y = Reshape(_y.ReadWrite(), 2*(D1D-1)*D1D, NE);

   MFEM_FORALL(e, NE,
   {
      double curl[MAX_Q1D][MAX_Q1D];

      // curl[qy][qx] will be computed as du_y/dx - du_x/dy

      for (int qy = 0; qy < Q1D; ++qy)
      {
         for (int qx = 0; qx < Q1D; ++qx)
         {
            curl[qy][qx] = 0.0;
         }
      }

      int osc = 0;

      for (int c = 0; c < VDIM; ++c)  // loop over x, y components
      {
         const int D1Dy = (c == 1) ? D1D - 1 : D1D;
         const int D1Dx = (c == 0) ? D1D - 1 : D1D;

         for (int dy = 0; dy < D1Dy; ++dy)
         {
            double gradX[MAX_Q1D];
            for (int qx = 0; qx < Q1D; ++qx)
            {
               gradX[qx] = 0;
            }

            for (int dx = 0; dx < D1Dx; ++dx)
            {
               const double t = x(dx + (dy * D1Dx) + osc, e);
               for (int qx = 0; qx < Q1D; ++qx)
               {
                  gradX[qx] += t * ((c == 0) ? Bo(qx,dx) : Gc(qx,dx));
               }
            }

            for (int qy = 0; qy < Q1D; ++qy)
            {
               const double wy = (c == 0) ? -Gc(qy,dy) : Bo(qy,dy);
               for (int qx = 0; qx < Q1D; ++qx)
               {
                  curl[qy][qx] += gradX[qx] * wy;
               }
            }
         }

         osc += D1Dx * D1Dy;
      }  // loop (c) over components

      // Apply D operator.
      for (int qy = 0; qy < Q1D; ++qy)
      {
         for (int qx = 0; qx < Q1D; ++qx)
         {
            curl[qy][qx] *= op(qx,qy,e);
         }
      }

      for (int qy = 0; qy < Q1D; ++qy)
      {
         osc = 0;

         for (int c = 0; c < VDIM; ++c)  // loop over x, y components
         {
            const int D1Dy = (c == 1) ? D1D - 1 : D1D;
            const int D1Dx = (c == 0) ? D1D - 1 : D1D;

            double gradX[MAX_D1D];
            for (int dx = 0; dx < D1Dx; ++dx)
            {
               gradX[dx] = 0.0;
            }
            for (int qx = 0; qx < Q1D; ++qx)
            {
               for (int dx = 0; dx < D1Dx; ++dx)
               {
                  gradX[dx] += curl[qy][qx] * ((c == 0) ? Bot(dx,qx) : Gct(dx,qx));
               }
            }
            for (int dy = 0; dy < D1Dy; ++dy)
            {
               const double wy = (c == 0) ? -Gct(dy,qy) : Bot(dy,qy);

               for (int dx = 0; dx < D1Dx; ++dx)
               {
                  y(dx + (dy * D1Dx) + osc, e) += gradX[dx] * wy;
               }
            }

            osc += D1Dx * D1Dy;
         }  // loop c
      }  // loop qy
   }); // end of element loop
}

template<int MAX_D1D = HCURL_MAX_D1D, int MAX_Q1D = HCURL_MAX_Q1D>
static void PACurlCurlApply3D(const int D1D,
                              const int Q1D,
                              const bool symmetric,
                              const int NE,
                              const Array<double> &_Bo,
                              const Array<double> &_Bc,
                              const Array<double> &_Bot,
                              const Array<double> &_Bct,
                              const Array<double> &_Gc,
                              const Array<double> &_Gct,
                              const Vector &_op,
                              const Vector &_x,
                              Vector &_y)
{
   MFEM_VERIFY(D1D <= MAX_D1D, "Error: D1D > MAX_D1D");
   MFEM_VERIFY(Q1D <= MAX_Q1D, "Error: Q1D > MAX_Q1D");
   // Using (\nabla\times u) F = 1/det(dF) dF \hat{\nabla}\times\hat{u} (p. 78 of Monk), we get
   // (\nabla\times u) \cdot (\nabla\times v) = 1/det(dF)^2 \hat{\nabla}\times\hat{u}^T dF^T dF \hat{\nabla}\times\hat{v}
   // If c = 0, \hat{\nabla}\times\hat{u} reduces to [0, (u_0)_{x_2}, -(u_0)_{x_1}]
   // If c = 1, \hat{\nabla}\times\hat{u} reduces to [-(u_1)_{x_2}, 0, (u_1)_{x_0}]
   // If c = 2, \hat{\nabla}\times\hat{u} reduces to [(u_2)_{x_1}, -(u_2)_{x_0}, 0]

   constexpr static int VDIM = 3;

   auto Bo = Reshape(_Bo.Read(), Q1D, D1D-1);
   auto Bc = Reshape(_Bc.Read(), Q1D, D1D);
   auto Bot = Reshape(_Bot.Read(), D1D-1, Q1D);
   auto Bct = Reshape(_Bct.Read(), D1D, Q1D);
   auto Gc = Reshape(_Gc.Read(), Q1D, D1D);
   auto Gct = Reshape(_Gct.Read(), D1D, Q1D);
   auto op = Reshape(_op.Read(), Q1D, Q1D, Q1D, (symmetric ? 6 : 9), NE);
   auto x = Reshape(_x.Read(), 3*(D1D-1)*D1D*D1D, NE);
   auto y = Reshape(_y.ReadWrite(), 3*(D1D-1)*D1D*D1D, NE);

   MFEM_FORALL(e, NE,
   {
      double curl[MAX_Q1D][MAX_Q1D][MAX_Q1D][VDIM];
      // curl[qz][qy][qx] will be computed as the vector curl at each quadrature point.

      for (int qz = 0; qz < Q1D; ++qz)
      {
         for (int qy = 0; qy < Q1D; ++qy)
         {
            for (int qx = 0; qx < Q1D; ++qx)
            {
               for (int c = 0; c < VDIM; ++c)
               {
                  curl[qz][qy][qx][c] = 0.0;
               }
            }
         }
      }

      // We treat x, y, z components separately for optimization specific to each.

      int osc = 0;

      {
         // x component
         const int D1Dz = D1D;
         const int D1Dy = D1D;
         const int D1Dx = D1D - 1;

         for (int dz = 0; dz < D1Dz; ++dz)
         {
            double gradXY[MAX_Q1D][MAX_Q1D][2];
            for (int qy = 0; qy < Q1D; ++qy)
            {
               for (int qx = 0; qx < Q1D; ++qx)
               {
                  for (int d = 0; d < 2; ++d)
                  {
                     gradXY[qy][qx][d] = 0.0;
                  }
               }
            }

            for (int dy = 0; dy < D1Dy; ++dy)
            {
               double massX[MAX_Q1D];
               for (int qx = 0; qx < Q1D; ++qx)
               {
                  massX[qx] = 0.0;
               }

               for (int dx = 0; dx < D1Dx; ++dx)
               {
                  const double t = x(dx + ((dy + (dz * D1Dy)) * D1Dx) + osc, e);
                  for (int qx = 0; qx < Q1D; ++qx)
                  {
                     massX[qx] += t * Bo(qx,dx);
                  }
               }

               for (int qy = 0; qy < Q1D; ++qy)
               {
                  const double wy = Bc(qy,dy);
                  const double wDy = Gc(qy,dy);
                  for (int qx = 0; qx < Q1D; ++qx)
                  {
                     const double wx = massX[qx];
                     gradXY[qy][qx][0] += wx * wDy;
                     gradXY[qy][qx][1] += wx * wy;
                  }
               }
            }

            for (int qz = 0; qz < Q1D; ++qz)
            {
               const double wz = Bc(qz,dz);
               const double wDz = Gc(qz,dz);
               for (int qy = 0; qy < Q1D; ++qy)
               {
                  for (int qx = 0; qx < Q1D; ++qx)
                  {
                     // \hat{\nabla}\times\hat{u} is [0, (u_0)_{x_2}, -(u_0)_{x_1}]
                     curl[qz][qy][qx][1] += gradXY[qy][qx][1] * wDz; // (u_0)_{x_2}
                     curl[qz][qy][qx][2] -= gradXY[qy][qx][0] * wz;  // -(u_0)_{x_1}
                  }
               }
            }
         }

         osc += D1Dx * D1Dy * D1Dz;
      }

      {
         // y component
         const int D1Dz = D1D;
         const int D1Dy = D1D - 1;
         const int D1Dx = D1D;

         for (int dz = 0; dz < D1Dz; ++dz)
         {
            double gradXY[MAX_Q1D][MAX_Q1D][2];
            for (int qy = 0; qy < Q1D; ++qy)
            {
               for (int qx = 0; qx < Q1D; ++qx)
               {
                  for (int d = 0; d < 2; ++d)
                  {
                     gradXY[qy][qx][d] = 0.0;
                  }
               }
            }

            for (int dx = 0; dx < D1Dx; ++dx)
            {
               double massY[MAX_Q1D];
               for (int qy = 0; qy < Q1D; ++qy)
               {
                  massY[qy] = 0.0;
               }

               for (int dy = 0; dy < D1Dy; ++dy)
               {
                  const double t = x(dx + ((dy + (dz * D1Dy)) * D1Dx) + osc, e);
                  for (int qy = 0; qy < Q1D; ++qy)
                  {
                     massY[qy] += t * Bo(qy,dy);
                  }
               }

               for (int qx = 0; qx < Q1D; ++qx)
               {
                  const double wx = Bc(qx,dx);
                  const double wDx = Gc(qx,dx);
                  for (int qy = 0; qy < Q1D; ++qy)
                  {
                     const double wy = massY[qy];
                     gradXY[qy][qx][0] += wDx * wy;
                     gradXY[qy][qx][1] += wx * wy;
                  }
               }
            }

            for (int qz = 0; qz < Q1D; ++qz)
            {
               const double wz = Bc(qz,dz);
               const double wDz = Gc(qz,dz);
               for (int qy = 0; qy < Q1D; ++qy)
               {
                  for (int qx = 0; qx < Q1D; ++qx)
                  {
                     // \hat{\nabla}\times\hat{u} is [-(u_1)_{x_2}, 0, (u_1)_{x_0}]
                     curl[qz][qy][qx][0] -= gradXY[qy][qx][1] * wDz; // -(u_1)_{x_2}
                     curl[qz][qy][qx][2] += gradXY[qy][qx][0] * wz;  // (u_1)_{x_0}
                  }
               }
            }
         }

         osc += D1Dx * D1Dy * D1Dz;
      }

      {
         // z component
         const int D1Dz = D1D - 1;
         const int D1Dy = D1D;
         const int D1Dx = D1D;

         for (int dx = 0; dx < D1Dx; ++dx)
         {
            double gradYZ[MAX_Q1D][MAX_Q1D][2];
            for (int qz = 0; qz < Q1D; ++qz)
            {
               for (int qy = 0; qy < Q1D; ++qy)
               {
                  for (int d = 0; d < 2; ++d)
                  {
                     gradYZ[qz][qy][d] = 0.0;
                  }
               }
            }

            for (int dy = 0; dy < D1Dy; ++dy)
            {
               double massZ[MAX_Q1D];
               for (int qz = 0; qz < Q1D; ++qz)
               {
                  massZ[qz] = 0.0;
               }

               for (int dz = 0; dz < D1Dz; ++dz)
               {
                  const double t = x(dx + ((dy + (dz * D1Dy)) * D1Dx) + osc, e);
                  for (int qz = 0; qz < Q1D; ++qz)
                  {
                     massZ[qz] += t * Bo(qz,dz);
                  }
               }

               for (int qy = 0; qy < Q1D; ++qy)
               {
                  const double wy = Bc(qy,dy);
                  const double wDy = Gc(qy,dy);
                  for (int qz = 0; qz < Q1D; ++qz)
                  {
                     const double wz = massZ[qz];
                     gradYZ[qz][qy][0] += wz * wy;
                     gradYZ[qz][qy][1] += wz * wDy;
                  }
               }
            }

            for (int qx = 0; qx < Q1D; ++qx)
            {
               const double wx = Bc(qx,dx);
               const double wDx = Gc(qx,dx);

               for (int qy = 0; qy < Q1D; ++qy)
               {
                  for (int qz = 0; qz < Q1D; ++qz)
                  {
                     // \hat{\nabla}\times\hat{u} is [(u_2)_{x_1}, -(u_2)_{x_0}, 0]
                     curl[qz][qy][qx][0] += gradYZ[qz][qy][1] * wx;  // (u_2)_{x_1}
                     curl[qz][qy][qx][1] -= gradYZ[qz][qy][0] * wDx; // -(u_2)_{x_0}
                  }
               }
            }
         }
      }

      // Apply D operator.
      for (int qz = 0; qz < Q1D; ++qz)
      {
         for (int qy = 0; qy < Q1D; ++qy)
         {
            for (int qx = 0; qx < Q1D; ++qx)
            {
               const double O11 = op(qx,qy,qz,0,e);
               const double O12 = op(qx,qy,qz,1,e);
               const double O13 = op(qx,qy,qz,2,e);
               const double O21 = symmetric ? O12 : op(qx,qy,qz,3,e);
               const double O22 = symmetric ? op(qx,qy,qz,3,e) : op(qx,qy,qz,4,e);
               const double O23 = symmetric ? op(qx,qy,qz,4,e) : op(qx,qy,qz,5,e);
               const double O31 = symmetric ? O13 : op(qx,qy,qz,6,e);
               const double O32 = symmetric ? O23 : op(qx,qy,qz,7,e);
               const double O33 = symmetric ? op(qx,qy,qz,5,e) : op(qx,qy,qz,8,e);

               const double c1 = (O11 * curl[qz][qy][qx][0]) + (O12 * curl[qz][qy][qx][1]) +
                                 (O13 * curl[qz][qy][qx][2]);
               const double c2 = (O21 * curl[qz][qy][qx][0]) + (O22 * curl[qz][qy][qx][1]) +
                                 (O23 * curl[qz][qy][qx][2]);
               const double c3 = (O31 * curl[qz][qy][qx][0]) + (O32 * curl[qz][qy][qx][1]) +
                                 (O33 * curl[qz][qy][qx][2]);

               curl[qz][qy][qx][0] = c1;
               curl[qz][qy][qx][1] = c2;
               curl[qz][qy][qx][2] = c3;
            }
         }
      }

      // x component
      osc = 0;
      {
         const int D1Dz = D1D;
         const int D1Dy = D1D;
         const int D1Dx = D1D - 1;

         for (int qz = 0; qz < Q1D; ++qz)
         {
            double gradXY12[MAX_D1D][MAX_D1D];
            double gradXY21[MAX_D1D][MAX_D1D];

            for (int dy = 0; dy < D1Dy; ++dy)
            {
               for (int dx = 0; dx < D1Dx; ++dx)
               {
                  gradXY12[dy][dx] = 0.0;
                  gradXY21[dy][dx] = 0.0;
               }
            }
            for (int qy = 0; qy < Q1D; ++qy)
            {
               double massX[MAX_D1D][2];
               for (int dx = 0; dx < D1Dx; ++dx)
               {
                  for (int n = 0; n < 2; ++n)
                  {
                     massX[dx][n] = 0.0;
                  }
               }
               for (int qx = 0; qx < Q1D; ++qx)
               {
                  for (int dx = 0; dx < D1Dx; ++dx)
                  {
                     const double wx = Bot(dx,qx);

                     massX[dx][0] += wx * curl[qz][qy][qx][1];
                     massX[dx][1] += wx * curl[qz][qy][qx][2];
                  }
               }
               for (int dy = 0; dy < D1Dy; ++dy)
               {
                  const double wy = Bct(dy,qy);
                  const double wDy = Gct(dy,qy);

                  for (int dx = 0; dx < D1Dx; ++dx)
                  {
                     gradXY21[dy][dx] += massX[dx][0] * wy;
                     gradXY12[dy][dx] += massX[dx][1] * wDy;
                  }
               }
            }

            for (int dz = 0; dz < D1Dz; ++dz)
            {
               const double wz = Bct(dz,qz);
               const double wDz = Gct(dz,qz);
               for (int dy = 0; dy < D1Dy; ++dy)
               {
                  for (int dx = 0; dx < D1Dx; ++dx)
                  {
                     // \hat{\nabla}\times\hat{u} is [0, (u_0)_{x_2}, -(u_0)_{x_1}]
                     // (u_0)_{x_2} * (op * curl)_1 - (u_0)_{x_1} * (op * curl)_2
                     y(dx + ((dy + (dz * D1Dy)) * D1Dx) + osc,
                       e) += (gradXY21[dy][dx] * wDz) - (gradXY12[dy][dx] * wz);
                  }
               }
            }
         }  // loop qz

         osc += D1Dx * D1Dy * D1Dz;
      }

      // y component
      {
         const int D1Dz = D1D;
         const int D1Dy = D1D - 1;
         const int D1Dx = D1D;

         for (int qz = 0; qz < Q1D; ++qz)
         {
            double gradXY02[MAX_D1D][MAX_D1D];
            double gradXY20[MAX_D1D][MAX_D1D];

            for (int dy = 0; dy < D1Dy; ++dy)
            {
               for (int dx = 0; dx < D1Dx; ++dx)
               {
                  gradXY02[dy][dx] = 0.0;
                  gradXY20[dy][dx] = 0.0;
               }
            }
            for (int qx = 0; qx < Q1D; ++qx)
            {
               double massY[MAX_D1D][2];
               for (int dy = 0; dy < D1Dy; ++dy)
               {
                  massY[dy][0] = 0.0;
                  massY[dy][1] = 0.0;
               }
               for (int qy = 0; qy < Q1D; ++qy)
               {
                  for (int dy = 0; dy < D1Dy; ++dy)
                  {
                     const double wy = Bot(dy,qy);

                     massY[dy][0] += wy * curl[qz][qy][qx][2];
                     massY[dy][1] += wy * curl[qz][qy][qx][0];
                  }
               }
               for (int dx = 0; dx < D1Dx; ++dx)
               {
                  const double wx = Bct(dx,qx);
                  const double wDx = Gct(dx,qx);

                  for (int dy = 0; dy < D1Dy; ++dy)
                  {
                     gradXY02[dy][dx] += massY[dy][0] * wDx;
                     gradXY20[dy][dx] += massY[dy][1] * wx;
                  }
               }
            }

            for (int dz = 0; dz < D1Dz; ++dz)
            {
               const double wz = Bct(dz,qz);
               const double wDz = Gct(dz,qz);
               for (int dy = 0; dy < D1Dy; ++dy)
               {
                  for (int dx = 0; dx < D1Dx; ++dx)
                  {
                     // \hat{\nabla}\times\hat{u} is [-(u_1)_{x_2}, 0, (u_1)_{x_0}]
                     // -(u_1)_{x_2} * (op * curl)_0 + (u_1)_{x_0} * (op * curl)_2
                     y(dx + ((dy + (dz * D1Dy)) * D1Dx) + osc,
                       e) += (-gradXY20[dy][dx] * wDz) + (gradXY02[dy][dx] * wz);
                  }
               }
            }
         }  // loop qz

         osc += D1Dx * D1Dy * D1Dz;
      }

      // z component
      {
         const int D1Dz = D1D - 1;
         const int D1Dy = D1D;
         const int D1Dx = D1D;

         for (int qx = 0; qx < Q1D; ++qx)
         {
            double gradYZ01[MAX_D1D][MAX_D1D];
            double gradYZ10[MAX_D1D][MAX_D1D];

            for (int dy = 0; dy < D1Dy; ++dy)
            {
               for (int dz = 0; dz < D1Dz; ++dz)
               {
                  gradYZ01[dz][dy] = 0.0;
                  gradYZ10[dz][dy] = 0.0;
               }
            }
            for (int qy = 0; qy < Q1D; ++qy)
            {
               double massZ[MAX_D1D][2];
               for (int dz = 0; dz < D1Dz; ++dz)
               {
                  for (int n = 0; n < 2; ++n)
                  {
                     massZ[dz][n] = 0.0;
                  }
               }
               for (int qz = 0; qz < Q1D; ++qz)
               {
                  for (int dz = 0; dz < D1Dz; ++dz)
                  {
                     const double wz = Bot(dz,qz);

                     massZ[dz][0] += wz * curl[qz][qy][qx][0];
                     massZ[dz][1] += wz * curl[qz][qy][qx][1];
                  }
               }
               for (int dy = 0; dy < D1Dy; ++dy)
               {
                  const double wy = Bct(dy,qy);
                  const double wDy = Gct(dy,qy);

                  for (int dz = 0; dz < D1Dz; ++dz)
                  {
                     gradYZ01[dz][dy] += wy * massZ[dz][1];
                     gradYZ10[dz][dy] += wDy * massZ[dz][0];
                  }
               }
            }

            for (int dx = 0; dx < D1Dx; ++dx)
            {
               const double wx = Bct(dx,qx);
               const double wDx = Gct(dx,qx);

               for (int dy = 0; dy < D1Dy; ++dy)
               {
                  for (int dz = 0; dz < D1Dz; ++dz)
                  {
                     // \hat{\nabla}\times\hat{u} is [(u_2)_{x_1}, -(u_2)_{x_0}, 0]
                     // (u_2)_{x_1} * (op * curl)_0 - (u_2)_{x_0} * (op * curl)_1
                     y(dx + ((dy + (dz * D1Dy)) * D1Dx) + osc,
                       e) += (gradYZ10[dz][dy] * wx) - (gradYZ01[dz][dy] * wDx);
                  }
               }
            }
         }  // loop qx
      }

   }); // end of element loop
}

void CurlCurlIntegrator::AddMultPA(const Vector &x, Vector &y) const
{
   if (dim == 3)
   {
      PACurlCurlApply3D(dofs1D, quad1D, symmetric, ne, mapsO->B, mapsC->B, mapsO->Bt,
                        mapsC->Bt, mapsC->G, mapsC->Gt, pa_data, x, y);
   }
   else if (dim == 2)
   {
      PACurlCurlApply2D(dofs1D, quad1D, ne, mapsO->B, mapsO->Bt,
                        mapsC->G, mapsC->Gt, pa_data, x, y);
   }
   else
   {
      MFEM_ABORT("Unsupported dimension!");
   }
}

static void PACurlCurlAssembleDiagonal2D(const int D1D,
                                         const int Q1D,
                                         const int NE,
                                         const Array<double> &_Bo,
                                         const Array<double> &_Gc,
                                         const Vector &_op,
                                         Vector &_diag)
{
   constexpr static int VDIM = 2;
   constexpr static int MAX_Q1D = HCURL_MAX_Q1D;

   auto Bo = Reshape(_Bo.Read(), Q1D, D1D-1);
   auto Gc = Reshape(_Gc.Read(), Q1D, D1D);
   auto op = Reshape(_op.Read(), Q1D, Q1D, NE);
   auto diag = Reshape(_diag.ReadWrite(), 2*(D1D-1)*D1D, NE);

   MFEM_FORALL(e, NE,
   {
      int osc = 0;

      for (int c = 0; c < VDIM; ++c)  // loop over x, y components
      {
         const int D1Dy = (c == 1) ? D1D - 1 : D1D;
         const int D1Dx = (c == 0) ? D1D - 1 : D1D;

         double t[MAX_Q1D];

         for (int dy = 0; dy < D1Dy; ++dy)
         {
            for (int qx = 0; qx < Q1D; ++qx)
            {
               t[qx] = 0.0;
               for (int qy = 0; qy < Q1D; ++qy)
               {
                  const double wy = (c == 1) ? Bo(qy,dy) : -Gc(qy,dy);
                  t[qx] += wy * wy * op(qx,qy,e);
               }
            }

            for (int dx = 0; dx < D1Dx; ++dx)
            {
               for (int qx = 0; qx < Q1D; ++qx)
               {
                  const double wx = ((c == 0) ? Bo(qx,dx) : Gc(qx,dx));
                  diag(dx + (dy * D1Dx) + osc, e) += t[qx] * wx * wx;
               }
            }
         }

         osc += D1Dx * D1Dy;
      }  // loop c
   }); // end of element loop
}

template<int MAX_D1D = HCURL_MAX_D1D, int MAX_Q1D = HCURL_MAX_Q1D>
static void PACurlCurlAssembleDiagonal3D(const int D1D,
                                         const int Q1D,
                                         const bool symmetric,
                                         const int NE,
                                         const Array<double> &_Bo,
                                         const Array<double> &_Bc,
                                         const Array<double> &_Go,
                                         const Array<double> &_Gc,
                                         const Vector &_op,
                                         Vector &_diag)
{
   constexpr static int VDIM = 3;
   MFEM_VERIFY(D1D <= MAX_D1D, "Error: D1D > MAX_D1D");
   MFEM_VERIFY(Q1D <= MAX_Q1D, "Error: Q1D > MAX_Q1D");

   auto Bo = Reshape(_Bo.Read(), Q1D, D1D-1);
   auto Bc = Reshape(_Bc.Read(), Q1D, D1D);
   auto Go = Reshape(_Go.Read(), Q1D, D1D-1);
   auto Gc = Reshape(_Gc.Read(), Q1D, D1D);
   auto op = Reshape(_op.Read(), Q1D, Q1D, Q1D, (symmetric ? 6 : 9), NE);
   auto diag = Reshape(_diag.ReadWrite(), 3*(D1D-1)*D1D*D1D, NE);

   const int s = symmetric ? 6 : 9;
   const int i11 = 0;
   const int i12 = 1;
   const int i13 = 2;
   const int i21 = symmetric ? i12 : 3;
   const int i22 = symmetric ? 3 : 4;
   const int i23 = symmetric ? 4 : 5;
   const int i31 = symmetric ? i13 : 6;
   const int i32 = symmetric ? i23 : 7;
   const int i33 = symmetric ? 5 : 8;

   MFEM_FORALL(e, NE,
   {
      // Using (\nabla\times u) F = 1/det(dF) dF \hat{\nabla}\times\hat{u} (p. 78 of Monk), we get
      // (\nabla\times u) \cdot (\nabla\times u) = 1/det(dF)^2 \hat{\nabla}\times\hat{u}^T dF^T dF \hat{\nabla}\times\hat{u}
      // If c = 0, \hat{\nabla}\times\hat{u} reduces to [0, (u_0)_{x_2}, -(u_0)_{x_1}]
      // If c = 1, \hat{\nabla}\times\hat{u} reduces to [-(u_1)_{x_2}, 0, (u_1)_{x_0}]
      // If c = 2, \hat{\nabla}\times\hat{u} reduces to [(u_2)_{x_1}, -(u_2)_{x_0}, 0]

      // For each c, we will keep 9 arrays for derivatives multiplied by the 9 entries of the 3x3 matrix (dF^T C dF),
      // which may be non-symmetric depending on a possibly non-symmetric matrix coefficient.

      int osc = 0;

      for (int c = 0; c < VDIM; ++c)  // loop over x, y, z components
      {
         const int D1Dz = (c == 2) ? D1D - 1 : D1D;
         const int D1Dy = (c == 1) ? D1D - 1 : D1D;
         const int D1Dx = (c == 0) ? D1D - 1 : D1D;

         double zt[MAX_Q1D][MAX_Q1D][MAX_D1D][9][3];

         // z contraction
         for (int qx = 0; qx < Q1D; ++qx)
         {
            for (int qy = 0; qy < Q1D; ++qy)
            {
               for (int dz = 0; dz < D1Dz; ++dz)
               {
                  for (int i=0; i<s; ++i)
                  {
                     for (int d=0; d<3; ++d)
                     {
                        zt[qx][qy][dz][i][d] = 0.0;
                     }
                  }

                  for (int qz = 0; qz < Q1D; ++qz)
                  {
                     const double wz = ((c == 2) ? Bo(qz,dz) : Bc(qz,dz));
                     const double wDz = ((c == 2) ? Go(qz,dz) : Gc(qz,dz));

                     for (int i=0; i<s; ++i)
                     {
                        zt[qx][qy][dz][i][0] += wz * wz * op(qx,qy,qz,i,e);
                        zt[qx][qy][dz][i][1] += wDz * wz * op(qx,qy,qz,i,e);
                        zt[qx][qy][dz][i][2] += wDz * wDz * op(qx,qy,qz,i,e);
                     }
                  }
               }
            }
         }  // end of z contraction

         double yt[MAX_Q1D][MAX_D1D][MAX_D1D][9][3][3];

         // y contraction
         for (int qx = 0; qx < Q1D; ++qx)
         {
            for (int dz = 0; dz < D1Dz; ++dz)
            {
               for (int dy = 0; dy < D1Dy; ++dy)
               {
                  for (int i=0; i<s; ++i)
                  {
                     for (int d=0; d<3; ++d)
                        for (int j=0; j<3; ++j)
                        {
                           yt[qx][dy][dz][i][d][j] = 0.0;
                        }
                  }

                  for (int qy = 0; qy < Q1D; ++qy)
                  {
                     const double wy = ((c == 1) ? Bo(qy,dy) : Bc(qy,dy));
                     const double wDy = ((c == 1) ? Go(qy,dy) : Gc(qy,dy));

                     for (int i=0; i<s; ++i)
                     {
                        for (int d=0; d<3; ++d)
                        {
                           yt[qx][dy][dz][i][d][0] += wy * wy * zt[qx][qy][dz][i][d];
                           yt[qx][dy][dz][i][d][1] += wDy * wy * zt[qx][qy][dz][i][d];
                           yt[qx][dy][dz][i][d][2] += wDy * wDy * zt[qx][qy][dz][i][d];
                        }
                     }
                  }
               }
            }
         }  // end of y contraction

         // x contraction
         for (int dz = 0; dz < D1Dz; ++dz)
         {
            for (int dy = 0; dy < D1Dy; ++dy)
            {
               for (int dx = 0; dx < D1Dx; ++dx)
               {
                  for (int qx = 0; qx < Q1D; ++qx)
                  {
                     const double wx = ((c == 0) ? Bo(qx,dx) : Bc(qx,dx));
                     const double wDx = ((c == 0) ? Go(qx,dx) : Gc(qx,dx));

                     // Using (\nabla\times u) F = 1/det(dF) dF \hat{\nabla}\times\hat{u} (p. 78 of Monk), we get
                     // (\nabla\times u) \cdot (\nabla\times u) = 1/det(dF)^2 \hat{\nabla}\times\hat{u}^T dF^T dF \hat{\nabla}\times\hat{u}
                     // If c = 0, \hat{\nabla}\times\hat{u} reduces to [0, (u_0)_{x_2}, -(u_0)_{x_1}]
                     // If c = 1, \hat{\nabla}\times\hat{u} reduces to [-(u_1)_{x_2}, 0, (u_1)_{x_0}]
                     // If c = 2, \hat{\nabla}\times\hat{u} reduces to [(u_2)_{x_1}, -(u_2)_{x_0}, 0]

                     /*
                       const double O11 = op(q,0,e);
                       const double O12 = op(q,1,e);
                       const double O13 = op(q,2,e);
                       const double O22 = op(q,3,e);
                       const double O23 = op(q,4,e);
                       const double O33 = op(q,5,e);
                     */

                     if (c == 0)
                     {
                        // (u_0)_{x_2} (O22 (u_0)_{x_2} - O23 (u_0)_{x_1}) - (u_0)_{x_1} (O32 (u_0)_{x_2} - O33 (u_0)_{x_1})

                        const double sumy = yt[qx][dy][dz][i22][2][0] - yt[qx][dy][dz][i23][1][1]
                                            - yt[qx][dy][dz][i32][1][1] + yt[qx][dy][dz][i33][0][2];

                        diag(dx + ((dy + (dz * D1Dy)) * D1Dx) + osc, e) += sumy * wx * wx;
                     }
                     else if (c == 1)
                     {
                        // (u_1)_{x_2} (O11 (u_1)_{x_2} - O13 (u_1)_{x_0}) + (u_1)_{x_0} (-O31 (u_1)_{x_2} + O33 (u_1)_{x_0})

                        const double d = (yt[qx][dy][dz][i11][2][0] * wx * wx)
                                         - ((yt[qx][dy][dz][i13][1][0] + yt[qx][dy][dz][i31][1][0]) * wDx * wx)
                                         + (yt[qx][dy][dz][i33][0][0] * wDx * wDx);

                        diag(dx + ((dy + (dz * D1Dy)) * D1Dx) + osc, e) += d;
                     }
                     else
                     {
                        // (u_2)_{x_1} (O11 (u_2)_{x_1} - O12 (u_2)_{x_0}) - (u_2)_{x_0} (O21 (u_2)_{x_1} - O22 (u_2)_{x_0})

                        const double d = (yt[qx][dy][dz][i11][0][2] * wx * wx)
                                         - ((yt[qx][dy][dz][i12][0][1] + yt[qx][dy][dz][i21][0][1]) * wDx * wx)
                                         + (yt[qx][dy][dz][i22][0][0] * wDx * wDx);

                        diag(dx + ((dy + (dz * D1Dy)) * D1Dx) + osc, e) += d;
                     }
                  }
               }
            }
         }  // end of x contraction

         osc += D1Dx * D1Dy * D1Dz;
      }  // loop c
   }); // end of element loop
}

void CurlCurlIntegrator::AssembleDiagonalPA(Vector& diag)
{
   if (dim == 3)
   {
      // Reduce HCURL_MAX_D1D/Q1D to avoid using too much memory
      constexpr int MAX_D1D = 4;
      constexpr int MAX_Q1D = 5;
      PACurlCurlAssembleDiagonal3D<MAX_D1D,MAX_Q1D>(dofs1D, quad1D, symmetric,
                                                    ne, mapsO->B, mapsC->B,
                                                    mapsO->G, mapsC->G,
                                                    pa_data, diag);
   }
   else if (dim == 2)
   {
      PACurlCurlAssembleDiagonal2D(dofs1D, quad1D, ne,
                                   mapsO->B, mapsC->G, pa_data, diag);
   }
   else
   {
      MFEM_ABORT("Unsupported dimension!");
   }
}

// Apply to x corresponding to DOF's in H^1 (trial), whose gradients are
// integrated against H(curl) test functions corresponding to y.
void PAHcurlH1Apply3D(const int D1D,
                      const int Q1D,
                      const int NE,
                      const Array<double> &_Bc,
                      const Array<double> &_Gc,
                      const Array<double> &_Bot,
                      const Array<double> &_Bct,
                      const Vector &_op,
                      const Vector &_x,
                      Vector &_y)
{
   constexpr static int MAX_D1D = HCURL_MAX_D1D;
   constexpr static int MAX_Q1D = HCURL_MAX_Q1D;

   MFEM_VERIFY(D1D <= MAX_D1D, "Error: D1D > MAX_D1D");
   MFEM_VERIFY(Q1D <= MAX_Q1D, "Error: Q1D > MAX_Q1D");

   constexpr static int VDIM = 3;

   auto Bc = Reshape(_Bc.Read(), Q1D, D1D);
   auto Gc = Reshape(_Gc.Read(), Q1D, D1D);
   auto Bot = Reshape(_Bot.Read(), D1D-1, Q1D);
   auto Bct = Reshape(_Bct.Read(), D1D, Q1D);
   auto op = Reshape(_op.Read(), Q1D, Q1D, Q1D, 6, NE);
   auto x = Reshape(_x.Read(), D1D, D1D, D1D, NE);
   auto y = Reshape(_y.ReadWrite(), 3*(D1D-1)*D1D*D1D, NE);

   MFEM_FORALL(e, NE,
   {
      double mass[MAX_Q1D][MAX_Q1D][MAX_Q1D][VDIM];

      for (int qz = 0; qz < Q1D; ++qz)
      {
         for (int qy = 0; qy < Q1D; ++qy)
         {
            for (int qx = 0; qx < Q1D; ++qx)
            {
               for (int c = 0; c < VDIM; ++c)
               {
                  mass[qz][qy][qx][c] = 0.0;
               }
            }
         }
      }

      for (int dz = 0; dz < D1D; ++dz)
      {
         double gradXY[MAX_Q1D][MAX_Q1D][3];
         for (int qy = 0; qy < Q1D; ++qy)
         {
            for (int qx = 0; qx < Q1D; ++qx)
            {
               gradXY[qy][qx][0] = 0.0;
               gradXY[qy][qx][1] = 0.0;
               gradXY[qy][qx][2] = 0.0;
            }
         }
         for (int dy = 0; dy < D1D; ++dy)
         {
            double gradX[MAX_Q1D][2];
            for (int qx = 0; qx < Q1D; ++qx)
            {
               gradX[qx][0] = 0.0;
               gradX[qx][1] = 0.0;
            }
            for (int dx = 0; dx < D1D; ++dx)
            {
               const double s = x(dx,dy,dz,e);
               for (int qx = 0; qx < Q1D; ++qx)
               {
                  gradX[qx][0] += s * Bc(qx,dx);
                  gradX[qx][1] += s * Gc(qx,dx);
               }
            }
            for (int qy = 0; qy < Q1D; ++qy)
            {
               const double wy  = Bc(qy,dy);
               const double wDy = Gc(qy,dy);
               for (int qx = 0; qx < Q1D; ++qx)
               {
                  const double wx  = gradX[qx][0];
                  const double wDx = gradX[qx][1];
                  gradXY[qy][qx][0] += wDx * wy;
                  gradXY[qy][qx][1] += wx * wDy;
                  gradXY[qy][qx][2] += wx * wy;
               }
            }
         }
         for (int qz = 0; qz < Q1D; ++qz)
         {
            const double wz  = Bc(qz,dz);
            const double wDz = Gc(qz,dz);
            for (int qy = 0; qy < Q1D; ++qy)
            {
               for (int qx = 0; qx < Q1D; ++qx)
               {
                  mass[qz][qy][qx][0] += gradXY[qy][qx][0] * wz;
                  mass[qz][qy][qx][1] += gradXY[qy][qx][1] * wz;
                  mass[qz][qy][qx][2] += gradXY[qy][qx][2] * wDz;
               }
            }
         }
      }

      // Apply D operator.
      for (int qz = 0; qz < Q1D; ++qz)
      {
         for (int qy = 0; qy < Q1D; ++qy)
         {
            for (int qx = 0; qx < Q1D; ++qx)
            {
               const double O11 = op(qx,qy,qz,0,e);
               const double O12 = op(qx,qy,qz,1,e);
               const double O13 = op(qx,qy,qz,2,e);
               const double O22 = op(qx,qy,qz,3,e);
               const double O23 = op(qx,qy,qz,4,e);
               const double O33 = op(qx,qy,qz,5,e);
               const double massX = mass[qz][qy][qx][0];
               const double massY = mass[qz][qy][qx][1];
               const double massZ = mass[qz][qy][qx][2];
               mass[qz][qy][qx][0] = (O11*massX)+(O12*massY)+(O13*massZ);
               mass[qz][qy][qx][1] = (O12*massX)+(O22*massY)+(O23*massZ);
               mass[qz][qy][qx][2] = (O13*massX)+(O23*massY)+(O33*massZ);
            }
         }
      }

      for (int qz = 0; qz < Q1D; ++qz)
      {
         double massXY[MAX_D1D][MAX_D1D];

         int osc = 0;

         for (int c = 0; c < VDIM; ++c)  // loop over x, y, z components
         {
            const int D1Dz = (c == 2) ? D1D - 1 : D1D;
            const int D1Dy = (c == 1) ? D1D - 1 : D1D;
            const int D1Dx = (c == 0) ? D1D - 1 : D1D;

            for (int dy = 0; dy < D1Dy; ++dy)
            {
               for (int dx = 0; dx < D1Dx; ++dx)
               {
                  massXY[dy][dx] = 0.0;
               }
            }
            for (int qy = 0; qy < Q1D; ++qy)
            {
               double massX[MAX_D1D];
               for (int dx = 0; dx < D1Dx; ++dx)
               {
                  massX[dx] = 0;
               }
               for (int qx = 0; qx < Q1D; ++qx)
               {
                  for (int dx = 0; dx < D1Dx; ++dx)
                  {
                     massX[dx] += mass[qz][qy][qx][c] * ((c == 0) ? Bot(dx,qx) : Bct(dx,qx));
                  }
               }
               for (int dy = 0; dy < D1Dy; ++dy)
               {
                  const double wy = (c == 1) ? Bot(dy,qy) : Bct(dy,qy);
                  for (int dx = 0; dx < D1Dx; ++dx)
                  {
                     massXY[dy][dx] += massX[dx] * wy;
                  }
               }
            }

            for (int dz = 0; dz < D1Dz; ++dz)
            {
               const double wz = (c == 2) ? Bot(dz,qz) : Bct(dz,qz);
               for (int dy = 0; dy < D1Dy; ++dy)
               {
                  for (int dx = 0; dx < D1Dx; ++dx)
                  {
                     y(dx + ((dy + (dz * D1Dy)) * D1Dx) + osc, e) += massXY[dy][dx] * wz;
                  }
               }
            }

            osc += D1Dx * D1Dy * D1Dz;
         }  // loop c
      }  // loop qz
   }); // end of element loop
}

// Apply to x corresponding to DOFs in H^1 (domain) the (topological) gradient
// to get a dof in H(curl) (range). You can think of the range as the "test" space
// and the domain as the "trial" space, but there's no integration.
static void PAHcurlApplyGradient2D(const int c_dofs1D,
                                   const int o_dofs1D,
                                   const int NE,
                                   const Array<double> &_B,
                                   const Array<double> &_G,
                                   const Vector &_x,
                                   Vector &_y)
{
   auto B = Reshape(_B.Read(), c_dofs1D, c_dofs1D);
   auto G = Reshape(_G.Read(), o_dofs1D, c_dofs1D);
   // const int ned_dofs_per_elem = (2 * o_dofs1D * c_dofs1D);

   auto x = Reshape(_x.Read(), c_dofs1D, c_dofs1D, NE);
   auto y = Reshape(_y.ReadWrite(), 2 * c_dofs1D * o_dofs1D, NE);

   Vector hwork(c_dofs1D * c_dofs1D);
   auto hw = Reshape(hwork.ReadWrite(), c_dofs1D, c_dofs1D);

   Vector vwork(c_dofs1D * o_dofs1D);
   auto vw = Reshape(vwork.ReadWrite(), c_dofs1D, o_dofs1D);
   MFEM_FORALL(e, NE,
   {
      // horizontal part
      for (int dx = 0; dx < c_dofs1D; ++dx)
      {
         for (int ey = 0; ey < c_dofs1D; ++ey)
         {
            hw(dx, ey) = 0.0;
            for (int dy = 0; dy < c_dofs1D; ++dy)
            {
               hw(dx, ey) += B(ey, dy) * x(dx, dy, e);
            }
         }
      }

      for (int ey = 0; ey < c_dofs1D; ++ey)
      {
         for (int ex = 0; ex < o_dofs1D; ++ex)
         {
            for (int dx = 0; dx < c_dofs1D; ++dx)
            {
               const int local_index = ey*o_dofs1D + ex;
               y(local_index, e) += G(ex, dx) * hw(dx, ey);
            }
         }
      }

      // vertical part
      for (int dx = 0; dx < c_dofs1D; ++dx)
      {
         for (int ey = 0; ey < o_dofs1D; ++ey)
         {
            vw(dx, ey) = 0.0;
            for (int dy = 0; dy < c_dofs1D; ++dy)
            {
               vw(dx, ey) += G(ey, dy) * x(dx, dy, e);
            }
         }
      }

      for (int ey = 0; ey < o_dofs1D; ++ey)
      {
         for (int ex = 0; ex < c_dofs1D; ++ex)
         {
            for (int dx = 0; dx < c_dofs1D; ++dx)
            {
               const int local_index = c_dofs1D * o_dofs1D + ey*c_dofs1D + ex;
               y(local_index, e) += B(ex, dx) * vw(dx, ey);
            }
         }
      }
   });

}

static void PAHcurlApplyGradientTranspose2D(
   const int c_dofs1D, const int o_dofs1D, const int NE,
   const Array<double> &_B, const Array<double> &_G,
   const Vector &_x, Vector &_y)
{
   auto B = Reshape(_B.Read(), c_dofs1D, c_dofs1D);
   auto G = Reshape(_G.Read(), o_dofs1D, c_dofs1D);

   auto x = Reshape(_x.Read(), 2 * c_dofs1D * o_dofs1D, NE);
   auto y = Reshape(_y.ReadWrite(), c_dofs1D, c_dofs1D, NE);

   Vector hwork(c_dofs1D * o_dofs1D);
   auto hw = Reshape(hwork.ReadWrite(), c_dofs1D, o_dofs1D);

   Vector vwork(c_dofs1D * c_dofs1D);
   auto vw = Reshape(vwork.ReadWrite(), c_dofs1D, c_dofs1D);

   MFEM_FORALL(e, NE,
   {
      // horizontal part (open x, closed y)
      for (int dy = 0; dy < c_dofs1D; ++dy)
      {
         for (int ex = 0; ex < o_dofs1D; ++ex)
         {
            hw(dy, ex) = 0.0;
            for (int ey = 0; ey < c_dofs1D; ++ey)
            {
<<<<<<< HEAD
               const int local_index = ey*o_dofs1D + ex;
               hw(dy, ex) += B(ey, dy) * x(local_index, e);
=======
               massX[dx] = 0.0;
>>>>>>> 6b23f3a8
            }
         }
      }

      for (int dy = 0; dy < c_dofs1D; ++dy)
      {
         for (int dx = 0; dx < c_dofs1D; ++dx)
         {
            for (int ex = 0; ex < o_dofs1D; ++ex)
            {
               y(dx, dy, e) += G(ex, dx) * hw(dy, ex);
            }
         }
      }

      // vertical part (open y, closed x)
      for (int dy = 0; dy < c_dofs1D; ++dy)
      {
         for (int ex = 0; ex < c_dofs1D; ++ex)
         {
            vw(dy, ex) = 0.0;
            for (int ey = 0; ey < o_dofs1D; ++ey)
            {
               const int local_index = c_dofs1D * o_dofs1D + ey*c_dofs1D + ex;
               vw(dy, ex) += G(ey, dy) * x(local_index, e);
            }
         }
      }

<<<<<<< HEAD
      for (int dy = 0; dy < c_dofs1D; ++dy)
=======
// PA H(curl) assemble kernel
void PAHcurlL2Setup(const int NQ,
                    const int coeffDim,
                    const int NE,
                    const Array<double> &w,
                    Vector &_coeff,
                    Vector &op)
{
   auto W = w.Read();
   auto coeff = Reshape(_coeff.Read(), coeffDim, NQ, NE);
   auto y = Reshape(op.Write(), coeffDim, NQ, NE);

   MFEM_FORALL(e, NE,
   {
      for (int q = 0; q < NQ; ++q)
>>>>>>> 6b23f3a8
      {
         for (int dx = 0; dx < c_dofs1D; ++dx)
         {
            for (int ex = 0; ex < c_dofs1D; ++ex)
            {
               y(dx, dy, e) += B(ex, dx) * vw(dy, ex);
            }
         }
      }
   });
}

static void PAHcurlApplyGradient3D(const int c_dofs1D,
                                   const int o_dofs1D,
                                   const int NE,
                                   const Array<double> &_B,
                                   const Array<double> &_G,
                                   const Vector &_x,
                                   Vector &_y)
{
   auto B = Reshape(_B.Read(), c_dofs1D, c_dofs1D);
   auto G = Reshape(_G.Read(), o_dofs1D, c_dofs1D);

   auto x = Reshape(_x.Read(), c_dofs1D, c_dofs1D, c_dofs1D, NE);
   auto y = Reshape(_y.ReadWrite(), (3 * c_dofs1D * c_dofs1D * o_dofs1D), NE);

   Vector pxwork1(c_dofs1D * c_dofs1D * c_dofs1D);
   auto pxw1 = Reshape(pxwork1.ReadWrite(), c_dofs1D, c_dofs1D, c_dofs1D);
   Vector pxwork2(c_dofs1D * c_dofs1D * c_dofs1D);
   auto pxw2 = Reshape(pxwork2.ReadWrite(), c_dofs1D, c_dofs1D, c_dofs1D);

   Vector pywork1(c_dofs1D * c_dofs1D * c_dofs1D);
   auto pyw1 = Reshape(pywork1.ReadWrite(), c_dofs1D, c_dofs1D, c_dofs1D);
   Vector pywork2(c_dofs1D * o_dofs1D * c_dofs1D);
   auto pyw2 = Reshape(pywork2.ReadWrite(), c_dofs1D, o_dofs1D, c_dofs1D);

   Vector pzwork1(c_dofs1D * c_dofs1D * o_dofs1D);
   auto pzw1 = Reshape(pzwork1.ReadWrite(), c_dofs1D, c_dofs1D, o_dofs1D);
   Vector pzwork2(c_dofs1D * c_dofs1D * o_dofs1D);
   auto pzw2 = Reshape(pzwork2.ReadWrite(), c_dofs1D, c_dofs1D, o_dofs1D);

   MFEM_FORALL(e, NE,
   {
      // ---
      // dofs that point parallel to x-axis (open in x, closed in y, z)
      // ---

      // contract in z
      for (int ez = 0; ez < c_dofs1D; ++ez)
      {
         for (int dx = 0; dx < c_dofs1D; ++dx)
         {
            for (int dy = 0; dy < c_dofs1D; ++dy)
            {
               pxw1(dx, dy, ez) = 0.0;
               for (int dz = 0; dz < c_dofs1D; ++dz)
               {
                  pxw1(dx, dy, ez) += B(ez, dz) * x(dx, dy, dz, e);
               }
            }
         }
      }

      // contract in y
      for (int ez = 0; ez < c_dofs1D; ++ez)
      {
         for (int ey = 0; ey < c_dofs1D; ++ey)
         {
            for (int dx = 0; dx < c_dofs1D; ++dx)
            {
               pxw2(dx, ey, ez) = 0.0;
               for (int dy = 0; dy < c_dofs1D; ++dy)
               {
                  pxw2(dx, ey, ez) += B(ey, dy) * pxw1(dx, dy, ez);
               }
            }
         }
      }

      // contract in x
      for (int ez = 0; ez < c_dofs1D; ++ez)
      {
         for (int ey = 0; ey < c_dofs1D; ++ey)
         {
            for (int ex = 0; ex < o_dofs1D; ++ex)
            {
               for (int dx = 0; dx < c_dofs1D; ++dx)
               {
                  const int local_index = ez*c_dofs1D*o_dofs1D + ey*o_dofs1D + ex;
                  y(local_index, e) += G(ex, dx) * pxw2(dx, ey, ez);
               }
            }
         }
      }


      // ---
      // dofs that point parallel to y-axis (open in y, closed in x, z)
      // ---

      // contract in z
      for (int ez = 0; ez < c_dofs1D; ++ez)
      {
         for (int dx = 0; dx < c_dofs1D; ++dx)
         {
            for (int dy = 0; dy < c_dofs1D; ++dy)
            {
               pyw1(dx, dy, ez) = 0.0;
               for (int dz = 0; dz < c_dofs1D; ++dz)
               {
                  pyw1(dx, dy, ez) += B(ez, dz) * x(dx, dy, dz, e);
               }
            }
         }
      }

      // contract in y
      for (int ez = 0; ez < c_dofs1D; ++ez)
      {
         for (int ey = 0; ey < o_dofs1D; ++ey)
         {
            for (int dx = 0; dx < c_dofs1D; ++dx)
            {
               pyw2(dx, ey, ez) = 0.0;
               for (int dy = 0; dy < c_dofs1D; ++dy)
               {
                  pyw2(dx, ey, ez) += G(ey, dy) * pyw1(dx, dy, ez);
               }
            }
         }
      }

      // contract in x
      for (int ez = 0; ez < c_dofs1D; ++ez)
      {
         for (int ey = 0; ey < o_dofs1D; ++ey)
         {
            for (int ex = 0; ex < c_dofs1D; ++ex)
            {
               for (int dx = 0; dx < c_dofs1D; ++dx)
               {
                  const int local_index = c_dofs1D*c_dofs1D*o_dofs1D +
                                          ez*c_dofs1D*o_dofs1D + ey*c_dofs1D + ex;
                  y(local_index, e) += B(ex, dx) * pyw2(dx, ey, ez);
               }
            }
         }
      }

<<<<<<< HEAD
      // ---
      // dofs that point parallel to z-axis (open in z, closed in x, y)
      // ---
=======
   if (testType == mfem::FiniteElement::CURL &&
       trialType == mfem::FiniteElement::CURL && dim == 3)
   {
      PAHcurlL2Setup(nq, coeffDim, ne, ir->GetWeights(), coeff, pa_data);
   }
   else if (testType == mfem::FiniteElement::DIV &&
            trialType == mfem::FiniteElement::CURL && dim == 3 &&
            test_fel->GetOrder() == trial_fel->GetOrder())
   {
      PACurlCurlSetup3D(quad1D, coeffDim, ne, ir->GetWeights(), geom->J, coeff,
                        pa_data);
   }
   else
   {
      MFEM_ABORT("Unknown kernel.");
   }
}
>>>>>>> 6b23f3a8

      // contract in z
      for (int ez = 0; ez < o_dofs1D; ++ez)
      {
         for (int dx = 0; dx < c_dofs1D; ++dx)
         {
            for (int dy = 0; dy < c_dofs1D; ++dy)
            {
               pzw1(dx, dy, ez) = 0.0;
               for (int dz = 0; dz < c_dofs1D; ++dz)
               {
                  pzw1(dx, dy, ez) += G(ez, dz) * x(dx, dy, dz, e);
               }
            }
         }
      }

      // contract in y
      for (int ez = 0; ez < o_dofs1D; ++ez)
      {
         for (int ey = 0; ey < c_dofs1D; ++ey)
         {
            for (int dx = 0; dx < c_dofs1D; ++dx)
            {
               pzw2(dx, ey, ez) = 0.0;
               for (int dy = 0; dy < c_dofs1D; ++dy)
               {
                  pzw2(dx, ey, ez) += B(ey, dy) * pzw1(dx, dy, ez);
               }
            }
         }
      }

      // contract in x
      for (int ez = 0; ez < o_dofs1D; ++ez)
      {
         for (int ey = 0; ey < c_dofs1D; ++ey)
         {
            for (int ex = 0; ex < c_dofs1D; ++ex)
            {
               for (int dx = 0; dx < c_dofs1D; ++dx)
               {
                  const int local_index = 2*c_dofs1D*c_dofs1D*o_dofs1D +
                                          ez*c_dofs1D*c_dofs1D + ey*c_dofs1D + ex;
                  y(local_index, e) += B(ex, dx) * pzw2(dx, ey, ez);
               }
            }
         }
      }

   });
}

static void PAHcurlApplyGradientTranspose3D(
   const int c_dofs1D, const int o_dofs1D, const int NE,
   const Array<double> &_B, const Array<double> &_G,
   const Vector &_x, Vector &_y)
{
   auto B = Reshape(_B.Read(), c_dofs1D, c_dofs1D);
   auto G = Reshape(_G.Read(), o_dofs1D, c_dofs1D);

   auto x = Reshape(_x.Read(), (3 * c_dofs1D * c_dofs1D * o_dofs1D), NE);
   auto y = Reshape(_y.ReadWrite(), c_dofs1D, c_dofs1D, c_dofs1D, NE);

   Vector pxwork1(o_dofs1D * c_dofs1D * c_dofs1D);
   auto pxw1 = Reshape(pxwork1.ReadWrite(), o_dofs1D, c_dofs1D, c_dofs1D);
   Vector pxwork2(o_dofs1D * c_dofs1D * c_dofs1D);
   auto pxw2 = Reshape(pxwork2.ReadWrite(), o_dofs1D, c_dofs1D, c_dofs1D);

   Vector pywork1(c_dofs1D * o_dofs1D * c_dofs1D);
   auto pyw1 = Reshape(pywork1.ReadWrite(), c_dofs1D, o_dofs1D, c_dofs1D);
   Vector pywork2(c_dofs1D * c_dofs1D * c_dofs1D);
   auto pyw2 = Reshape(pywork2.ReadWrite(), c_dofs1D, c_dofs1D, c_dofs1D);

   Vector pzwork1(c_dofs1D * c_dofs1D * c_dofs1D);
   auto pzw1 = Reshape(pzwork1.ReadWrite(), c_dofs1D, c_dofs1D, c_dofs1D);
   Vector pzwork2(c_dofs1D * c_dofs1D * c_dofs1D);
   auto pzw2 = Reshape(pzwork2.ReadWrite(), c_dofs1D, c_dofs1D, c_dofs1D);

   MFEM_FORALL(e, NE,
   {
      // ---
      // dofs that point parallel to x-axis (open in x, closed in y, z)
      // ---

      // contract in z
      for (int dz = 0; dz < c_dofs1D; ++dz)
      {
         for (int ex = 0; ex < o_dofs1D; ++ex)
         {
            for (int ey = 0; ey < c_dofs1D; ++ey)
            {
               pxw1(ex, ey, dz) = 0.0;
               for (int ez = 0; ez < c_dofs1D; ++ez)
               {
                  const int local_index = ez*c_dofs1D*o_dofs1D + ey*o_dofs1D + ex;
                  pxw1(ex, ey, dz) += B(ez, dz) * x(local_index, e);
               }
            }
         }
      }

      // contract in y
      for (int dz = 0; dz < c_dofs1D; ++dz)
      {
         for (int dy = 0; dy < c_dofs1D; ++dy)
         {
            for (int ex = 0; ex < o_dofs1D; ++ex)
            {
               pxw2(ex, dy, dz) = 0.0;
               for (int ey = 0; ey < c_dofs1D; ++ey)
               {
                  pxw2(ex, dy, dz) += B(ey, dy) * pxw1(ex, ey, dz);
               }
            }
         }
      }

      // contract in x
      for (int dz = 0; dz < c_dofs1D; ++dz)
      {
         for (int dy = 0; dy < c_dofs1D; ++dy)
         {
            for (int dx = 0; dx < c_dofs1D; ++dx)
            {
               for (int ex = 0; ex < o_dofs1D; ++ex)
               {
                  y(dx, dy, dz, e) += G(ex, dx) * pxw2(ex, dy, dz);
               }
            }
         }
      }

      // ---
      // dofs that point parallel to y-axis (open in y, closed in x, z)
      // ---

      // contract in z
      for (int dz = 0; dz < c_dofs1D; ++dz)
      {
         for (int ex = 0; ex < c_dofs1D; ++ex)
         {
            for (int ey = 0; ey < o_dofs1D; ++ey)
            {
               pyw1(ex, ey, dz) = 0.0;
               for (int ez = 0; ez < c_dofs1D; ++ez)
               {
                  const int local_index = c_dofs1D*c_dofs1D*o_dofs1D +
                                          ez*c_dofs1D*o_dofs1D + ey*c_dofs1D + ex;
                  pyw1(ex, ey, dz) += B(ez, dz) * x(local_index, e);
               }
            }
         }
      }

      // contract in y
      for (int dz = 0; dz < c_dofs1D; ++dz)
      {
         for (int dy = 0; dy < c_dofs1D; ++dy)
         {
            for (int ex = 0; ex < c_dofs1D; ++ex)
            {
               pyw2(ex, dy, dz) = 0.0;
               for (int ey = 0; ey < o_dofs1D; ++ey)
               {
                  pyw2(ex, dy, dz) += G(ey, dy) * pyw1(ex, ey, dz);
               }
            }
         }
      }

      // contract in x
      for (int dz = 0; dz < c_dofs1D; ++dz)
      {
         for (int dy = 0; dy < c_dofs1D; ++dy)
         {
            for (int dx = 0; dx < c_dofs1D; ++dx)
            {
               for (int ex = 0; ex < c_dofs1D; ++ex)
               {
                  y(dx, dy, dz, e) += B(ex, dx) * pyw2(ex, dy, dz);
               }
            }
         }
      }

      // ---
      // dofs that point parallel to z-axis (open in z, closed in x, y)
      // ---

      // contract in z
      for (int dz = 0; dz < c_dofs1D; ++dz)
      {
         for (int ex = 0; ex < c_dofs1D; ++ex)
         {
            for (int ey = 0; ey < c_dofs1D; ++ey)
            {
               pzw1(ex, ey, dz) = 0.0;
               for (int ez = 0; ez < o_dofs1D; ++ez)
               {
                  const int local_index = 2*c_dofs1D*c_dofs1D*o_dofs1D +
                                          ez*c_dofs1D*c_dofs1D + ey*c_dofs1D + ex;
                  pzw1(ex, ey, dz) += G(ez, dz) * x(local_index, e);
               }
            }
         }
      }

      // contract in y
      for (int dz = 0; dz < c_dofs1D; ++dz)
      {
         for (int dy = 0; dy < c_dofs1D; ++dy)
         {
            for (int ex = 0; ex < c_dofs1D; ++ex)
            {
               pzw2(ex, dy, dz) = 0.0;
               for (int ey = 0; ey < c_dofs1D; ++ey)
               {
                  pzw2(ex, dy, dz) += B(ey, dy) * pzw1(ex, ey, dz);
               }
            }
         }
      }

      // contract in x
      for (int dz = 0; dz < c_dofs1D; ++dz)
      {
         for (int dy = 0; dy < c_dofs1D; ++dy)
         {
            for (int dx = 0; dx < c_dofs1D; ++dx)
            {
               for (int ex = 0; ex < c_dofs1D; ++ex)
               {
<<<<<<< HEAD
                  y(dx, dy, dz, e) += B(ex, dx) * pzw2(ex, dy, dz);
               }
            }
         }
      }
   });
}

// Apply to x corresponding to DOF's in H^1 (trial), whose gradients are
// integrated against H(curl) test functions corresponding to y.
void PAHcurlH1Apply2D(const int D1D,
                      const int Q1D,
                      const int NE,
                      const Array<double> &_Bc,
                      const Array<double> &_Gc,
                      const Array<double> &_Bot,
                      const Array<double> &_Bct,
                      const Vector &_op,
                      const Vector &_x,
                      Vector &_y)
{
   constexpr static int VDIM = 2;
   constexpr static int MAX_D1D = HCURL_MAX_D1D;
   constexpr static int MAX_Q1D = HCURL_MAX_Q1D;

   auto Bc = Reshape(_Bc.Read(), Q1D, D1D);
   auto Gc = Reshape(_Gc.Read(), Q1D, D1D);
   auto Bot = Reshape(_Bot.Read(), D1D-1, Q1D);
   auto Bct = Reshape(_Bct.Read(), D1D, Q1D);
   auto op = Reshape(_op.Read(), Q1D, Q1D, 3, NE);
   auto x = Reshape(_x.Read(), D1D, D1D, NE);
   auto y = Reshape(_y.ReadWrite(), 2*(D1D-1)*D1D, NE);

   MFEM_FORALL(e, NE,
   {
      double mass[MAX_Q1D][MAX_Q1D][VDIM];

      for (int qy = 0; qy < Q1D; ++qy)
      {
         for (int qx = 0; qx < Q1D; ++qx)
         {
            for (int c = 0; c < VDIM; ++c)
            {
               mass[qy][qx][c] = 0.0;
            }
         }
      }

      for (int dy = 0; dy < D1D; ++dy)
      {
         double gradX[MAX_Q1D][2];
         for (int qx = 0; qx < Q1D; ++qx)
         {
            gradX[qx][0] = 0.0;
            gradX[qx][1] = 0.0;
         }
         for (int dx = 0; dx < D1D; ++dx)
         {
            const double s = x(dx,dy,e);
            for (int qx = 0; qx < Q1D; ++qx)
            {
               gradX[qx][0] += s * Bc(qx,dx);
               gradX[qx][1] += s * Gc(qx,dx);
            }
         }
         for (int qy = 0; qy < Q1D; ++qy)
         {
            const double wy  = Bc(qy,dy);
            const double wDy = Gc(qy,dy);
            for (int qx = 0; qx < Q1D; ++qx)
            {
               const double wx  = gradX[qx][0];
               const double wDx = gradX[qx][1];
               mass[qy][qx][0] += wDx * wy;
               mass[qy][qx][1] += wx * wDy;
            }
         }
      }

      // Apply D operator.
      for (int qy = 0; qy < Q1D; ++qy)
      {
         for (int qx = 0; qx < Q1D; ++qx)
         {
            const double O11 = op(qx,qy,0,e);
            const double O12 = op(qx,qy,1,e);
            const double O22 = op(qx,qy,2,e);
            const double massX = mass[qy][qx][0];
            const double massY = mass[qy][qx][1];
            mass[qy][qx][0] = (O11*massX)+(O12*massY);
            mass[qy][qx][1] = (O12*massX)+(O22*massY);
         }
      }

      for (int qy = 0; qy < Q1D; ++qy)
      {
         int osc = 0;

         for (int c = 0; c < VDIM; ++c)  // loop over x, y components
         {
            const int D1Dy = (c == 1) ? D1D - 1 : D1D;
            const int D1Dx = (c == 0) ? D1D - 1 : D1D;

            double massX[MAX_D1D];
            for (int dx = 0; dx < D1Dx; ++dx)
            {
               massX[dx] = 0;
            }
            for (int qx = 0; qx < Q1D; ++qx)
            {
               for (int dx = 0; dx < D1Dx; ++dx)
               {
                  massX[dx] += mass[qy][qx][c] * ((c == 0) ? Bot(dx,qx) : Bct(dx,qx));
               }
            }

            for (int dy = 0; dy < D1Dy; ++dy)
            {
               const double wy = (c == 1) ? Bot(dy,qy) : Bct(dy,qy);

               for (int dx = 0; dx < D1Dx; ++dx)
               {
                  y(dx + (dy * D1Dx) + osc, e) += massX[dx] * wy;
               }
            }

            osc += D1Dx * D1Dy;
         }  // loop c
      }
   }); // end of element loop
}

// PA H(curl) Mass Assemble 3D kernel
static void PAHcurlL2Setup3D(const int Q1D,
                             const int coeffDim,
                             const int NE,
                             const Array<double> &w,
                             Vector &_coeff,
                             Vector &op)
{
   const int NQ = Q1D*Q1D*Q1D;
   auto W = w.Read();
   auto coeff = Reshape(_coeff.Read(), coeffDim, NQ, NE);
   auto y = Reshape(op.Write(), coeffDim, NQ, NE);

   MFEM_FORALL(e, NE,
   {
      for (int q = 0; q < NQ; ++q)
      {
         for (int c=0; c<coeffDim; ++c)
         {
            y(c,q,e) = W[q] * coeff(c,q,e);
         }
      }
   });
}

void MixedVectorCurlIntegrator::AssemblePA(const FiniteElementSpace &trial_fes,
                                           const FiniteElementSpace &test_fes)
{
   // Assumes tensor-product elements, with vector test and trial spaces.
   Mesh *mesh = trial_fes.GetMesh();
   const FiniteElement *trial_fel = trial_fes.GetFE(0);
   const FiniteElement *test_fel = test_fes.GetFE(0);

   const VectorTensorFiniteElement *trial_el =
      dynamic_cast<const VectorTensorFiniteElement*>(trial_fel);
   MFEM_VERIFY(trial_el != NULL, "Only VectorTensorFiniteElement is supported!");

   const VectorTensorFiniteElement *test_el =
      dynamic_cast<const VectorTensorFiniteElement*>(test_fel);
   MFEM_VERIFY(test_el != NULL, "Only VectorTensorFiniteElement is supported!");

   const IntegrationRule *ir
      = IntRule ? IntRule : &MassIntegrator::GetRule(*trial_el, *trial_el,
                                                     *mesh->GetElementTransformation(0));
   const int dims = trial_el->GetDim();
   MFEM_VERIFY(dims == 3, "");

   const int nq = ir->GetNPoints();
   dim = mesh->Dimension();
   MFEM_VERIFY(dim == 3, "");

   MFEM_VERIFY(trial_el->GetOrder() == test_el->GetOrder(), "");

   ne = trial_fes.GetNE();
   geom = mesh->GetGeometricFactors(*ir, GeometricFactors::JACOBIANS);
   mapsC = &trial_el->GetDofToQuad(*ir, DofToQuad::TENSOR);
   mapsO = &trial_el->GetDofToQuadOpen(*ir, DofToQuad::TENSOR);
   mapsCtest = &test_el->GetDofToQuad(*ir, DofToQuad::TENSOR);
   mapsOtest = &test_el->GetDofToQuadOpen(*ir, DofToQuad::TENSOR);
   dofs1D = mapsC->ndof;
   quad1D = mapsC->nqpt;
   dofs1Dtest = mapsCtest->ndof;

   MFEM_VERIFY(dofs1D == mapsO->ndof + 1 && quad1D == mapsO->nqpt, "");

   testType = test_el->GetDerivType();
   trialType = trial_el->GetDerivType();

   const int symmDims = (dims * (dims + 1)) / 2; // 1x1: 1, 2x2: 3, 3x3: 6
   coeffDim = (testType == mfem::FiniteElement::DIV) ? symmDims : (DQ ? 3 : 1);

   pa_data.SetSize(coeffDim * nq * ne, Device::GetMemoryType());

   Vector coeff(coeffDim * nq * ne);
   coeff = 1.0;
   auto coeffh = Reshape(coeff.HostWrite(), coeffDim, nq, ne);
   if (Q || DQ)
   {
      Vector V(coeffDim);
      if (DQ)
      {
         MFEM_VERIFY(DQ->GetVDim() == coeffDim, "");
      }

      for (int e=0; e<ne; ++e)
      {
         ElementTransformation *tr = mesh->GetElementTransformation(e);

         for (int p=0; p<nq; ++p)
         {
            if (DQ)
            {
               DQ->Eval(V, *tr, ir->IntPoint(p));
               for (int i=0; i<coeffDim; ++i)
               {
                  coeffh(i, p, e) = V[i];
               }
            }
            else
            {
               coeffh(0, p, e) = Q->Eval(*tr, ir->IntPoint(p));
            }
         }
      }
   }

   if (testType == mfem::FiniteElement::CURL &&
       trialType == mfem::FiniteElement::CURL && dim == 3)
   {
      PAHcurlL2Setup3D(quad1D, coeffDim, ne, ir->GetWeights(), coeff, pa_data);
   }
   else if (testType == mfem::FiniteElement::DIV &&
            trialType == mfem::FiniteElement::CURL && dim == 3 &&
            test_fel->GetOrder() == trial_fel->GetOrder())
   {
      PACurlCurlSetup3D(quad1D, coeffDim, ne, ir->GetWeights(), geom->J, coeff,
                        pa_data);
   }
   else
   {
      MFEM_ABORT("Unknown kernel.");
   }
}

// Apply to x corresponding to DOF's in H(curl) (trial), whose curl is
// integrated against H(curl) test functions corresponding to y.
template<int MAX_D1D = HCURL_MAX_D1D, int MAX_Q1D = HCURL_MAX_Q1D>
static void PAHcurlL2Apply3D(const int D1D,
                             const int Q1D,
                             const int coeffDim,
                             const int NE,
                             const Array<double> &_Bo,
                             const Array<double> &_Bc,
                             const Array<double> &_Bot,
                             const Array<double> &_Bct,
                             const Array<double> &_Gc,
                             const Vector &_op,
                             const Vector &_x,
                             Vector &_y)
{
   MFEM_VERIFY(D1D <= MAX_D1D, "Error: D1D > MAX_D1D");
   MFEM_VERIFY(Q1D <= MAX_Q1D, "Error: Q1D > MAX_Q1D");
   // Using u = dF^{-T} \hat{u} and (\nabla\times u) F = 1/det(dF) dF \hat{\nabla}\times\hat{u} (p. 78 of Monk), we get
   // (\nabla\times u) \cdot v = 1/det(dF) \hat{\nabla}\times\hat{u}^T dF^T dF^{-T} \hat{v}
   // = 1/det(dF) \hat{\nabla}\times\hat{u}^T \hat{v}
   // If c = 0, \hat{\nabla}\times\hat{u} reduces to [0, (u_0)_{x_2}, -(u_0)_{x_1}]
   // If c = 1, \hat{\nabla}\times\hat{u} reduces to [-(u_1)_{x_2}, 0, (u_1)_{x_0}]
   // If c = 2, \hat{\nabla}\times\hat{u} reduces to [(u_2)_{x_1}, -(u_2)_{x_0}, 0]

   constexpr static int VDIM = 3;

   auto Bo = Reshape(_Bo.Read(), Q1D, D1D-1);
   auto Bc = Reshape(_Bc.Read(), Q1D, D1D);
   auto Bot = Reshape(_Bot.Read(), D1D-1, Q1D);
   auto Bct = Reshape(_Bct.Read(), D1D, Q1D);
   auto Gc = Reshape(_Gc.Read(), Q1D, D1D);
   auto op = Reshape(_op.Read(), coeffDim, Q1D, Q1D, Q1D, NE);
   auto x = Reshape(_x.Read(), 3*(D1D-1)*D1D*D1D, NE);
   auto y = Reshape(_y.ReadWrite(), 3*(D1D-1)*D1D*D1D, NE);

   MFEM_FORALL(e, NE,
   {
      double curl[MAX_Q1D][MAX_Q1D][MAX_Q1D][VDIM];
      // curl[qz][qy][qx] will be computed as the vector curl at each quadrature point.

      for (int qz = 0; qz < Q1D; ++qz)
      {
         for (int qy = 0; qy < Q1D; ++qy)
         {
            for (int qx = 0; qx < Q1D; ++qx)
            {
               for (int c = 0; c < VDIM; ++c)
               {
                  curl[qz][qy][qx][c] = 0.0;
               }
            }
         }
      }

      // We treat x, y, z components separately for optimization specific to each.

      int osc = 0;

      {
         // x component
         const int D1Dz = D1D;
         const int D1Dy = D1D;
         const int D1Dx = D1D - 1;

         for (int dz = 0; dz < D1Dz; ++dz)
         {
            double gradXY[MAX_Q1D][MAX_Q1D][2];
            for (int qy = 0; qy < Q1D; ++qy)
            {
               for (int qx = 0; qx < Q1D; ++qx)
               {
                  for (int d = 0; d < 2; ++d)
                  {
                     gradXY[qy][qx][d] = 0.0;
                  }
               }
            }

            for (int dy = 0; dy < D1Dy; ++dy)
            {
               double massX[MAX_Q1D];
               for (int qx = 0; qx < Q1D; ++qx)
               {
                  massX[qx] = 0.0;
               }

               for (int dx = 0; dx < D1Dx; ++dx)
               {
                  const double t = x(dx + ((dy + (dz * D1Dy)) * D1Dx) + osc, e);
                  for (int qx = 0; qx < Q1D; ++qx)
                  {
                     massX[qx] += t * Bo(qx,dx);
                  }
               }

               for (int qy = 0; qy < Q1D; ++qy)
               {
                  const double wy = Bc(qy,dy);
                  const double wDy = Gc(qy,dy);
                  for (int qx = 0; qx < Q1D; ++qx)
                  {
                     const double wx = massX[qx];
                     gradXY[qy][qx][0] += wx * wDy;
                     gradXY[qy][qx][1] += wx * wy;
                  }
               }
            }

            for (int qz = 0; qz < Q1D; ++qz)
            {
               const double wz = Bc(qz,dz);
               const double wDz = Gc(qz,dz);
               for (int qy = 0; qy < Q1D; ++qy)
               {
                  for (int qx = 0; qx < Q1D; ++qx)
                  {
                     // \hat{\nabla}\times\hat{u} is [0, (u_0)_{x_2}, -(u_0)_{x_1}]
                     curl[qz][qy][qx][1] += gradXY[qy][qx][1] * wDz; // (u_0)_{x_2}
                     curl[qz][qy][qx][2] -= gradXY[qy][qx][0] * wz;  // -(u_0)_{x_1}
                  }
               }
            }
         }

         osc += D1Dx * D1Dy * D1Dz;
      }

      {
         // y component
         const int D1Dz = D1D;
         const int D1Dy = D1D - 1;
         const int D1Dx = D1D;

         for (int dz = 0; dz < D1Dz; ++dz)
         {
            double gradXY[MAX_Q1D][MAX_Q1D][2];
            for (int qy = 0; qy < Q1D; ++qy)
            {
               for (int qx = 0; qx < Q1D; ++qx)
               {
                  for (int d = 0; d < 2; ++d)
                  {
                     gradXY[qy][qx][d] = 0.0;
                  }
               }
            }

            for (int dx = 0; dx < D1Dx; ++dx)
            {
               double massY[MAX_Q1D];
               for (int qy = 0; qy < Q1D; ++qy)
               {
                  massY[qy] = 0.0;
               }

               for (int dy = 0; dy < D1Dy; ++dy)
               {
                  const double t = x(dx + ((dy + (dz * D1Dy)) * D1Dx) + osc, e);
                  for (int qy = 0; qy < Q1D; ++qy)
                  {
                     massY[qy] += t * Bo(qy,dy);
                  }
               }

               for (int qx = 0; qx < Q1D; ++qx)
               {
                  const double wx = Bc(qx,dx);
                  const double wDx = Gc(qx,dx);
                  for (int qy = 0; qy < Q1D; ++qy)
                  {
                     const double wy = massY[qy];
                     gradXY[qy][qx][0] += wDx * wy;
                     gradXY[qy][qx][1] += wx * wy;
                  }
               }
            }

            for (int qz = 0; qz < Q1D; ++qz)
            {
               const double wz = Bc(qz,dz);
               const double wDz = Gc(qz,dz);
               for (int qy = 0; qy < Q1D; ++qy)
               {
                  for (int qx = 0; qx < Q1D; ++qx)
                  {
                     // \hat{\nabla}\times\hat{u} is [-(u_1)_{x_2}, 0, (u_1)_{x_0}]
                     curl[qz][qy][qx][0] -= gradXY[qy][qx][1] * wDz; // -(u_1)_{x_2}
                     curl[qz][qy][qx][2] += gradXY[qy][qx][0] * wz;  // (u_1)_{x_0}
                  }
               }
            }
         }

         osc += D1Dx * D1Dy * D1Dz;
      }

      {
         // z component
         const int D1Dz = D1D - 1;
         const int D1Dy = D1D;
         const int D1Dx = D1D;

         for (int dx = 0; dx < D1Dx; ++dx)
         {
            double gradYZ[MAX_Q1D][MAX_Q1D][2];
            for (int qz = 0; qz < Q1D; ++qz)
            {
               for (int qy = 0; qy < Q1D; ++qy)
               {
                  for (int d = 0; d < 2; ++d)
                  {
                     gradYZ[qz][qy][d] = 0.0;
                  }
               }
            }

            for (int dy = 0; dy < D1Dy; ++dy)
            {
               double massZ[MAX_Q1D];
               for (int qz = 0; qz < Q1D; ++qz)
               {
                  massZ[qz] = 0.0;
               }

               for (int dz = 0; dz < D1Dz; ++dz)
               {
                  const double t = x(dx + ((dy + (dz * D1Dy)) * D1Dx) + osc, e);
                  for (int qz = 0; qz < Q1D; ++qz)
                  {
                     massZ[qz] += t * Bo(qz,dz);
                  }
               }

               for (int qy = 0; qy < Q1D; ++qy)
               {
                  const double wy = Bc(qy,dy);
                  const double wDy = Gc(qy,dy);
                  for (int qz = 0; qz < Q1D; ++qz)
                  {
                     const double wz = massZ[qz];
                     gradYZ[qz][qy][0] += wz * wy;
                     gradYZ[qz][qy][1] += wz * wDy;
                  }
               }
            }

            for (int qx = 0; qx < Q1D; ++qx)
            {
               const double wx = Bc(qx,dx);
               const double wDx = Gc(qx,dx);

               for (int qy = 0; qy < Q1D; ++qy)
               {
                  for (int qz = 0; qz < Q1D; ++qz)
                  {
                     // \hat{\nabla}\times\hat{u} is [(u_2)_{x_1}, -(u_2)_{x_0}, 0]
                     curl[qz][qy][qx][0] += gradYZ[qz][qy][1] * wx;  // (u_2)_{x_1}
                     curl[qz][qy][qx][1] -= gradYZ[qz][qy][0] * wDx; // -(u_2)_{x_0}
                  }
               }
            }
         }
      }

      // Apply D operator.
      for (int qz = 0; qz < Q1D; ++qz)
      {
         for (int qy = 0; qy < Q1D; ++qy)
         {
            for (int qx = 0; qx < Q1D; ++qx)
            {
               for (int c = 0; c < VDIM; ++c)
               {
                  curl[qz][qy][qx][c] *= op(coeffDim == 3 ? c : 0, qx,qy,qz,e);
               }
            }
         }
      }

      for (int qz = 0; qz < Q1D; ++qz)
      {
         double massXY[MAX_D1D][MAX_D1D];

         osc = 0;

         for (int c = 0; c < VDIM; ++c)  // loop over x, y, z components
         {
            const int D1Dz = (c == 2) ? D1D - 1 : D1D;
            const int D1Dy = (c == 1) ? D1D - 1 : D1D;
            const int D1Dx = (c == 0) ? D1D - 1 : D1D;

            for (int dy = 0; dy < D1Dy; ++dy)
            {
               for (int dx = 0; dx < D1Dx; ++dx)
               {
                  massXY[dy][dx] = 0;
               }
            }
=======
                  massXY[dy][dx] = 0.0;
               }
            }
>>>>>>> 6b23f3a8
            for (int qy = 0; qy < Q1D; ++qy)
            {
               double massX[MAX_D1D];
               for (int dx = 0; dx < D1Dx; ++dx)
               {
<<<<<<< HEAD
                  massX[dx] = 0;
=======
                  massX[dx] = 0.0;
>>>>>>> 6b23f3a8
               }
               for (int qx = 0; qx < Q1D; ++qx)
               {
                  for (int dx = 0; dx < D1Dx; ++dx)
                  {
                     massX[dx] += curl[qz][qy][qx][c] * ((c == 0) ? Bot(dx,qx) : Bct(dx,qx));
                  }
               }
<<<<<<< HEAD
               for (int dy = 0; dy < D1Dy; ++dy)
               {
                  const double wy = (c == 1) ? Bot(dy,qy) : Bct(dy,qy);
                  for (int dx = 0; dx < D1Dx; ++dx)
                  {
                     massXY[dy][dx] += massX[dx] * wy;
                  }
               }
            }

            for (int dz = 0; dz < D1Dz; ++dz)
            {
               const double wz = (c == 2) ? Bot(dz,qz) : Bct(dz,qz);
               for (int dy = 0; dy < D1Dy; ++dy)
               {
                  for (int dx = 0; dx < D1Dx; ++dx)
                  {
                     y(dx + ((dy + (dz * D1Dy)) * D1Dx) + osc, e) += massXY[dy][dx] * wz;
                  }
               }
            }

            osc += D1Dx * D1Dy * D1Dz;
         }  // loop c
      }  // loop qz
   }); // end of element loop
}

// Apply to x corresponding to DOF's in H(curl) (trial), whose curl is
// integrated against H(div) test functions corresponding to y.
template<int MAX_D1D = HCURL_MAX_D1D, int MAX_Q1D = HCURL_MAX_Q1D>
static void PAHcurlHdivApply3D(const int D1D,
                               const int D1Dtest,
                               const int Q1D,
                               const int NE,
                               const Array<double> &_Bo,
                               const Array<double> &_Bc,
                               const Array<double> &_Bot,
                               const Array<double> &_Bct,
                               const Array<double> &_Gc,
                               const Vector &_op,
                               const Vector &_x,
                               Vector &_y)
{
   MFEM_VERIFY(D1D <= MAX_D1D, "Error: D1D > MAX_D1D");
   MFEM_VERIFY(Q1D <= MAX_Q1D, "Error: Q1D > MAX_Q1D");
   // Using Piola transformations (\nabla\times u) F = 1/det(dF) dF \hat{\nabla}\times\hat{u}
   // for u in H(curl) and w = (1 / det (dF)) dF \hat{w} for w in H(div), we get
   // (\nabla\times u) \cdot w = 1/det(dF)^2 \hat{\nabla}\times\hat{u}^T dF^T dF \hat{w}
   // If c = 0, \hat{\nabla}\times\hat{u} reduces to [0, (u_0)_{x_2}, -(u_0)_{x_1}]
   // If c = 1, \hat{\nabla}\times\hat{u} reduces to [-(u_1)_{x_2}, 0, (u_1)_{x_0}]
   // If c = 2, \hat{\nabla}\times\hat{u} reduces to [(u_2)_{x_1}, -(u_2)_{x_0}, 0]

   constexpr static int VDIM = 3;

   auto Bo = Reshape(_Bo.Read(), Q1D, D1D-1);
   auto Bc = Reshape(_Bc.Read(), Q1D, D1D);
   auto Bot = Reshape(_Bot.Read(), D1Dtest-1, Q1D);
   auto Bct = Reshape(_Bct.Read(), D1Dtest, Q1D);
   auto Gc = Reshape(_Gc.Read(), Q1D, D1D);
   auto op = Reshape(_op.Read(), Q1D, Q1D, Q1D, 6, NE);
   auto x = Reshape(_x.Read(), 3*(D1D-1)*D1D*D1D, NE);
   auto y = Reshape(_y.ReadWrite(), 3*(D1Dtest-1)*(D1Dtest-1)*D1D, NE);

   MFEM_FORALL(e, NE,
   {
      double curl[MAX_Q1D][MAX_Q1D][MAX_Q1D][VDIM];
      // curl[qz][qy][qx] will be computed as the vector curl at each quadrature point.

      for (int qz = 0; qz < Q1D; ++qz)
      {
         for (int qy = 0; qy < Q1D; ++qy)
         {
            for (int qx = 0; qx < Q1D; ++qx)
            {
               for (int c = 0; c < VDIM; ++c)
               {
                  curl[qz][qy][qx][c] = 0.0;
               }
            }
         }
      }

      // We treat x, y, z components separately for optimization specific to each.

      int osc = 0;

      {
         // x component
         const int D1Dz = D1D;
         const int D1Dy = D1D;
         const int D1Dx = D1D - 1;

         for (int dz = 0; dz < D1Dz; ++dz)
         {
            double gradXY[MAX_Q1D][MAX_Q1D][2];
            for (int qy = 0; qy < Q1D; ++qy)
            {
               for (int qx = 0; qx < Q1D; ++qx)
               {
                  for (int d = 0; d < 2; ++d)
                  {
                     gradXY[qy][qx][d] = 0.0;
                  }
               }
            }

            for (int dy = 0; dy < D1Dy; ++dy)
            {
               double massX[MAX_Q1D];
               for (int qx = 0; qx < Q1D; ++qx)
               {
                  massX[qx] = 0.0;
               }

               for (int dx = 0; dx < D1Dx; ++dx)
               {
                  const double t = x(dx + ((dy + (dz * D1Dy)) * D1Dx) + osc, e);
                  for (int qx = 0; qx < Q1D; ++qx)
                  {
                     massX[qx] += t * Bo(qx,dx);
                  }
               }

               for (int qy = 0; qy < Q1D; ++qy)
               {
                  const double wy = Bc(qy,dy);
                  const double wDy = Gc(qy,dy);
                  for (int qx = 0; qx < Q1D; ++qx)
                  {
                     const double wx = massX[qx];
                     gradXY[qy][qx][0] += wx * wDy;
                     gradXY[qy][qx][1] += wx * wy;
                  }
               }
            }

            for (int qz = 0; qz < Q1D; ++qz)
            {
               const double wz = Bc(qz,dz);
               const double wDz = Gc(qz,dz);
               for (int qy = 0; qy < Q1D; ++qy)
               {
                  for (int qx = 0; qx < Q1D; ++qx)
                  {
                     // \hat{\nabla}\times\hat{u} is [0, (u_0)_{x_2}, -(u_0)_{x_1}]
                     curl[qz][qy][qx][1] += gradXY[qy][qx][1] * wDz; // (u_0)_{x_2}
                     curl[qz][qy][qx][2] -= gradXY[qy][qx][0] * wz;  // -(u_0)_{x_1}
                  }
               }
            }
         }

         osc += D1Dx * D1Dy * D1Dz;
      }

      {
         // y component
         const int D1Dz = D1D;
         const int D1Dy = D1D - 1;
         const int D1Dx = D1D;

         for (int dz = 0; dz < D1Dz; ++dz)
         {
            double gradXY[MAX_Q1D][MAX_Q1D][2];
            for (int qy = 0; qy < Q1D; ++qy)
            {
               for (int qx = 0; qx < Q1D; ++qx)
               {
                  for (int d = 0; d < 2; ++d)
                  {
                     gradXY[qy][qx][d] = 0.0;
                  }
               }
            }

            for (int dx = 0; dx < D1Dx; ++dx)
            {
               double massY[MAX_Q1D];
               for (int qy = 0; qy < Q1D; ++qy)
               {
                  massY[qy] = 0.0;
               }

               for (int dy = 0; dy < D1Dy; ++dy)
               {
                  const double t = x(dx + ((dy + (dz * D1Dy)) * D1Dx) + osc, e);
                  for (int qy = 0; qy < Q1D; ++qy)
                  {
                     massY[qy] += t * Bo(qy,dy);
                  }
               }

               for (int qx = 0; qx < Q1D; ++qx)
               {
                  const double wx = Bc(qx,dx);
                  const double wDx = Gc(qx,dx);
                  for (int qy = 0; qy < Q1D; ++qy)
                  {
                     const double wy = massY[qy];
                     gradXY[qy][qx][0] += wDx * wy;
                     gradXY[qy][qx][1] += wx * wy;
                  }
               }
            }

            for (int qz = 0; qz < Q1D; ++qz)
            {
               const double wz = Bc(qz,dz);
               const double wDz = Gc(qz,dz);
               for (int qy = 0; qy < Q1D; ++qy)
               {
                  for (int qx = 0; qx < Q1D; ++qx)
                  {
                     // \hat{\nabla}\times\hat{u} is [-(u_1)_{x_2}, 0, (u_1)_{x_0}]
                     curl[qz][qy][qx][0] -= gradXY[qy][qx][1] * wDz; // -(u_1)_{x_2}
                     curl[qz][qy][qx][2] += gradXY[qy][qx][0] * wz;  // (u_1)_{x_0}
                  }
               }
            }
         }

         osc += D1Dx * D1Dy * D1Dz;
      }

      {
         // z component
         const int D1Dz = D1D - 1;
         const int D1Dy = D1D;
         const int D1Dx = D1D;

         for (int dx = 0; dx < D1Dx; ++dx)
         {
            double gradYZ[MAX_Q1D][MAX_Q1D][2];
            for (int qz = 0; qz < Q1D; ++qz)
            {
               for (int qy = 0; qy < Q1D; ++qy)
               {
                  for (int d = 0; d < 2; ++d)
                  {
                     gradYZ[qz][qy][d] = 0.0;
                  }
               }
            }

            for (int dy = 0; dy < D1Dy; ++dy)
            {
               double massZ[MAX_Q1D];
               for (int qz = 0; qz < Q1D; ++qz)
               {
                  massZ[qz] = 0.0;
               }

               for (int dz = 0; dz < D1Dz; ++dz)
               {
                  const double t = x(dx + ((dy + (dz * D1Dy)) * D1Dx) + osc, e);
                  for (int qz = 0; qz < Q1D; ++qz)
                  {
                     massZ[qz] += t * Bo(qz,dz);
                  }
               }

               for (int qy = 0; qy < Q1D; ++qy)
               {
                  const double wy = Bc(qy,dy);
                  const double wDy = Gc(qy,dy);
                  for (int qz = 0; qz < Q1D; ++qz)
                  {
                     const double wz = massZ[qz];
                     gradYZ[qz][qy][0] += wz * wy;
                     gradYZ[qz][qy][1] += wz * wDy;
                  }
               }
            }

            for (int qx = 0; qx < Q1D; ++qx)
            {
               const double wx = Bc(qx,dx);
               const double wDx = Gc(qx,dx);

               for (int qy = 0; qy < Q1D; ++qy)
               {
                  for (int qz = 0; qz < Q1D; ++qz)
                  {
                     // \hat{\nabla}\times\hat{u} is [(u_2)_{x_1}, -(u_2)_{x_0}, 0]
                     curl[qz][qy][qx][0] += gradYZ[qz][qy][1] * wx;  // (u_2)_{x_1}
                     curl[qz][qy][qx][1] -= gradYZ[qz][qy][0] * wDx; // -(u_2)_{x_0}
                  }
               }
            }
         }
      }

      // Apply D operator.
      for (int qz = 0; qz < Q1D; ++qz)
      {
         for (int qy = 0; qy < Q1D; ++qy)
         {
            for (int qx = 0; qx < Q1D; ++qx)
            {
               const double O11 = op(qx,qy,qz,0,e);
               const double O12 = op(qx,qy,qz,1,e);
               const double O13 = op(qx,qy,qz,2,e);
               const double O22 = op(qx,qy,qz,3,e);
               const double O23 = op(qx,qy,qz,4,e);
               const double O33 = op(qx,qy,qz,5,e);

               const double c1 = (O11 * curl[qz][qy][qx][0]) + (O12 * curl[qz][qy][qx][1]) +
                                 (O13 * curl[qz][qy][qx][2]);
               const double c2 = (O12 * curl[qz][qy][qx][0]) + (O22 * curl[qz][qy][qx][1]) +
                                 (O23 * curl[qz][qy][qx][2]);
               const double c3 = (O13 * curl[qz][qy][qx][0]) + (O23 * curl[qz][qy][qx][1]) +
                                 (O33 * curl[qz][qy][qx][2]);

               curl[qz][qy][qx][0] = c1;
               curl[qz][qy][qx][1] = c2;
               curl[qz][qy][qx][2] = c3;
            }
         }
      }

      for (int qz = 0; qz < Q1D; ++qz)
      {
         double massXY[HCURL_MAX_D1D][HCURL_MAX_D1D];  // Assuming HDIV_MAX_D1D <= HCURL_MAX_D1D

         osc = 0;

         for (int c = 0; c < VDIM; ++c)  // loop over x, y, z components
         {
            const int D1Dz = (c == 2) ? D1Dtest : D1Dtest - 1;
            const int D1Dy = (c == 1) ? D1Dtest : D1Dtest - 1;
            const int D1Dx = (c == 0) ? D1Dtest : D1Dtest - 1;

            for (int dy = 0; dy < D1Dy; ++dy)
            {
               for (int dx = 0; dx < D1Dx; ++dx)
               {
                  massXY[dy][dx] = 0;
               }
            }
            for (int qy = 0; qy < Q1D; ++qy)
            {
               double massX[HCURL_MAX_D1D];
               for (int dx = 0; dx < D1Dx; ++dx)
               {
                  massX[dx] = 0;
               }
               for (int qx = 0; qx < Q1D; ++qx)
               {
                  for (int dx = 0; dx < D1Dx; ++dx)
                  {
                     massX[dx] += curl[qz][qy][qx][c] *
                                  ((c == 0) ? Bct(dx,qx) : Bot(dx,qx));
                  }
               }
=======
>>>>>>> 6b23f3a8
               for (int dy = 0; dy < D1Dy; ++dy)
               {
                  const double wy = (c == 1) ? Bct(dy,qy) : Bot(dy,qy);
                  for (int dx = 0; dx < D1Dx; ++dx)
                  {
                     massXY[dy][dx] += massX[dx] * wy;
                  }
               }
            }

            for (int dz = 0; dz < D1Dz; ++dz)
            {
               const double wz = (c == 2) ? Bct(dz,qz) : Bot(dz,qz);
               for (int dy = 0; dy < D1Dy; ++dy)
               {
                  for (int dx = 0; dx < D1Dx; ++dx)
                  {
                     y(dx + ((dy + (dz * D1Dy)) * D1Dx) + osc, e) +=
                        massXY[dy][dx] * wz;
                  }
               }
            }

            osc += D1Dx * D1Dy * D1Dz;
         }  // loop c
      }  // loop qz
   }); // end of element loop
}

void MixedVectorCurlIntegrator::AddMultPA(const Vector &x, Vector &y) const
{
   if (testType == mfem::FiniteElement::CURL &&
       trialType == mfem::FiniteElement::CURL && dim == 3)
      PAHcurlL2Apply3D(dofs1D, quad1D, coeffDim, ne, mapsO->B, mapsC->B,
                       mapsO->Bt, mapsC->Bt, mapsC->G, pa_data, x, y);
   else if (testType == mfem::FiniteElement::DIV &&
            trialType == mfem::FiniteElement::CURL && dim == 3)
      PAHcurlHdivApply3D(dofs1D, dofs1Dtest, quad1D, ne, mapsO->B,
                         mapsC->B, mapsOtest->Bt, mapsCtest->Bt, mapsC->G,
                         pa_data, x, y);
   else
   {
      MFEM_ABORT("Unsupported dimension or space!");
   }
}

void MixedVectorWeakCurlIntegrator::AssemblePA(const FiniteElementSpace
                                               &trial_fes,
                                               const FiniteElementSpace &test_fes)
{
   // Assumes tensor-product elements, with vector test and trial spaces.
   Mesh *mesh = trial_fes.GetMesh();
   const FiniteElement *trial_fel = trial_fes.GetFE(0);
   const FiniteElement *test_fel = test_fes.GetFE(0);

   const VectorTensorFiniteElement *trial_el =
      dynamic_cast<const VectorTensorFiniteElement*>(trial_fel);
   MFEM_VERIFY(trial_el != NULL, "Only VectorTensorFiniteElement is supported!");

   const VectorTensorFiniteElement *test_el =
      dynamic_cast<const VectorTensorFiniteElement*>(test_fel);
   MFEM_VERIFY(test_el != NULL, "Only VectorTensorFiniteElement is supported!");

   const IntegrationRule *ir
      = IntRule ? IntRule : &MassIntegrator::GetRule(*trial_el, *trial_el,
                                                     *mesh->GetElementTransformation(0));
   const int dims = trial_el->GetDim();
   MFEM_VERIFY(dims == 3, "");

   const int nq = ir->GetNPoints();
   dim = mesh->Dimension();
   MFEM_VERIFY(dim == 3, "");

   MFEM_VERIFY(trial_el->GetOrder() == test_el->GetOrder(), "");

   ne = trial_fes.GetNE();
   geom = mesh->GetGeometricFactors(*ir, GeometricFactors::JACOBIANS);
   mapsC = &test_el->GetDofToQuad(*ir, DofToQuad::TENSOR);
   mapsO = &test_el->GetDofToQuadOpen(*ir, DofToQuad::TENSOR);
   dofs1D = mapsC->ndof;
   quad1D = mapsC->nqpt;

   MFEM_VERIFY(dofs1D == mapsO->ndof + 1 && quad1D == mapsO->nqpt, "");

   coeffDim = DQ ? 3 : 1;

   pa_data.SetSize(coeffDim * nq * ne, Device::GetMemoryType());

   Vector coeff(coeffDim * nq * ne);
   coeff = 1.0;
   auto coeffh = Reshape(coeff.HostWrite(), coeffDim, nq, ne);
   if (Q || DQ)
   {
      Vector V(coeffDim);
      if (DQ)
      {
         MFEM_VERIFY(DQ->GetVDim() == coeffDim, "");
      }

      for (int e=0; e<ne; ++e)
      {
         ElementTransformation *tr = mesh->GetElementTransformation(e);

         for (int p=0; p<nq; ++p)
         {
            if (DQ)
            {
               DQ->Eval(V, *tr, ir->IntPoint(p));
               for (int i=0; i<coeffDim; ++i)
               {
                  coeffh(i, p, e) = V[i];
               }
            }
            else
            {
               coeffh(0, p, e) = Q->Eval(*tr, ir->IntPoint(p));
            }
         }
      }
   }

   testType = test_el->GetDerivType();
   trialType = trial_el->GetDerivType();

   if (trialType == mfem::FiniteElement::CURL && dim == 3)
   {
      PAHcurlL2Setup3D(quad1D, coeffDim, ne, ir->GetWeights(), coeff, pa_data);
   }
   else
   {
      MFEM_ABORT("Unknown kernel.");
   }
}

// Apply to x corresponding to DOF's in H(curl) (trial), integrated against curl
// of H(curl) test functions corresponding to y.
template<int MAX_D1D = HCURL_MAX_D1D, int MAX_Q1D = HCURL_MAX_Q1D>
static void PAHcurlL2Apply3DTranspose(const int D1D,
                                      const int Q1D,
                                      const int coeffDim,
                                      const int NE,
                                      const Array<double> &_Bo,
                                      const Array<double> &_Bc,
                                      const Array<double> &_Bot,
                                      const Array<double> &_Bct,
                                      const Array<double> &_Gct,
                                      const Vector &_op,
                                      const Vector &_x,
                                      Vector &_y)
{
   // See PAHcurlL2Apply3D for comments.

   MFEM_VERIFY(D1D <= MAX_D1D, "Error: D1D > MAX_D1D");
   MFEM_VERIFY(Q1D <= MAX_Q1D, "Error: Q1D > MAX_Q1D");

   constexpr static int VDIM = 3;

   auto Bo = Reshape(_Bo.Read(), Q1D, D1D-1);
   auto Bc = Reshape(_Bc.Read(), Q1D, D1D);
   auto Bot = Reshape(_Bot.Read(), D1D-1, Q1D);
   auto Bct = Reshape(_Bct.Read(), D1D, Q1D);
   auto Gct = Reshape(_Gct.Read(), D1D, Q1D);
   auto op = Reshape(_op.Read(), coeffDim, Q1D, Q1D, Q1D, NE);
   auto x = Reshape(_x.Read(), 3*(D1D-1)*D1D*D1D, NE);
<<<<<<< HEAD
   auto y = Reshape(_y.ReadWrite(), 3*(D1D-1)*D1D*D1D, NE);
=======
   auto y = Reshape(_y.ReadWrite(), 3*(D1Dtest-1)*(D1Dtest-1)*D1Dtest, NE);
>>>>>>> 6b23f3a8

   MFEM_FORALL(e, NE,
   {
      double mass[MAX_Q1D][MAX_Q1D][MAX_Q1D][VDIM];

      for (int qz = 0; qz < Q1D; ++qz)
      {
         for (int qy = 0; qy < Q1D; ++qy)
         {
            for (int qx = 0; qx < Q1D; ++qx)
            {
               for (int c = 0; c < VDIM; ++c)
               {
                  mass[qz][qy][qx][c] = 0.0;
               }
            }
         }
      }

      int osc = 0;

      for (int c = 0; c < VDIM; ++c)  // loop over x, y, z components
      {
         const int D1Dz = (c == 2) ? D1D - 1 : D1D;
         const int D1Dy = (c == 1) ? D1D - 1 : D1D;
         const int D1Dx = (c == 0) ? D1D - 1 : D1D;

         for (int dz = 0; dz < D1Dz; ++dz)
         {
            double massXY[MAX_Q1D][MAX_Q1D];
            for (int qy = 0; qy < Q1D; ++qy)
            {
               for (int qx = 0; qx < Q1D; ++qx)
               {
                  massXY[qy][qx] = 0.0;
               }
            }

            for (int dy = 0; dy < D1Dy; ++dy)
            {
               double massX[MAX_Q1D];
               for (int qx = 0; qx < Q1D; ++qx)
               {
                  massX[qx] = 0.0;
               }

               for (int dx = 0; dx < D1Dx; ++dx)
               {
                  const double t = x(dx + ((dy + (dz * D1Dy)) * D1Dx) + osc, e);
                  for (int qx = 0; qx < Q1D; ++qx)
                  {
                     massX[qx] += t * ((c == 0) ? Bo(qx,dx) : Bc(qx,dx));
                  }
               }

               for (int qy = 0; qy < Q1D; ++qy)
               {
                  const double wy = (c == 1) ? Bo(qy,dy) : Bc(qy,dy);
                  for (int qx = 0; qx < Q1D; ++qx)
                  {
                     const double wx = massX[qx];
                     massXY[qy][qx] += wx * wy;
                  }
               }
            }

            for (int qz = 0; qz < Q1D; ++qz)
            {
               const double wz = (c == 2) ? Bo(qz,dz) : Bc(qz,dz);
               for (int qy = 0; qy < Q1D; ++qy)
               {
                  for (int qx = 0; qx < Q1D; ++qx)
                  {
                     mass[qz][qy][qx][c] += massXY[qy][qx] * wz;
                  }
               }
            }
         }

         osc += D1Dx * D1Dy * D1Dz;
      }  // loop (c) over components

      // Apply D operator.
      for (int qz = 0; qz < Q1D; ++qz)
      {
         for (int qy = 0; qy < Q1D; ++qy)
         {
            for (int qx = 0; qx < Q1D; ++qx)
            {
               for (int c=0; c<VDIM; ++c)
               {
                  mass[qz][qy][qx][c] *= op(coeffDim == 3 ? c : 0, qx,qy,qz,e);
               }
            }
         }
      }

      // x component
      osc = 0;
      {
         const int D1Dz = D1D;
         const int D1Dy = D1D;
         const int D1Dx = D1D - 1;

         for (int qz = 0; qz < Q1D; ++qz)
         {
            double gradXY12[MAX_D1D][MAX_D1D];
            double gradXY21[MAX_D1D][MAX_D1D];

            for (int dy = 0; dy < D1Dy; ++dy)
            {
               for (int dx = 0; dx < D1Dx; ++dx)
               {
                  gradXY12[dy][dx] = 0.0;
                  gradXY21[dy][dx] = 0.0;
               }
            }
            for (int qy = 0; qy < Q1D; ++qy)
            {
               double massX[MAX_D1D][2];
               for (int dx = 0; dx < D1Dx; ++dx)
               {
                  for (int n = 0; n < 2; ++n)
                  {
                     massX[dx][n] = 0.0;
                  }
               }
               for (int qx = 0; qx < Q1D; ++qx)
               {
                  for (int dx = 0; dx < D1Dx; ++dx)
                  {
                     const double wx = Bot(dx,qx);

                     massX[dx][0] += wx * mass[qz][qy][qx][1];
                     massX[dx][1] += wx * mass[qz][qy][qx][2];
                  }
               }
               for (int dy = 0; dy < D1Dy; ++dy)
               {
                  const double wy = Bct(dy,qy);
                  const double wDy = Gct(dy,qy);

                  for (int dx = 0; dx < D1Dx; ++dx)
                  {
                     gradXY21[dy][dx] += massX[dx][0] * wy;
                     gradXY12[dy][dx] += massX[dx][1] * wDy;
                  }
               }
            }

            for (int dz = 0; dz < D1Dz; ++dz)
            {
               const double wz = Bct(dz,qz);
               const double wDz = Gct(dz,qz);
               for (int dy = 0; dy < D1Dy; ++dy)
               {
                  for (int dx = 0; dx < D1Dx; ++dx)
                  {
                     // \hat{\nabla}\times\hat{u} is [0, (u_0)_{x_2}, -(u_0)_{x_1}]
                     // (u_0)_{x_2} * (op * curl)_1 - (u_0)_{x_1} * (op * curl)_2
                     y(dx + ((dy + (dz * D1Dy)) * D1Dx) + osc,
                       e) += (gradXY21[dy][dx] * wDz) - (gradXY12[dy][dx] * wz);
                  }
               }
            }
         }  // loop qz

         osc += D1Dx * D1Dy * D1Dz;
      }

      // y component
      {
         const int D1Dz = D1D;
         const int D1Dy = D1D - 1;
         const int D1Dx = D1D;

         for (int qz = 0; qz < Q1D; ++qz)
         {
            double gradXY02[MAX_D1D][MAX_D1D];
            double gradXY20[MAX_D1D][MAX_D1D];

            for (int dy = 0; dy < D1Dy; ++dy)
            {
               for (int dx = 0; dx < D1Dx; ++dx)
               {
                  gradXY02[dy][dx] = 0.0;
                  gradXY20[dy][dx] = 0.0;
               }
            }
            for (int qx = 0; qx < Q1D; ++qx)
            {
               double massY[MAX_D1D][2];
               for (int dy = 0; dy < D1Dy; ++dy)
               {
                  massY[dy][0] = 0.0;
                  massY[dy][1] = 0.0;
               }
               for (int qy = 0; qy < Q1D; ++qy)
               {
                  for (int dy = 0; dy < D1Dy; ++dy)
                  {
                     const double wy = Bot(dy,qy);

                     massY[dy][0] += wy * mass[qz][qy][qx][2];
                     massY[dy][1] += wy * mass[qz][qy][qx][0];
                  }
               }
               for (int dx = 0; dx < D1Dx; ++dx)
               {
                  const double wx = Bct(dx,qx);
                  const double wDx = Gct(dx,qx);

                  for (int dy = 0; dy < D1Dy; ++dy)
                  {
                     gradXY02[dy][dx] += massY[dy][0] * wDx;
                     gradXY20[dy][dx] += massY[dy][1] * wx;
                  }
               }
            }

            for (int dz = 0; dz < D1Dz; ++dz)
            {
               const double wz = Bct(dz,qz);
               const double wDz = Gct(dz,qz);
               for (int dy = 0; dy < D1Dy; ++dy)
               {
                  for (int dx = 0; dx < D1Dx; ++dx)
                  {
                     // \hat{\nabla}\times\hat{u} is [-(u_1)_{x_2}, 0, (u_1)_{x_0}]
                     // -(u_1)_{x_2} * (op * curl)_0 + (u_1)_{x_0} * (op * curl)_2
                     y(dx + ((dy + (dz * D1Dy)) * D1Dx) + osc,
                       e) += (-gradXY20[dy][dx] * wDz) + (gradXY02[dy][dx] * wz);
                  }
               }
            }
         }  // loop qz

         osc += D1Dx * D1Dy * D1Dz;
      }

      // z component
      {
         const int D1Dz = D1D - 1;
         const int D1Dy = D1D;
         const int D1Dx = D1D;

         for (int qx = 0; qx < Q1D; ++qx)
         {
            double gradYZ01[MAX_D1D][MAX_D1D];
            double gradYZ10[MAX_D1D][MAX_D1D];

            for (int dy = 0; dy < D1Dy; ++dy)
            {
               for (int dz = 0; dz < D1Dz; ++dz)
               {
<<<<<<< HEAD
                  gradYZ01[dz][dy] = 0.0;
                  gradYZ10[dz][dy] = 0.0;
=======
                  massXY[dy][dx] = 0.0;
>>>>>>> 6b23f3a8
               }
            }
            for (int qy = 0; qy < Q1D; ++qy)
            {
               double massZ[MAX_D1D][2];
               for (int dz = 0; dz < D1Dz; ++dz)
               {
<<<<<<< HEAD
                  for (int n = 0; n < 2; ++n)
                  {
                     massZ[dz][n] = 0.0;
                  }
=======
                  massX[dx] = 0.0;
>>>>>>> 6b23f3a8
               }
               for (int qz = 0; qz < Q1D; ++qz)
               {
                  for (int dz = 0; dz < D1Dz; ++dz)
                  {
                     const double wz = Bot(dz,qz);

                     massZ[dz][0] += wz * mass[qz][qy][qx][0];
                     massZ[dz][1] += wz * mass[qz][qy][qx][1];
                  }
               }
               for (int dy = 0; dy < D1Dy; ++dy)
               {
                  const double wy = Bct(dy,qy);
                  const double wDy = Gct(dy,qy);

                  for (int dz = 0; dz < D1Dz; ++dz)
                  {
                     gradYZ01[dz][dy] += wy * massZ[dz][1];
                     gradYZ10[dz][dy] += wDy * massZ[dz][0];
                  }
               }
            }

            for (int dx = 0; dx < D1Dx; ++dx)
            {
               const double wx = Bct(dx,qx);
               const double wDx = Gct(dx,qx);

               for (int dy = 0; dy < D1Dy; ++dy)
               {
                  for (int dz = 0; dz < D1Dz; ++dz)
                  {
                     // \hat{\nabla}\times\hat{u} is [(u_2)_{x_1}, -(u_2)_{x_0}, 0]
                     // (u_2)_{x_1} * (op * curl)_0 - (u_2)_{x_0} * (op * curl)_1
                     y(dx + ((dy + (dz * D1Dy)) * D1Dx) + osc,
                       e) += (gradYZ10[dz][dy] * wx) - (gradYZ01[dz][dy] * wDx);
                  }
               }
            }
         }  // loop qx
      }
   });
}

void MixedVectorWeakCurlIntegrator::AddMultPA(const Vector &x, Vector &y) const
{
   if (testType == mfem::FiniteElement::CURL &&
       trialType == mfem::FiniteElement::CURL && dim == 3)
      PAHcurlL2Apply3DTranspose(dofs1D, quad1D, coeffDim, ne, mapsO->B, mapsC->B,
                                mapsO->Bt, mapsC->Bt, mapsC->Gt, pa_data, x, y);
   else
   {
      MFEM_ABORT("Unsupported dimension or space!");
   }
}

void GradientInterpolator::AssemblePA(const FiniteElementSpace &trial_fes,
                                      const FiniteElementSpace &test_fes)
{
   // Assumes tensor-product elements, with a vector test space and H^1 trial space.
   Mesh *mesh = trial_fes.GetMesh();
   const FiniteElement *trial_fel = trial_fes.GetFE(0);
   const FiniteElement *test_fel = test_fes.GetFE(0);

   const NodalTensorFiniteElement *trial_el =
      dynamic_cast<const NodalTensorFiniteElement*>(trial_fel);
   MFEM_VERIFY(trial_el != NULL, "Only NodalTensorFiniteElement is supported!");

   const VectorTensorFiniteElement *test_el =
      dynamic_cast<const VectorTensorFiniteElement*>(test_fel);
   MFEM_VERIFY(test_el != NULL, "Only VectorTensorFiniteElement is supported!");

   const IntegrationRule *old_ir
      = IntRule ? IntRule : &MassIntegrator::GetRule(*trial_el, *trial_el,
                                                     *mesh->GetElementTransformation(0));
   const int dims = trial_el->GetDim();
   MFEM_VERIFY(dims == 2 || dims == 3, "");

   dim = mesh->Dimension();
   MFEM_VERIFY(dim == 2 || dim == 3, "");

   MFEM_VERIFY(trial_el->GetOrder() == test_el->GetOrder(), "");

   ne = trial_fes.GetNE();
   geom = mesh->GetGeometricFactors(*old_ir, GeometricFactors::JACOBIANS);

   const int order = trial_el->GetOrder();
   fake_fe = new H1_SegmentElement(order);
   mfem::QuadratureFunctions1D qf1d;
   mfem::IntegrationRule closed_ir;
   closed_ir.SetSize(order + 1);
   qf1d.GaussLobatto(order + 1, &closed_ir);
   mfem::IntegrationRule open_ir;
   open_ir.SetSize(order);
   qf1d.GaussLegendre(order, &open_ir);

   maps_C_C = &fake_fe->GetDofToQuad(closed_ir, DofToQuad::TENSOR);
   maps_O_C = &fake_fe->GetDofToQuad(open_ir, DofToQuad::TENSOR);

   o_dofs1D = maps_O_C->nqpt;
   c_dofs1D = maps_C_C->nqpt;
   MFEM_VERIFY(maps_O_C->ndof == c_dofs1D, "Bad programming!");
   MFEM_VERIFY(maps_C_C->ndof == c_dofs1D, "Bad programming!");
}

void GradientInterpolator::AddMultPA(const Vector &x, Vector &y) const
{
   if (dim == 3)
   {
      PAHcurlApplyGradient3D(c_dofs1D, o_dofs1D, ne, maps_C_C->B, maps_O_C->G,
                             x, y);
   }
   else if (dim == 2)
   {
      PAHcurlApplyGradient2D(c_dofs1D, o_dofs1D, ne, maps_C_C->B, maps_O_C->G,
                             x, y);
   }
   else
   {
      mfem_error("Bad dimension!");
   }
}

void GradientInterpolator::AddMultTransposePA(const Vector &x, Vector &y) const
{
   if (dim == 3)
   {
<<<<<<< HEAD
      PAHcurlApplyGradientTranspose3D(c_dofs1D, o_dofs1D, ne, maps_C_C->B,
                                      maps_O_C->G, x, y);
   }
   else if (dim == 2)
   {
      PAHcurlApplyGradientTranspose2D(c_dofs1D, o_dofs1D, ne, maps_C_C->B,
                                      maps_O_C->G, x, y);
=======
      PAHcurlL2Setup(nq, coeffDim, ne, ir->GetWeights(), coeff, pa_data);
>>>>>>> 6b23f3a8
   }
   else
   {
      mfem_error("Bad dimension!");
   }
}

static void PAHcurlVecH1IdentityApply3D(const int c_dofs1D,
                                        const int o_dofs1D,
                                        const int NE,
                                        const Array<double> &Bclosed,
                                        const Array<double> &Bopen,
                                        const Vector &pa_data,
                                        const Vector &_x,
                                        Vector &_y)
{
   auto Bc = Reshape(Bclosed.Read(), c_dofs1D, c_dofs1D);
   auto Bo = Reshape(Bopen.Read(), o_dofs1D, c_dofs1D);

   auto x = Reshape(_x.Read(), c_dofs1D, c_dofs1D, c_dofs1D, 3, NE);
   auto y = Reshape(_y.ReadWrite(), (3 * c_dofs1D * c_dofs1D * o_dofs1D), NE);

   auto vk = Reshape(pa_data.Read(), (3 * c_dofs1D * c_dofs1D * o_dofs1D),
                     NE);

   constexpr static int MAX_D1D = HCURL_MAX_D1D;
   //constexpr static int MAX_Q1D = HCURL_MAX_Q1D;

   MFEM_VERIFY(c_dofs1D <= MAX_D1D && o_dofs1D <= c_dofs1D, "");

   MFEM_FORALL(e, NE,
   {
      double w1[MAX_D1D][MAX_D1D][MAX_D1D];
      double w2[MAX_D1D][MAX_D1D][MAX_D1D];

      // dofs that point parallel to x-axis (open in x, closed in y, z)

      // contract in z
      for (int ez = 0; ez < c_dofs1D; ++ez)
      {
         for (int dx = 0; dx < c_dofs1D; ++dx)
         {
            for (int dy = 0; dy < c_dofs1D; ++dy)
            {
               w1[dx][dy][ez] = 0.0;
               for (int dz = 0; dz < c_dofs1D; ++dz)
               {
                  w1[dx][dy][ez] += Bc(ez, dz) * x(dx, dy, dz, 0, e);
               }
            }
         }
      }

      // contract in y
      for (int ez = 0; ez < c_dofs1D; ++ez)
      {
         for (int ey = 0; ey < c_dofs1D; ++ey)
         {
            for (int dx = 0; dx < c_dofs1D; ++dx)
            {
               w2[dx][ey][ez] = 0.0;
               for (int dy = 0; dy < c_dofs1D; ++dy)
               {
                  w2[dx][ey][ez] += Bc(ey, dy) * w1[dx][dy][ez];
               }
            }
         }
      }

      // contract in x
      for (int ez = 0; ez < c_dofs1D; ++ez)
      {
         for (int ey = 0; ey < c_dofs1D; ++ey)
         {
            for (int ex = 0; ex < o_dofs1D; ++ex)
            {
               double s = 0.0;
               for (int dx = 0; dx < c_dofs1D; ++dx)
               {
                  s += Bo(ex, dx) * w2[dx][ey][ez];
               }
               const int local_index = ez*c_dofs1D*o_dofs1D + ey*o_dofs1D + ex;
               y(local_index, e) += s * vk(local_index, e);
            }
         }
      }

      // dofs that point parallel to y-axis (open in y, closed in x, z)

      // contract in z
      for (int ez = 0; ez < c_dofs1D; ++ez)
      {
         for (int dx = 0; dx < c_dofs1D; ++dx)
         {
            for (int dy = 0; dy < c_dofs1D; ++dy)
            {
               w1[dx][dy][ez] = 0.0;
               for (int dz = 0; dz < c_dofs1D; ++dz)
               {
                  w1[dx][dy][ez] += Bc(ez, dz) * x(dx, dy, dz, 1, e);
               }
            }
         }
      }

      // contract in y
      for (int ez = 0; ez < c_dofs1D; ++ez)
      {
         for (int ey = 0; ey < o_dofs1D; ++ey)
         {
            for (int dx = 0; dx < c_dofs1D; ++dx)
            {
               w2[dx][ey][ez] = 0.0;
               for (int dy = 0; dy < c_dofs1D; ++dy)
               {
                  w2[dx][ey][ez] += Bo(ey, dy) * w1[dx][dy][ez];
               }
            }
         }
      }

      // contract in x
      for (int ez = 0; ez < c_dofs1D; ++ez)
      {
         for (int ey = 0; ey < o_dofs1D; ++ey)
         {
            for (int ex = 0; ex < c_dofs1D; ++ex)
            {
               double s = 0.0;
               for (int dx = 0; dx < c_dofs1D; ++dx)
               {
                  s += Bc(ex, dx) * w2[dx][ey][ez];
               }
               const int local_index = c_dofs1D*c_dofs1D*o_dofs1D +
                                       ez*c_dofs1D*o_dofs1D + ey*c_dofs1D + ex;
               y(local_index, e) += s * vk(local_index, e);
            }
         }
      }

      // dofs that point parallel to z-axis (open in z, closed in x, y)

      // contract in z
      for (int ez = 0; ez < o_dofs1D; ++ez)
      {
         for (int dx = 0; dx < c_dofs1D; ++dx)
         {
            for (int dy = 0; dy < c_dofs1D; ++dy)
            {
               w1[dx][dy][ez] = 0.0;
               for (int dz = 0; dz < c_dofs1D; ++dz)
               {
                  w1[dx][dy][ez] += Bo(ez, dz) * x(dx, dy, dz, 2, e);
               }
            }
         }
      }

      // contract in y
      for (int ez = 0; ez < o_dofs1D; ++ez)
      {
         for (int ey = 0; ey < c_dofs1D; ++ey)
         {
            for (int dx = 0; dx < c_dofs1D; ++dx)
            {
               w2[dx][ey][ez] = 0.0;
               for (int dy = 0; dy < c_dofs1D; ++dy)
               {
                  w2[dx][ey][ez] += Bc(ey, dy) * w1[dx][dy][ez];
               }
            }
         }
      }

      // contract in x
      for (int ez = 0; ez < o_dofs1D; ++ez)
      {
         for (int ey = 0; ey < c_dofs1D; ++ey)
         {
            for (int ex = 0; ex < c_dofs1D; ++ex)
            {
               double s = 0.0;
               for (int dx = 0; dx < c_dofs1D; ++dx)
               {
                  s += Bc(ex, dx) * w2[dx][ey][ez];
               }
               const int local_index = 2*c_dofs1D*c_dofs1D*o_dofs1D +
                                       ez*c_dofs1D*c_dofs1D + ey*c_dofs1D + ex;
               y(local_index, e) += s * vk(local_index, e);
            }
         }
      }
   });
}

static void PAHcurlVecH1IdentityApplyTranspose3D(const int c_dofs1D,
                                                 const int o_dofs1D,
                                                 const int NE,
                                                 const Array<double> &Bclosed,
                                                 const Array<double> &Bopen,
                                                 const Vector &pa_data,
                                                 const Vector &_x,
                                                 Vector &_y)
{
   auto Bc = Reshape(Bclosed.Read(), c_dofs1D, c_dofs1D);
   auto Bo = Reshape(Bopen.Read(), o_dofs1D, c_dofs1D);

   auto x = Reshape(_x.Read(), (3 * c_dofs1D * c_dofs1D * o_dofs1D), NE);
   auto y = Reshape(_y.ReadWrite(), c_dofs1D, c_dofs1D, c_dofs1D, 3, NE);

   auto vk = Reshape(pa_data.Read(), (3 * c_dofs1D * c_dofs1D * o_dofs1D),
                     NE);

   constexpr static int MAX_D1D = HCURL_MAX_D1D;
   //constexpr static int MAX_Q1D = HCURL_MAX_Q1D;

   MFEM_VERIFY(c_dofs1D <= MAX_D1D && o_dofs1D <= c_dofs1D, "");

   MFEM_FORALL(e, NE,
   {
      double w1[MAX_D1D][MAX_D1D][MAX_D1D];
      double w2[MAX_D1D][MAX_D1D][MAX_D1D];

      // dofs that point parallel to x-axis (open in x, closed in y, z)

      // contract in x
      for (int ez = 0; ez < c_dofs1D; ++ez)
      {
         for (int ey = 0; ey < c_dofs1D; ++ey)
         {
            for (int dx = 0; dx < c_dofs1D; ++dx)
            {
               w2[dx][ey][ez] = 0.0;
            }
            for (int ex = 0; ex < o_dofs1D; ++ex)
            {
               const int local_index = ez*c_dofs1D*o_dofs1D + ey*o_dofs1D + ex;
               const double xv = x(local_index, e) * vk(local_index, e);
               for (int dx = 0; dx < c_dofs1D; ++dx)
               {
                  w2[dx][ey][ez] += xv * Bo(ex, dx);
               }
            }
         }
      }

      // contract in y
      for (int ez = 0; ez < c_dofs1D; ++ez)
      {
         for (int dx = 0; dx < c_dofs1D; ++dx)
         {
            for (int dy = 0; dy < c_dofs1D; ++dy)
            {
               w1[dx][dy][ez] = 0.0;
               for (int ey = 0; ey < c_dofs1D; ++ey)
               {
                  w1[dx][dy][ez] += w2[dx][ey][ez] * Bc(ey, dy);
               }
            }
         }
      }

      // contract in z
      for (int dx = 0; dx < c_dofs1D; ++dx)
      {
         for (int dy = 0; dy < c_dofs1D; ++dy)
         {
            for (int dz = 0; dz < c_dofs1D; ++dz)
            {
               double s = 0.0;
               for (int ez = 0; ez < c_dofs1D; ++ez)
               {
                  s += w1[dx][dy][ez] * Bc(ez, dz);
               }
               y(dx, dy, dz, 0, e) += s;
            }
         }
      }

      // dofs that point parallel to y-axis (open in y, closed in x, z)

      // contract in x
      for (int ez = 0; ez < c_dofs1D; ++ez)
      {
         for (int ey = 0; ey < o_dofs1D; ++ey)
         {
            for (int dx = 0; dx < c_dofs1D; ++dx)
            {
               w2[dx][ey][ez] = 0.0;
            }
            for (int ex = 0; ex < c_dofs1D; ++ex)
            {
               const int local_index = c_dofs1D*c_dofs1D*o_dofs1D +
                                       ez*c_dofs1D*o_dofs1D + ey*c_dofs1D + ex;
               const double xv = x(local_index, e) * vk(local_index, e);
               for (int dx = 0; dx < c_dofs1D; ++dx)
               {
                  w2[dx][ey][ez] += xv * Bc(ex, dx);
               }
            }
         }
      }

      // contract in y
      for (int ez = 0; ez < c_dofs1D; ++ez)
      {
         for (int dx = 0; dx < c_dofs1D; ++dx)
         {
            for (int dy = 0; dy < c_dofs1D; ++dy)
            {
               w1[dx][dy][ez] = 0.0;
               for (int ey = 0; ey < o_dofs1D; ++ey)
               {
                  w1[dx][dy][ez] += w2[dx][ey][ez] * Bo(ey, dy);
               }
            }
         }
      }

      // contract in z
      for (int dx = 0; dx < c_dofs1D; ++dx)
      {
         for (int dy = 0; dy < c_dofs1D; ++dy)
         {
            for (int dz = 0; dz < c_dofs1D; ++dz)
            {
               double s = 0.0;
               for (int ez = 0; ez < c_dofs1D; ++ez)
               {
                  s += w1[dx][dy][ez] * Bc(ez, dz);
               }
               y(dx, dy, dz, 1, e) += s;
            }
         }
      }

      // dofs that point parallel to z-axis (open in z, closed in x, y)

      // contract in x
      for (int ez = 0; ez < o_dofs1D; ++ez)
      {
         for (int ey = 0; ey < c_dofs1D; ++ey)
         {
            for (int dx = 0; dx < c_dofs1D; ++dx)
            {
               w2[dx][ey][ez] = 0.0;
            }
            for (int ex = 0; ex < c_dofs1D; ++ex)
            {
               const int local_index = 2*c_dofs1D*c_dofs1D*o_dofs1D +
                                       ez*c_dofs1D*c_dofs1D + ey*c_dofs1D + ex;
               const double xv = x(local_index, e) * vk(local_index, e);
               for (int dx = 0; dx < c_dofs1D; ++dx)
               {
                  w2[dx][ey][ez] += xv * Bc(ex, dx);
               }
            }
         }
      }

      // contract in y
      for (int ez = 0; ez < o_dofs1D; ++ez)
      {
         for (int dx = 0; dx < c_dofs1D; ++dx)
         {
            for (int dy = 0; dy < c_dofs1D; ++dy)
            {
               w1[dx][dy][ez] = 0.0;
               for (int ey = 0; ey < c_dofs1D; ++ey)
               {
                  w1[dx][dy][ez] += w2[dx][ey][ez] * Bc(ey, dy);
               }
            }
         }
      }

      // contract in z
      for (int dx = 0; dx < c_dofs1D; ++dx)
      {
         for (int dy = 0; dy < c_dofs1D; ++dy)
         {
            for (int dz = 0; dz < c_dofs1D; ++dz)
            {
               double s = 0.0;
               for (int ez = 0; ez < o_dofs1D; ++ez)
               {
                  s += w1[dx][dy][ez] * Bo(ez, dz);
               }
               y(dx, dy, dz, 2, e) += s;
            }
         }
      }
   });
}

static void PAHcurlVecH1IdentityApply2D(const int c_dofs1D,
                                        const int o_dofs1D,
                                        const int NE,
                                        const Array<double> &_B,
                                        const Array<double> &_G,
                                        const Vector &_x,
                                        Vector &_y)
{
   mfem_error("TODO");
}

static void PAHcurlVecH1IdentityApplyTranspose2D(const int c_dofs1D,
                                                 const int o_dofs1D,
                                                 const int NE,
                                                 const Array<double> &_B,
                                                 const Array<double> &_G,
                                                 const Vector &_x,
                                                 Vector &_y)
{
   mfem_error("TODO");
}

void IdentityInterpolator::AssemblePA(const FiniteElementSpace &trial_fes,
                                      const FiniteElementSpace &test_fes)
{
   // Assumes tensor-product elements, with a vector test space and H^1 trial space.
   Mesh *mesh = trial_fes.GetMesh();
   const FiniteElement *trial_fel = trial_fes.GetFE(0);
   const FiniteElement *test_fel = test_fes.GetFE(0);

   const NodalTensorFiniteElement *trial_el =
      dynamic_cast<const NodalTensorFiniteElement*>(trial_fel);
   MFEM_VERIFY(trial_el != NULL, "Only NodalTensorFiniteElement is supported!");

   const VectorTensorFiniteElement *test_el =
      dynamic_cast<const VectorTensorFiniteElement*>(test_fel);
   MFEM_VERIFY(test_el != NULL, "Only VectorTensorFiniteElement is supported!");

   const IntegrationRule *old_ir
      = IntRule ? IntRule : &MassIntegrator::GetRule(*trial_el, *trial_el,
                                                     *mesh->GetElementTransformation(0));
   const int dims = trial_el->GetDim();
   MFEM_VERIFY(dims == 2 || dims == 3, "");

   dim = mesh->Dimension();
   MFEM_VERIFY(dim == 2 || dim == 3, "");

   MFEM_VERIFY(trial_el->GetOrder() == test_el->GetOrder(), "");

   ne = trial_fes.GetNE();

   const int order = trial_el->GetOrder();
   fake_fe = new H1_SegmentElement(order);
   mfem::QuadratureFunctions1D qf1d;
   mfem::IntegrationRule closed_ir;
   closed_ir.SetSize(order + 1);
   qf1d.GaussLobatto(order + 1, &closed_ir);
   mfem::IntegrationRule open_ir;
   open_ir.SetSize(order);
   qf1d.GaussLegendre(order, &open_ir);

   maps_C_C = &fake_fe->GetDofToQuad(closed_ir, DofToQuad::TENSOR);
   maps_O_C = &fake_fe->GetDofToQuad(open_ir, DofToQuad::TENSOR);

   o_dofs1D = maps_O_C->nqpt;
   c_dofs1D = maps_C_C->nqpt;
   MFEM_VERIFY(maps_O_C->ndof == c_dofs1D &&
               maps_C_C->ndof == c_dofs1D, "Discrepancy in the number of DOFs");

   MFEM_VERIFY(dim == 3, "");

   const int ndof_test = 3 * c_dofs1D * c_dofs1D * o_dofs1D;

   // Note that ND_HexahedronElement uses 6 vectors in tk rather than 3, with
   // the last 3 having negative signs. Here the signs are all positive, as
   // signs are applied in ElementRestriction.

   const double tk[9] = { 1.,0.,0.,  0.,1.,0.,  0.,0.,1. };

   const IntegrationRule & Nodes = test_el->GetNodes();

   pa_data.SetSize(ndof_test * ne, Device::GetMemoryType());
   auto op = Reshape(pa_data.HostWrite(), ndof_test, ne);

   for (int c=0; c<3; ++c)
   {
      for (int i=0; i<ndof_test/3; ++i)
      {
         const int d = (c*ndof_test/3) + i;
         // ND_HexahedronElement sets dof2tk = (dofmap < 0) ? 3+c : c, but here
         // no signs should be applied due to ElementRestriction.
         const int dof2tk = c;

         for (int e=0; e<ne; ++e)
         {
            double v[3];
            ElementTransformation *tr = mesh->GetElementTransformation(e);
            tr->SetIntPoint(&Nodes.IntPoint(d));
            tr->Jacobian().Mult(tk + dof2tk*dim, v);

            op(d,e) = v[c];
         }
      }
   }
}

void IdentityInterpolator::AddMultPA(const Vector &x, Vector &y) const
{
   if (dim == 3)
   {
      PAHcurlVecH1IdentityApply3D(c_dofs1D, o_dofs1D, ne, maps_C_C->B, maps_O_C->B,
                                  pa_data, x, y);
   }
   else if (dim == 2)
   {
      PAHcurlVecH1IdentityApply2D(c_dofs1D, o_dofs1D, ne, maps_C_C->B, maps_O_C->G,
                                  x, y);
   }
   else
   {
      mfem_error("Bad dimension!");
   }
}

void IdentityInterpolator::AddMultTransposePA(const Vector &x, Vector &y) const
{
   if (dim == 3)
   {
      PAHcurlVecH1IdentityApplyTranspose3D(c_dofs1D, o_dofs1D, ne, maps_C_C->B,
                                           maps_O_C->B, pa_data, x, y);
   }
   else if (dim == 2)
   {
      PAHcurlVecH1IdentityApplyTranspose2D(c_dofs1D, o_dofs1D, ne, maps_C_C->B,
                                           maps_O_C->G, x, y);
   }
   else
   {
      mfem_error("Bad dimension!");
   }
}

} // namespace mfem<|MERGE_RESOLUTION|>--- conflicted
+++ resolved
@@ -2110,12 +2110,8 @@
             hw(dy, ex) = 0.0;
             for (int ey = 0; ey < c_dofs1D; ++ey)
             {
-<<<<<<< HEAD
                const int local_index = ey*o_dofs1D + ex;
                hw(dy, ex) += B(ey, dy) * x(local_index, e);
-=======
-               massX[dx] = 0.0;
->>>>>>> 6b23f3a8
             }
          }
       }
@@ -2145,25 +2141,7 @@
          }
       }
 
-<<<<<<< HEAD
       for (int dy = 0; dy < c_dofs1D; ++dy)
-=======
-// PA H(curl) assemble kernel
-void PAHcurlL2Setup(const int NQ,
-                    const int coeffDim,
-                    const int NE,
-                    const Array<double> &w,
-                    Vector &_coeff,
-                    Vector &op)
-{
-   auto W = w.Read();
-   auto coeff = Reshape(_coeff.Read(), coeffDim, NQ, NE);
-   auto y = Reshape(op.Write(), coeffDim, NQ, NE);
-
-   MFEM_FORALL(e, NE,
-   {
-      for (int q = 0; q < NQ; ++q)
->>>>>>> 6b23f3a8
       {
          for (int dx = 0; dx < c_dofs1D; ++dx)
          {
@@ -2313,29 +2291,9 @@
          }
       }
 
-<<<<<<< HEAD
       // ---
       // dofs that point parallel to z-axis (open in z, closed in x, y)
       // ---
-=======
-   if (testType == mfem::FiniteElement::CURL &&
-       trialType == mfem::FiniteElement::CURL && dim == 3)
-   {
-      PAHcurlL2Setup(nq, coeffDim, ne, ir->GetWeights(), coeff, pa_data);
-   }
-   else if (testType == mfem::FiniteElement::DIV &&
-            trialType == mfem::FiniteElement::CURL && dim == 3 &&
-            test_fel->GetOrder() == trial_fel->GetOrder())
-   {
-      PACurlCurlSetup3D(quad1D, coeffDim, ne, ir->GetWeights(), geom->J, coeff,
-                        pa_data);
-   }
-   else
-   {
-      MFEM_ABORT("Unknown kernel.");
-   }
-}
->>>>>>> 6b23f3a8
 
       // contract in z
       for (int ez = 0; ez < o_dofs1D; ++ez)
@@ -2385,7 +2343,6 @@
             }
          }
       }
-
    });
 }
 
@@ -2569,7 +2526,6 @@
             {
                for (int ex = 0; ex < c_dofs1D; ++ex)
                {
-<<<<<<< HEAD
                   y(dx, dy, dz, e) += B(ex, dx) * pzw2(ex, dy, dz);
                }
             }
@@ -3125,21 +3081,12 @@
                   massXY[dy][dx] = 0;
                }
             }
-=======
-                  massXY[dy][dx] = 0.0;
-               }
-            }
->>>>>>> 6b23f3a8
             for (int qy = 0; qy < Q1D; ++qy)
             {
                double massX[MAX_D1D];
                for (int dx = 0; dx < D1Dx; ++dx)
                {
-<<<<<<< HEAD
-                  massX[dx] = 0;
-=======
                   massX[dx] = 0.0;
->>>>>>> 6b23f3a8
                }
                for (int qx = 0; qx < Q1D; ++qx)
                {
@@ -3148,7 +3095,7 @@
                      massX[dx] += curl[qz][qy][qx][c] * ((c == 0) ? Bot(dx,qx) : Bct(dx,qx));
                   }
                }
-<<<<<<< HEAD
+
                for (int dy = 0; dy < D1Dy; ++dy)
                {
                   const double wy = (c == 1) ? Bot(dy,qy) : Bct(dy,qy);
@@ -3504,8 +3451,6 @@
                                   ((c == 0) ? Bct(dx,qx) : Bot(dx,qx));
                   }
                }
-=======
->>>>>>> 6b23f3a8
                for (int dy = 0; dy < D1Dy; ++dy)
                {
                   const double wy = (c == 1) ? Bct(dy,qy) : Bot(dy,qy);
@@ -3670,11 +3615,7 @@
    auto Gct = Reshape(_Gct.Read(), D1D, Q1D);
    auto op = Reshape(_op.Read(), coeffDim, Q1D, Q1D, Q1D, NE);
    auto x = Reshape(_x.Read(), 3*(D1D-1)*D1D*D1D, NE);
-<<<<<<< HEAD
    auto y = Reshape(_y.ReadWrite(), 3*(D1D-1)*D1D*D1D, NE);
-=======
-   auto y = Reshape(_y.ReadWrite(), 3*(D1Dtest-1)*(D1Dtest-1)*D1Dtest, NE);
->>>>>>> 6b23f3a8
 
    MFEM_FORALL(e, NE,
    {
@@ -3930,12 +3871,8 @@
             {
                for (int dz = 0; dz < D1Dz; ++dz)
                {
-<<<<<<< HEAD
                   gradYZ01[dz][dy] = 0.0;
                   gradYZ10[dz][dy] = 0.0;
-=======
-                  massXY[dy][dx] = 0.0;
->>>>>>> 6b23f3a8
                }
             }
             for (int qy = 0; qy < Q1D; ++qy)
@@ -3943,14 +3880,10 @@
                double massZ[MAX_D1D][2];
                for (int dz = 0; dz < D1Dz; ++dz)
                {
-<<<<<<< HEAD
                   for (int n = 0; n < 2; ++n)
                   {
                      massZ[dz][n] = 0.0;
                   }
-=======
-                  massX[dx] = 0.0;
->>>>>>> 6b23f3a8
                }
                for (int qz = 0; qz < Q1D; ++qz)
                {
@@ -4079,7 +4012,6 @@
 {
    if (dim == 3)
    {
-<<<<<<< HEAD
       PAHcurlApplyGradientTranspose3D(c_dofs1D, o_dofs1D, ne, maps_C_C->B,
                                       maps_O_C->G, x, y);
    }
@@ -4087,9 +4019,6 @@
    {
       PAHcurlApplyGradientTranspose2D(c_dofs1D, o_dofs1D, ne, maps_C_C->B,
                                       maps_O_C->G, x, y);
-=======
-      PAHcurlL2Setup(nq, coeffDim, ne, ir->GetWeights(), coeff, pa_data);
->>>>>>> 6b23f3a8
    }
    else
    {
