// Copyright (c) 2010-2020, Lawrence Livermore National Security, LLC. Produced
// at the Lawrence Livermore National Laboratory. All Rights reserved. See files
// LICENSE and NOTICE for details. LLNL-CODE-806117.
//
// This file is part of the MFEM library. For more information and source code
// availability visit https://mfem.org.
//
// MFEM is free software; you can redistribute it and/or modify it under the
// terms of the BSD-3 license. We welcome feedback and contributions, see file
// CONTRIBUTING.md for details.

#include "../general/forall.hpp"
#include "bilininteg.hpp"
#include "gridfunc.hpp"
#include "libceed/mass.hpp"

using namespace std;

namespace mfem
{

// PA H(curl) Mass Assemble 2D kernel
void PAHcurlSetup2D(const int Q1D,
                    const int coeffDim,
                    const int NE,
                    const Array<double> &w,
                    const Vector &j,
                    Vector &coeff,
                    Vector &op)
{
   const int NQ = Q1D*Q1D;
   const bool symmetric = (coeffDim != 4);
   auto W = w.Read();
   auto J = Reshape(j.Read(), NQ, 2, 2, NE);
   auto C = Reshape(coeff.Read(), coeffDim, NQ, NE);
   auto y = Reshape(op.Write(), NQ, symmetric ? 3 : 4, NE);

   MFEM_FORALL(e, NE,
   {
      for (int q = 0; q < NQ; ++q)
      {
         const double J11 = J(q,0,0,e);
         const double J21 = J(q,1,0,e);
         const double J12 = J(q,0,1,e);
         const double J22 = J(q,1,1,e);

         if (coeffDim == 3 || coeffDim == 4) // Matrix coefficient version
         {
            // First compute entries of R = MJ^{-T}, without det J factor.
            const double M11 = C(0, q, e);
            const double M12 = C(1, q, e);
            const double M21 = symmetric ? M12 : C(2, q, e);
            const double M22 = symmetric ? C(2, q, e) : C(3, q, e);
            const double R11 = M11*J22 - M12*J12;
            const double R21 = M21*J22 - M22*J12;
            const double R12 = -M11*J21 + M12*J11;
            const double R22 = -M21*J21 + M22*J11;

            // Now set y to J^{-1}R.
            const double w_detJ = W[q] / ((J11*J22)-(J21*J12));
            y(q,0,e) = w_detJ * ( J22*R11 - J12*R21); // 1,1
            y(q,1,e) = w_detJ * (-J21*R11 + J11*R21); // 2,1
            y(q,2,e) = w_detJ * (symmetric ? (-J21*R12 + J11*R22) :
            (J22*R12 - J12*R22)); // 2,2 or 1,2
            if (!symmetric)
            {
               y(q,3,e) = w_detJ * (-J21*R12 + J11*R22); // 2,2
            }
         }
         else  // Vector or scalar coefficient version
         {
            const double c_detJ1 = W[q] * C(0, q, e) / ((J11*J22)-(J21*J12));
            const double c_detJ2 = (coeffDim == 2) ? W[q] * C(1, q, e)
                                   / ((J11*J22)-(J21*J12)) : c_detJ1;
            y(q,0,e) =  (c_detJ2*J12*J12 + c_detJ1*J22*J22); // 1,1
            y(q,1,e) = -(c_detJ2*J12*J11 + c_detJ1*J22*J21); // 1,2
            y(q,2,e) =  (c_detJ2*J11*J11 + c_detJ1*J21*J21); // 2,2
         }
      }
   });
}

// PA H(curl) Mass Assemble 3D kernel
void PAHcurlSetup3D(const int Q1D,
                    const int coeffDim,
                    const int NE,
                    const Array<double> &w,
                    const Vector &j,
                    Vector &coeff,
                    Vector &op)
{
   const int NQ = Q1D*Q1D*Q1D;
   const bool symmetric = (coeffDim != 9);
   auto W = w.Read();
   auto J = Reshape(j.Read(), NQ, 3, 3, NE);
   auto C = Reshape(coeff.Read(), coeffDim, NQ, NE);
   auto y = Reshape(op.Write(), NQ, symmetric ? 6 : 9, NE);

   MFEM_FORALL(e, NE,
   {
      for (int q = 0; q < NQ; ++q)
      {
         const double J11 = J(q,0,0,e);
         const double J21 = J(q,1,0,e);
         const double J31 = J(q,2,0,e);
         const double J12 = J(q,0,1,e);
         const double J22 = J(q,1,1,e);
         const double J32 = J(q,2,1,e);
         const double J13 = J(q,0,2,e);
         const double J23 = J(q,1,2,e);
         const double J33 = J(q,2,2,e);
         const double detJ = J11 * (J22 * J33 - J32 * J23) -
         /* */               J21 * (J12 * J33 - J32 * J13) +
         /* */               J31 * (J12 * J23 - J22 * J13);
         const double w_detJ = W[q] / detJ;
         // adj(J)
         const double A11 = (J22 * J33) - (J23 * J32);
         const double A12 = (J32 * J13) - (J12 * J33);
         const double A13 = (J12 * J23) - (J22 * J13);
         const double A21 = (J31 * J23) - (J21 * J33);
         const double A22 = (J11 * J33) - (J13 * J31);
         const double A23 = (J21 * J13) - (J11 * J23);
         const double A31 = (J21 * J32) - (J31 * J22);
         const double A32 = (J31 * J12) - (J11 * J32);
         const double A33 = (J11 * J22) - (J12 * J21);

         if (coeffDim == 6 || coeffDim == 9) // Matrix coefficient version
         {
            // First compute entries of R = MJ^{-T} = M adj(J)^T, without det J factor.
            const double M11 = C(0, q, e);
            const double M12 = C(1, q, e);
            const double M13 = C(2, q, e);
            const double M21 = (!symmetric) ? C(3, q, e) : M12;
            const double M22 = (!symmetric) ? C(4, q, e) : C(3, q, e);
            const double M23 = (!symmetric) ? C(5, q, e) : C(4, q, e);
            const double M31 = (!symmetric) ? C(6, q, e) : M13;
            const double M32 = (!symmetric) ? C(7, q, e) : M23;
            const double M33 = (!symmetric) ? C(8, q, e) : C(5, q, e);

            const double R11 = M11*A11 + M12*A12 + M13*A13;
            const double R12 = M11*A21 + M12*A22 + M13*A23;
            const double R13 = M11*A31 + M12*A32 + M13*A33;
            const double R21 = M21*A11 + M22*A12 + M23*A13;
            const double R22 = M21*A21 + M22*A22 + M23*A23;
            const double R23 = M21*A31 + M22*A32 + M23*A33;
            const double R31 = M31*A11 + M32*A12 + M33*A13;
            const double R32 = M31*A21 + M32*A22 + M33*A23;
            const double R33 = M31*A31 + M32*A32 + M33*A33;

            // Now set y to J^{-1} R = adj(J) R
            y(q,0,e) = w_detJ * (A11*R11 + A12*R21 + A13*R31); // 1,1
            const double Y12 = w_detJ * (A11*R12 + A12*R22 + A13*R32);
            y(q,1,e) = Y12; // 1,2
            y(q,2,e) = w_detJ * (A11*R13 + A12*R23 + A13*R33); // 1,3

            const double Y21 = w_detJ * (A21*R11 + A22*R21 + A23*R31);
            const double Y22 = w_detJ * (A21*R12 + A22*R22 + A23*R32);
            const double Y23 = w_detJ * (A21*R13 + A22*R23 + A23*R33);

            const double Y33 = w_detJ * (A31*R13 + A32*R23 + A33*R33);

            y(q,3,e) = symmetric ? Y22 : Y21; // 2,2 or 2,1
            y(q,4,e) = symmetric ? Y23 : Y22; // 2,3 or 2,2
            y(q,5,e) = symmetric ? Y33 : Y23; // 3,3 or 2,3

            if (!symmetric)
            {
               y(q,6,e) = w_detJ * (A31*R11 + A32*R21 + A33*R31); // 3,1
               y(q,7,e) = w_detJ * (A31*R12 + A32*R22 + A33*R32); // 3,2
               y(q,8,e) = Y33; // 3,3
            }
         }
         else  // Vector or scalar coefficient version
         {
            const double D1 = C(0, q, e);
            const double D2 = coeffDim == 3 ? C(1, q, e) : D1;
            const double D3 = coeffDim == 3 ? C(2, q, e) : D1;
            // detJ J^{-1} D J^{-T} = (1/detJ) adj(J) D adj(J)^T
            y(q,0,e) = w_detJ * (D1*A11*A11 + D2*A12*A12 + D3*A13*A13); // 1,1
            y(q,1,e) = w_detJ * (D1*A11*A21 + D2*A12*A22 + D3*A13*A23); // 2,1
            y(q,2,e) = w_detJ * (D1*A11*A31 + D2*A12*A32 + D3*A13*A33); // 3,1
            y(q,3,e) = w_detJ * (D1*A21*A21 + D2*A22*A22 + D3*A23*A23); // 2,2
            y(q,4,e) = w_detJ * (D1*A21*A31 + D2*A22*A32 + D3*A23*A33); // 3,2
            y(q,5,e) = w_detJ * (D1*A31*A31 + D2*A32*A32 + D3*A33*A33); // 3,3
         }
      }
   });
}

void PAHcurlMassApply2D(const int D1D,
                        const int Q1D,
                        const int NE,
                        const bool symmetric,
                        const Array<double> &bo,
                        const Array<double> &bc,
                        const Array<double> &bot,
                        const Array<double> &bct,
                        const Vector &pa_data,
                        const Vector &x,
                        Vector &y)
{
   constexpr static int VDIM = 2;
   constexpr static int MAX_D1D = HCURL_MAX_D1D;
   constexpr static int MAX_Q1D = HCURL_MAX_Q1D;

   auto Bo = Reshape(bo.Read(), Q1D, D1D-1);
   auto Bc = Reshape(bc.Read(), Q1D, D1D);
   auto Bot = Reshape(bot.Read(), D1D-1, Q1D);
   auto Bct = Reshape(bct.Read(), D1D, Q1D);
   auto op = Reshape(pa_data.Read(), Q1D, Q1D, symmetric ? 3 : 4, NE);
   auto X = Reshape(x.Read(), 2*(D1D-1)*D1D, NE);
   auto Y = Reshape(y.ReadWrite(), 2*(D1D-1)*D1D, NE);

   MFEM_FORALL(e, NE,
   {
      double mass[MAX_Q1D][MAX_Q1D][VDIM];

      for (int qy = 0; qy < Q1D; ++qy)
      {
         for (int qx = 0; qx < Q1D; ++qx)
         {
            for (int c = 0; c < VDIM; ++c)
            {
               mass[qy][qx][c] = 0.0;
            }
         }
      }

      int osc = 0;

      for (int c = 0; c < VDIM; ++c)  // loop over x, y components
      {
         const int D1Dy = (c == 1) ? D1D - 1 : D1D;
         const int D1Dx = (c == 0) ? D1D - 1 : D1D;

         for (int dy = 0; dy < D1Dy; ++dy)
         {
            double massX[MAX_Q1D];
            for (int qx = 0; qx < Q1D; ++qx)
            {
               massX[qx] = 0.0;
            }

            for (int dx = 0; dx < D1Dx; ++dx)
            {
               const double t = X(dx + (dy * D1Dx) + osc, e);
               for (int qx = 0; qx < Q1D; ++qx)
               {
                  massX[qx] += t * ((c == 0) ? Bo(qx,dx) : Bc(qx,dx));
               }
            }

            for (int qy = 0; qy < Q1D; ++qy)
            {
               const double wy = (c == 1) ? Bo(qy,dy) : Bc(qy,dy);
               for (int qx = 0; qx < Q1D; ++qx)
               {
                  mass[qy][qx][c] += massX[qx] * wy;
               }
            }
         }

         osc += D1Dx * D1Dy;
      }  // loop (c) over components

      // Apply D operator.
      for (int qy = 0; qy < Q1D; ++qy)
      {
         for (int qx = 0; qx < Q1D; ++qx)
         {
            const double O11 = op(qx,qy,0,e);
            const double O21 = op(qx,qy,1,e);
            const double O12 = symmetric ? O21 : op(qx,qy,2,e);
            const double O22 = symmetric ? op(qx,qy,2,e) : op(qx,qy,3,e);
            const double massX = mass[qy][qx][0];
            const double massY = mass[qy][qx][1];
            mass[qy][qx][0] = (O11*massX)+(O12*massY);
            mass[qy][qx][1] = (O21*massX)+(O22*massY);
         }
      }

      for (int qy = 0; qy < Q1D; ++qy)
      {
         osc = 0;

         for (int c = 0; c < VDIM; ++c)  // loop over x, y components
         {
            const int D1Dy = (c == 1) ? D1D - 1 : D1D;
            const int D1Dx = (c == 0) ? D1D - 1 : D1D;

            double massX[MAX_D1D];
            for (int dx = 0; dx < D1Dx; ++dx)
            {
               massX[dx] = 0.0;
            }
            for (int qx = 0; qx < Q1D; ++qx)
            {
               for (int dx = 0; dx < D1Dx; ++dx)
               {
                  massX[dx] += mass[qy][qx][c] * ((c == 0) ? Bot(dx,qx) : Bct(dx,qx));
               }
            }

            for (int dy = 0; dy < D1Dy; ++dy)
            {
               const double wy = (c == 1) ? Bot(dy,qy) : Bct(dy,qy);

               for (int dx = 0; dx < D1Dx; ++dx)
               {
                  Y(dx + (dy * D1Dx) + osc, e) += massX[dx] * wy;
               }
            }

            osc += D1Dx * D1Dy;
         }  // loop c
      }  // loop qy
   }); // end of element loop
}

void PAHcurlMassAssembleDiagonal2D(const int D1D,
                                   const int Q1D,
                                   const int NE,
                                   const bool symmetric,
                                   const Array<double> &bo,
                                   const Array<double> &bc,
                                   const Vector &pa_data,
                                   Vector &diag)
{
   constexpr static int VDIM = 2;
   constexpr static int MAX_Q1D = HCURL_MAX_Q1D;

   auto Bo = Reshape(bo.Read(), Q1D, D1D-1);
   auto Bc = Reshape(bc.Read(), Q1D, D1D);
   auto op = Reshape(pa_data.Read(), Q1D, Q1D, symmetric ? 3 : 4, NE);
   auto D = Reshape(diag.ReadWrite(), 2*(D1D-1)*D1D, NE);

   MFEM_FORALL(e, NE,
   {
      int osc = 0;

      for (int c = 0; c < VDIM; ++c)  // loop over x, y components
      {
         const int D1Dy = (c == 1) ? D1D - 1 : D1D;
         const int D1Dx = (c == 0) ? D1D - 1 : D1D;

         double mass[MAX_Q1D];

         for (int dy = 0; dy < D1Dy; ++dy)
         {
            for (int qx = 0; qx < Q1D; ++qx)
            {
               mass[qx] = 0.0;
               for (int qy = 0; qy < Q1D; ++qy)
               {
                  const double wy = (c == 1) ? Bo(qy,dy) : Bc(qy,dy);

                  mass[qx] += wy * wy * ((c == 0) ? op(qx,qy,0,e) :
                  op(qx,qy,symmetric ? 2 : 3, e));
               }
            }

            for (int dx = 0; dx < D1Dx; ++dx)
            {
               for (int qx = 0; qx < Q1D; ++qx)
               {
                  const double wx = ((c == 0) ? Bo(qx,dx) : Bc(qx,dx));
                  D(dx + (dy * D1Dx) + osc, e) += mass[qx] * wx * wx;
               }
            }
         }

         osc += D1Dx * D1Dy;
      }  // loop c
   }); // end of element loop
}

void PAHcurlMassAssembleDiagonal3D(const int D1D,
                                   const int Q1D,
                                   const int NE,
                                   const bool symmetric,
                                   const Array<double> &bo,
                                   const Array<double> &bc,
                                   const Vector &pa_data,
                                   Vector &diag)
{
   constexpr static int MAX_D1D = HCURL_MAX_D1D;
   constexpr static int MAX_Q1D = HCURL_MAX_Q1D;

   MFEM_VERIFY(D1D <= MAX_D1D, "Error: D1D > MAX_D1D");
   MFEM_VERIFY(Q1D <= MAX_Q1D, "Error: Q1D > MAX_Q1D");
   constexpr static int VDIM = 3;

   auto Bo = Reshape(bo.Read(), Q1D, D1D-1);
   auto Bc = Reshape(bc.Read(), Q1D, D1D);
   auto op = Reshape(pa_data.Read(), Q1D, Q1D, Q1D, symmetric ? 6 : 9, NE);
   auto D = Reshape(diag.ReadWrite(), 3*(D1D-1)*D1D*D1D, NE);

   MFEM_FORALL(e, NE,
   {
      int osc = 0;

      for (int c = 0; c < VDIM; ++c)  // loop over x, y, z components
      {
         const int D1Dz = (c == 2) ? D1D - 1 : D1D;
         const int D1Dy = (c == 1) ? D1D - 1 : D1D;
         const int D1Dx = (c == 0) ? D1D - 1 : D1D;

         const int opc = (c == 0) ? 0 : ((c == 1) ? (symmetric ? 3 : 4) :
         (symmetric ? 5 : 8));

         double mass[MAX_Q1D];

         for (int dz = 0; dz < D1Dz; ++dz)
         {
            for (int dy = 0; dy < D1Dy; ++dy)
            {
               for (int qx = 0; qx < Q1D; ++qx)
               {
                  mass[qx] = 0.0;
                  for (int qy = 0; qy < Q1D; ++qy)
                  {
                     const double wy = (c == 1) ? Bo(qy,dy) : Bc(qy,dy);

                     for (int qz = 0; qz < Q1D; ++qz)
                     {
                        const double wz = (c == 2) ? Bo(qz,dz) : Bc(qz,dz);

                        mass[qx] += wy * wy * wz * wz * op(qx,qy,qz,opc,e);
                     }
                  }
               }

               for (int dx = 0; dx < D1Dx; ++dx)
               {
                  for (int qx = 0; qx < Q1D; ++qx)
                  {
                     const double wx = ((c == 0) ? Bo(qx,dx) : Bc(qx,dx));
                     D(dx + ((dy + (dz * D1Dy)) * D1Dx) + osc, e) += mass[qx] * wx * wx;
                  }
               }
            }
         }

         osc += D1Dx * D1Dy * D1Dz;
      }  // loop c
   }); // end of element loop
}

template<int T_D1D, int T_Q1D>
void SmemPAHcurlMassAssembleDiagonal3D(const int D1D,
                                       const int Q1D,
                                       const int NE,
                                       const bool symmetric,
                                       const Array<double> &bo,
                                       const Array<double> &bc,
                                       const Vector &pa_data,
                                       Vector &diag)
{
   MFEM_VERIFY(D1D <= HCURL_MAX_D1D, "Error: D1D > MAX_D1D");
   MFEM_VERIFY(Q1D <= HCURL_MAX_Q1D, "Error: Q1D > MAX_Q1D");

   auto Bo = Reshape(bo.Read(), Q1D, D1D-1);
   auto Bc = Reshape(bc.Read(), Q1D, D1D);
   auto op = Reshape(pa_data.Read(), Q1D, Q1D, Q1D, symmetric ? 6 : 9, NE);
   auto D = Reshape(diag.ReadWrite(), 3*(D1D-1)*D1D*D1D, NE);

   MFEM_FORALL_3D(e, NE, Q1D, Q1D, Q1D,
   {
      constexpr int VDIM = 3;
      constexpr int tD1D = T_D1D ? T_D1D : HCURL_MAX_D1D;
      constexpr int tQ1D = T_Q1D ? T_Q1D : HCURL_MAX_Q1D;

      MFEM_SHARED double sBo[tQ1D][tD1D];
      MFEM_SHARED double sBc[tQ1D][tD1D];

      double op3[3];
      MFEM_SHARED double sop[3][tQ1D][tQ1D];

      MFEM_FOREACH_THREAD(qx,x,Q1D)
      {
         MFEM_FOREACH_THREAD(qy,y,Q1D)
         {
            MFEM_FOREACH_THREAD(qz,z,Q1D)
            {
               op3[0] = op(qx,qy,qz,0,e);
               op3[1] = op(qx,qy,qz,symmetric ? 3 : 4,e);
               op3[2] = op(qx,qy,qz,symmetric ? 5 : 8,e);
            }
         }
      }

      const int tidx = MFEM_THREAD_ID(x);
      const int tidy = MFEM_THREAD_ID(y);
      const int tidz = MFEM_THREAD_ID(z);

      if (tidz == 0)
      {
         MFEM_FOREACH_THREAD(d,y,D1D)
         {
            MFEM_FOREACH_THREAD(q,x,Q1D)
            {
               sBc[q][d] = Bc(q,d);
               if (d < D1D-1)
               {
                  sBo[q][d] = Bo(q,d);
               }
            }
         }
      }
      MFEM_SYNC_THREAD;

      int osc = 0;
      for (int c = 0; c < VDIM; ++c)  // loop over x, y, z components
      {
         const int D1Dz = (c == 2) ? D1D - 1 : D1D;
         const int D1Dy = (c == 1) ? D1D - 1 : D1D;
         const int D1Dx = (c == 0) ? D1D - 1 : D1D;

         double dxyz = 0.0;

         for (int qz=0; qz < Q1D; ++qz)
         {
            if (tidz == qz)
            {
               for (int i=0; i<3; ++i)
               {
                  sop[i][tidx][tidy] = op3[i];
               }
            }

            MFEM_SYNC_THREAD;

            MFEM_FOREACH_THREAD(dz,z,D1Dz)
            {
               const double wz = ((c == 2) ? sBo[qz][dz] : sBc[qz][dz]);

               MFEM_FOREACH_THREAD(dy,y,D1Dy)
               {
                  MFEM_FOREACH_THREAD(dx,x,D1Dx)
                  {
                     for (int qy = 0; qy < Q1D; ++qy)
                     {
                        const double wy = ((c == 1) ? sBo[qy][dy] : sBc[qy][dy]);

                        for (int qx = 0; qx < Q1D; ++qx)
                        {
                           const double wx = ((c == 0) ? sBo[qx][dx] : sBc[qx][dx]);
                           dxyz += sop[c][qx][qy] * wx * wx * wy * wy * wz * wz;
                        }
                     }
                  }
               }
            }

            MFEM_SYNC_THREAD;
         }  // qz loop

         MFEM_FOREACH_THREAD(dz,z,D1Dz)
         {
            MFEM_FOREACH_THREAD(dy,y,D1Dy)
            {
               MFEM_FOREACH_THREAD(dx,x,D1Dx)
               {
                  D(dx + ((dy + (dz * D1Dy)) * D1Dx) + osc, e) += dxyz;
               }
            }
         }

         osc += D1Dx * D1Dy * D1Dz;
      }  // c loop
   }); // end of element loop
}

void PAHcurlMassApply3D(const int D1D,
                        const int Q1D,
                        const int NE,
                        const bool symmetric,
                        const Array<double> &bo,
                        const Array<double> &bc,
                        const Array<double> &bot,
                        const Array<double> &bct,
                        const Vector &pa_data,
                        const Vector &x,
                        Vector &y)
{
   constexpr static int MAX_D1D = HCURL_MAX_D1D;
   constexpr static int MAX_Q1D = HCURL_MAX_Q1D;

   MFEM_VERIFY(D1D <= MAX_D1D, "Error: D1D > MAX_D1D");
   MFEM_VERIFY(Q1D <= MAX_Q1D, "Error: Q1D > MAX_Q1D");
   constexpr static int VDIM = 3;

   auto Bo = Reshape(bo.Read(), Q1D, D1D-1);
   auto Bc = Reshape(bc.Read(), Q1D, D1D);
   auto Bot = Reshape(bot.Read(), D1D-1, Q1D);
   auto Bct = Reshape(bct.Read(), D1D, Q1D);
   auto op = Reshape(pa_data.Read(), Q1D, Q1D, Q1D, symmetric ? 6 : 9, NE);
   auto X = Reshape(x.Read(), 3*(D1D-1)*D1D*D1D, NE);
   auto Y = Reshape(y.ReadWrite(), 3*(D1D-1)*D1D*D1D, NE);

   MFEM_FORALL(e, NE,
   {
      double mass[MAX_Q1D][MAX_Q1D][MAX_Q1D][VDIM];

      for (int qz = 0; qz < Q1D; ++qz)
      {
         for (int qy = 0; qy < Q1D; ++qy)
         {
            for (int qx = 0; qx < Q1D; ++qx)
            {
               for (int c = 0; c < VDIM; ++c)
               {
                  mass[qz][qy][qx][c] = 0.0;
               }
            }
         }
      }

      int osc = 0;

      for (int c = 0; c < VDIM; ++c)  // loop over x, y, z components
      {
         const int D1Dz = (c == 2) ? D1D - 1 : D1D;
         const int D1Dy = (c == 1) ? D1D - 1 : D1D;
         const int D1Dx = (c == 0) ? D1D - 1 : D1D;

         for (int dz = 0; dz < D1Dz; ++dz)
         {
            double massXY[MAX_Q1D][MAX_Q1D];
            for (int qy = 0; qy < Q1D; ++qy)
            {
               for (int qx = 0; qx < Q1D; ++qx)
               {
                  massXY[qy][qx] = 0.0;
               }
            }

            for (int dy = 0; dy < D1Dy; ++dy)
            {
               double massX[MAX_Q1D];
               for (int qx = 0; qx < Q1D; ++qx)
               {
                  massX[qx] = 0.0;
               }

               for (int dx = 0; dx < D1Dx; ++dx)
               {
                  const double t = X(dx + ((dy + (dz * D1Dy)) * D1Dx) + osc, e);
                  for (int qx = 0; qx < Q1D; ++qx)
                  {
                     massX[qx] += t * ((c == 0) ? Bo(qx,dx) : Bc(qx,dx));
                  }
               }

               for (int qy = 0; qy < Q1D; ++qy)
               {
                  const double wy = (c == 1) ? Bo(qy,dy) : Bc(qy,dy);
                  for (int qx = 0; qx < Q1D; ++qx)
                  {
                     const double wx = massX[qx];
                     massXY[qy][qx] += wx * wy;
                  }
               }
            }

            for (int qz = 0; qz < Q1D; ++qz)
            {
               const double wz = (c == 2) ? Bo(qz,dz) : Bc(qz,dz);
               for (int qy = 0; qy < Q1D; ++qy)
               {
                  for (int qx = 0; qx < Q1D; ++qx)
                  {
                     mass[qz][qy][qx][c] += massXY[qy][qx] * wz;
                  }
               }
            }
         }

         osc += D1Dx * D1Dy * D1Dz;
      }  // loop (c) over components

      // Apply D operator.
      for (int qz = 0; qz < Q1D; ++qz)
      {
         for (int qy = 0; qy < Q1D; ++qy)
         {
            for (int qx = 0; qx < Q1D; ++qx)
            {
               const double O11 = op(qx,qy,qz,0,e);
               const double O12 = op(qx,qy,qz,1,e);
               const double O13 = op(qx,qy,qz,2,e);
               const double O21 = symmetric ? O12 : op(qx,qy,qz,3,e);
               const double O22 = symmetric ? op(qx,qy,qz,3,e) : op(qx,qy,qz,4,e);
               const double O23 = symmetric ? op(qx,qy,qz,4,e) : op(qx,qy,qz,5,e);
               const double O31 = symmetric ? O13 : op(qx,qy,qz,6,e);
               const double O32 = symmetric ? O23 : op(qx,qy,qz,7,e);
               const double O33 = symmetric ? op(qx,qy,qz,5,e) : op(qx,qy,qz,8,e);
               const double massX = mass[qz][qy][qx][0];
               const double massY = mass[qz][qy][qx][1];
               const double massZ = mass[qz][qy][qx][2];
               mass[qz][qy][qx][0] = (O11*massX)+(O12*massY)+(O13*massZ);
               mass[qz][qy][qx][1] = (O21*massX)+(O22*massY)+(O23*massZ);
               mass[qz][qy][qx][2] = (O31*massX)+(O32*massY)+(O33*massZ);
            }
         }
      }

      for (int qz = 0; qz < Q1D; ++qz)
      {
         double massXY[MAX_D1D][MAX_D1D];

         osc = 0;

         for (int c = 0; c < VDIM; ++c)  // loop over x, y, z components
         {
            const int D1Dz = (c == 2) ? D1D - 1 : D1D;
            const int D1Dy = (c == 1) ? D1D - 1 : D1D;
            const int D1Dx = (c == 0) ? D1D - 1 : D1D;

            for (int dy = 0; dy < D1Dy; ++dy)
            {
               for (int dx = 0; dx < D1Dx; ++dx)
               {
                  massXY[dy][dx] = 0.0;
               }
            }
            for (int qy = 0; qy < Q1D; ++qy)
            {
               double massX[MAX_D1D];
               for (int dx = 0; dx < D1Dx; ++dx)
               {
                  massX[dx] = 0;
               }
               for (int qx = 0; qx < Q1D; ++qx)
               {
                  for (int dx = 0; dx < D1Dx; ++dx)
                  {
                     massX[dx] += mass[qz][qy][qx][c] * ((c == 0) ? Bot(dx,qx) : Bct(dx,qx));
                  }
               }
               for (int dy = 0; dy < D1Dy; ++dy)
               {
                  const double wy = (c == 1) ? Bot(dy,qy) : Bct(dy,qy);
                  for (int dx = 0; dx < D1Dx; ++dx)
                  {
                     massXY[dy][dx] += massX[dx] * wy;
                  }
               }
            }

            for (int dz = 0; dz < D1Dz; ++dz)
            {
               const double wz = (c == 2) ? Bot(dz,qz) : Bct(dz,qz);
               for (int dy = 0; dy < D1Dy; ++dy)
               {
                  for (int dx = 0; dx < D1Dx; ++dx)
                  {
                     Y(dx + ((dy + (dz * D1Dy)) * D1Dx) + osc, e) += massXY[dy][dx] * wz;
                  }
               }
            }

            osc += D1Dx * D1Dy * D1Dz;
         }  // loop c
      }  // loop qz
   }); // end of element loop
}

template<int T_D1D, int T_Q1D>
void SmemPAHcurlMassApply3D(const int D1D,
                            const int Q1D,
                            const int NE,
                            const bool symmetric,
                            const Array<double> &bo,
                            const Array<double> &bc,
                            const Array<double> &bot,
                            const Array<double> &bct,
                            const Vector &pa_data,
                            const Vector &x,
                            Vector &y)
{
   MFEM_VERIFY(D1D <= HCURL_MAX_D1D, "Error: D1D > MAX_D1D");
   MFEM_VERIFY(Q1D <= HCURL_MAX_Q1D, "Error: Q1D > MAX_Q1D");

   const int dataSize = symmetric ? 6 : 9;

   auto Bo = Reshape(bo.Read(), Q1D, D1D-1);
   auto Bc = Reshape(bc.Read(), Q1D, D1D);
   auto op = Reshape(pa_data.Read(), Q1D, Q1D, Q1D, dataSize, NE);
   auto X = Reshape(x.Read(), 3*(D1D-1)*D1D*D1D, NE);
   auto Y = Reshape(y.ReadWrite(), 3*(D1D-1)*D1D*D1D, NE);

   MFEM_FORALL_3D(e, NE, Q1D, Q1D, Q1D,
   {
      constexpr int VDIM = 3;
      constexpr int tD1D = T_D1D ? T_D1D : HCURL_MAX_D1D;
      constexpr int tQ1D = T_Q1D ? T_Q1D : HCURL_MAX_Q1D;

      MFEM_SHARED double sBo[tQ1D][tD1D];
      MFEM_SHARED double sBc[tQ1D][tD1D];

      double op9[9];
      MFEM_SHARED double sop[9*tQ1D*tQ1D];
      MFEM_SHARED double mass[tQ1D][tQ1D][3];

      MFEM_SHARED double sX[tD1D][tD1D][tD1D];

      MFEM_FOREACH_THREAD(qx,x,Q1D)
      {
         MFEM_FOREACH_THREAD(qy,y,Q1D)
         {
            MFEM_FOREACH_THREAD(qz,z,Q1D)
            {
               for (int i=0; i<dataSize; ++i)
               {
                  op9[i] = op(qx,qy,qz,i,e);
               }
            }
         }
      }

      const int tidx = MFEM_THREAD_ID(x);
      const int tidy = MFEM_THREAD_ID(y);
      const int tidz = MFEM_THREAD_ID(z);

      if (tidz == 0)
      {
         MFEM_FOREACH_THREAD(d,y,D1D)
         {
            MFEM_FOREACH_THREAD(q,x,Q1D)
            {
               sBc[q][d] = Bc(q,d);
               if (d < D1D-1)
               {
                  sBo[q][d] = Bo(q,d);
               }
            }
         }
      }
      MFEM_SYNC_THREAD;

      for (int qz=0; qz < Q1D; ++qz)
      {
         int osc = 0;
         for (int c = 0; c < VDIM; ++c)  // loop over x, y, z components
         {
            const int D1Dz = (c == 2) ? D1D - 1 : D1D;
            const int D1Dy = (c == 1) ? D1D - 1 : D1D;
            const int D1Dx = (c == 0) ? D1D - 1 : D1D;

            MFEM_FOREACH_THREAD(dz,z,D1Dz)
            {
               MFEM_FOREACH_THREAD(dy,y,D1Dy)
               {
                  MFEM_FOREACH_THREAD(dx,x,D1Dx)
                  {
                     sX[dz][dy][dx] = X(dx + ((dy + (dz * D1Dy)) * D1Dx) + osc, e);
                  }
               }
            }
            MFEM_SYNC_THREAD;

            if (tidz == qz)
            {
               for (int i=0; i<dataSize; ++i)
               {
                  sop[i + (dataSize*tidx) + (dataSize*Q1D*tidy)] = op9[i];
               }

               MFEM_FOREACH_THREAD(qy,y,Q1D)
               {
                  MFEM_FOREACH_THREAD(qx,x,Q1D)
                  {
                     double u = 0.0;

                     for (int dz = 0; dz < D1Dz; ++dz)
                     {
                        const double wz = (c == 2) ? sBo[qz][dz] : sBc[qz][dz];
                        for (int dy = 0; dy < D1Dy; ++dy)
                        {
                           const double wy = (c == 1) ? sBo[qy][dy] : sBc[qy][dy];
                           for (int dx = 0; dx < D1Dx; ++dx)
                           {
                              const double t = sX[dz][dy][dx];
                              const double wx = (c == 0) ? sBo[qx][dx] : sBc[qx][dx];
                              u += t * wx * wy * wz;
                           }
                        }
                     }

                     mass[qy][qx][c] = u;
                  } // qx
               } // qy
            } // tidz == qz

            osc += D1Dx * D1Dy * D1Dz;
            MFEM_SYNC_THREAD;
         } // c

         MFEM_SYNC_THREAD;  // Sync mass[qy][qx][d] and sop

         osc = 0;
         for (int c = 0; c < VDIM; ++c)  // loop over x, y, z components
         {
            const int D1Dz = (c == 2) ? D1D - 1 : D1D;
            const int D1Dy = (c == 1) ? D1D - 1 : D1D;
            const int D1Dx = (c == 0) ? D1D - 1 : D1D;

            double dxyz = 0.0;

            MFEM_FOREACH_THREAD(dz,z,D1Dz)
            {
               const double wz = (c == 2) ? sBo[qz][dz] : sBc[qz][dz];

               MFEM_FOREACH_THREAD(dy,y,D1Dy)
               {
                  MFEM_FOREACH_THREAD(dx,x,D1Dx)
                  {
                     for (int qy = 0; qy < Q1D; ++qy)
                     {
                        const double wy = (c == 1) ? sBo[qy][dy] : sBc[qy][dy];
                        for (int qx = 0; qx < Q1D; ++qx)
                        {
                           const int os = (dataSize*qx) + (dataSize*Q1D*qy);
                           const int id1 = os + ((c == 0) ? 0 : ((c == 1) ? (symmetric ? 1 : 3) :
                                                                 (symmetric ? 2 : 6))); // O11, O21, O31
                           const int id2 = os + ((c == 0) ? 1 : ((c == 1) ? (symmetric ? 3 : 4) :
                                                                 (symmetric ? 4 : 7))); // O12, O22, O32
                           const int id3 = os + ((c == 0) ? 2 : ((c == 1) ? (symmetric ? 4 : 5) :
                                                                 (symmetric ? 5 : 8))); // O13, O23, O33

                           const double m_c = (sop[id1] * mass[qy][qx][0]) + (sop[id2] * mass[qy][qx][1]) +
                                              (sop[id3] * mass[qy][qx][2]);

                           const double wx = (c == 0) ? sBo[qx][dx] : sBc[qx][dx];
                           dxyz += m_c * wx * wy * wz;
                        }
                     }
                  }
               }
            }

            MFEM_SYNC_THREAD;

            MFEM_FOREACH_THREAD(dz,z,D1Dz)
            {
               MFEM_FOREACH_THREAD(dy,y,D1Dy)
               {
                  MFEM_FOREACH_THREAD(dx,x,D1Dx)
                  {
                     Y(dx + ((dy + (dz * D1Dy)) * D1Dx) + osc, e) += dxyz;
                  }
               }
            }

            osc += D1Dx * D1Dy * D1Dz;
         } // c loop
      } // qz
   }); // end of element loop
}

// PA H(curl) curl-curl assemble 2D kernel
static void PACurlCurlSetup2D(const int Q1D,
                              const int NE,
                              const Array<double> &w,
                              const Vector &j,
                              Vector &coeff,
                              Vector &op)
{
   const int NQ = Q1D*Q1D;
   auto W = w.Read();
   auto J = Reshape(j.Read(), NQ, 2, 2, NE);
   auto C = Reshape(coeff.Read(), NQ, NE);
   auto y = Reshape(op.Write(), NQ, NE);
   MFEM_FORALL(e, NE,
   {
      for (int q = 0; q < NQ; ++q)
      {
         const double J11 = J(q,0,0,e);
         const double J21 = J(q,1,0,e);
         const double J12 = J(q,0,1,e);
         const double J22 = J(q,1,1,e);
         const double detJ = (J11*J22)-(J21*J12);
         y(q,e) = W[q] * C(q,e) / detJ;
      }
   });
}

// PA H(curl) curl-curl assemble 3D kernel
static void PACurlCurlSetup3D(const int Q1D,
                              const int coeffDim,
                              const int NE,
                              const Array<double> &w,
                              const Vector &j,
                              Vector &coeff,
                              Vector &op)
{
   const int NQ = Q1D*Q1D*Q1D;
   const bool symmetric = (coeffDim != 9);
   auto W = w.Read();
   auto J = Reshape(j.Read(), NQ, 3, 3, NE);
<<<<<<< HEAD
   auto C = Reshape(coeff.Read(), coeffDim, NQ, NE);
   auto y = Reshape(op.Write(), NQ, 6, NE);
=======
   auto coeff = Reshape(_coeff.Read(), coeffDim, NQ, NE);
   auto y = Reshape(op.Write(), NQ, symmetric ? 6 : 9, NE);

>>>>>>> 6b23f3a8
   MFEM_FORALL(e, NE,
   {
      for (int q = 0; q < NQ; ++q)
      {
         const double J11 = J(q,0,0,e);
         const double J21 = J(q,1,0,e);
         const double J31 = J(q,2,0,e);
         const double J12 = J(q,0,1,e);
         const double J22 = J(q,1,1,e);
         const double J32 = J(q,2,1,e);
         const double J13 = J(q,0,2,e);
         const double J23 = J(q,1,2,e);
         const double J33 = J(q,2,2,e);
         const double detJ = J11 * (J22 * J33 - J32 * J23) -
         /* */               J21 * (J12 * J33 - J32 * J13) +
         /* */               J31 * (J12 * J23 - J22 * J13);

<<<<<<< HEAD
         const double D1 = C(0, q, e);
         const double D2 = coeffDim == 3 ? C(1, q, e) : D1;
         const double D3 = coeffDim == 3 ? C(2, q, e) : D1;

         // set y to the 6 entries of J^T D J / det^2
=======
>>>>>>> 6b23f3a8
         const double c_detJ = W[q] / detJ;

         if (coeffDim == 6 || coeffDim == 9) // Matrix coefficient version
         {
            // Set y to the 6 or 9 entries of J^T M J / det
            const double M11 = coeff(0, q, e);
            const double M12 = coeff(1, q, e);
            const double M13 = coeff(2, q, e);
            const double M21 = (!symmetric) ? coeff(3, q, e) : M12;
            const double M22 = (!symmetric) ? coeff(4, q, e) : coeff(3, q, e);
            const double M23 = (!symmetric) ? coeff(5, q, e) : coeff(4, q, e);
            const double M31 = (!symmetric) ? coeff(6, q, e) : M13;
            const double M32 = (!symmetric) ? coeff(7, q, e) : M23;
            const double M33 = (!symmetric) ? coeff(8, q, e) : coeff(5, q, e);

            // First compute R = MJ
            const double R11 = M11*J11 + M12*J21 + M13*J31;
            const double R12 = M11*J12 + M12*J22 + M13*J32;
            const double R13 = M11*J13 + M12*J23 + M13*J33;
            const double R21 = M21*J11 + M22*J21 + M23*J31;
            const double R22 = M21*J12 + M22*J22 + M23*J32;
            const double R23 = M21*J13 + M22*J23 + M23*J33;
            const double R31 = M31*J11 + M32*J21 + M33*J31;
            const double R32 = M31*J12 + M32*J22 + M33*J32;
            const double R33 = M31*J13 + M32*J23 + M33*J33;

            // Now set y to J^T R / det
            y(q,0,e) = c_detJ * (J11*R11 + J21*R21 + J31*R31); // 1,1
            const double Y12 = c_detJ * (J11*R12 + J21*R22 + J31*R32);
            y(q,1,e) = Y12; // 1,2
            y(q,2,e) = c_detJ * (J11*R13 + J21*R23 + J31*R33); // 1,3

            const double Y21 = c_detJ * (J12*R11 + J22*R21 + J32*R31);
            const double Y22 = c_detJ * (J12*R12 + J22*R22 + J32*R32);
            const double Y23 = c_detJ * (J12*R13 + J22*R23 + J32*R33);

            const double Y33 = c_detJ * (J13*R13 + J23*R23 + J33*R33);

            y(q,3,e) = symmetric ? Y22 : Y21; // 2,2 or 2,1
            y(q,4,e) = symmetric ? Y23 : Y22; // 2,3 or 2,2
            y(q,5,e) = symmetric ? Y33 : Y23; // 3,3 or 2,3

            if (!symmetric)
            {
               y(q,6,e) = c_detJ * (J13*R11 + J23*R21 + J33*R31); // 3,1
               y(q,7,e) = c_detJ * (J13*R12 + J23*R22 + J33*R32); // 3,2
               y(q,8,e) = Y33; // 3,3
            }
         }
         else  // Vector or scalar coefficient version
         {
            // Set y to the 6 entries of J^T D J / det^2
            const double D1 = coeff(0, q, e);
            const double D2 = coeffDim == 3 ? coeff(1, q, e) : D1;
            const double D3 = coeffDim == 3 ? coeff(2, q, e) : D1;

            y(q,0,e) = c_detJ * (D1*J11*J11 + D2*J21*J21 + D3*J31*J31); // 1,1
            y(q,1,e) = c_detJ * (D1*J11*J12 + D2*J21*J22 + D3*J31*J32); // 1,2
            y(q,2,e) = c_detJ * (D1*J11*J13 + D2*J21*J23 + D3*J31*J33); // 1,3
            y(q,3,e) = c_detJ * (D1*J12*J12 + D2*J22*J22 + D3*J32*J32); // 2,2
            y(q,4,e) = c_detJ * (D1*J12*J13 + D2*J22*J23 + D3*J32*J33); // 2,3
            y(q,5,e) = c_detJ * (D1*J13*J13 + D2*J23*J23 + D3*J33*J33); // 3,3
         }
      }
   });
}

void CurlCurlIntegrator::AssemblePA(const FiniteElementSpace &fes)
{
   // Assumes tensor-product elements
   Mesh *mesh = fes.GetMesh();
   const FiniteElement *fel = fes.GetFE(0);

   const VectorTensorFiniteElement *el =
      dynamic_cast<const VectorTensorFiniteElement*>(fel);
   MFEM_VERIFY(el != NULL, "Only VectorTensorFiniteElement is supported!");

   const IntegrationRule *ir
      = IntRule ? IntRule : &MassIntegrator::GetRule(*el, *el,
                                                     *mesh->GetElementTransformation(0));
   const int dims = el->GetDim();
   MFEM_VERIFY(dims == 2 || dims == 3, "");

   const int nq = ir->GetNPoints();
   dim = mesh->Dimension();
   MFEM_VERIFY(dim == 2 || dim == 3, "");

   const int dimc = (dim == 3) ? 3 : 1;

   ne = fes.GetNE();
   geom = mesh->GetGeometricFactors(*ir, GeometricFactors::JACOBIANS);
   mapsC = &el->GetDofToQuad(*ir, DofToQuad::TENSOR);
   mapsO = &el->GetDofToQuadOpen(*ir, DofToQuad::TENSOR);
   dofs1D = mapsC->ndof;
   quad1D = mapsC->nqpt;

   MFEM_VERIFY(dofs1D == mapsO->ndof + 1 && quad1D == mapsO->nqpt, "");

   const int MQsymmDim = MQ ? (MQ->GetWidth() * (MQ->GetWidth() + 1)) / 2 : 0;
   const int MQfullDim = MQ ? (MQ->GetHeight() * MQ->GetWidth()) : 0;
   const int MQdim = MQ ? (MQ->IsSymmetric() ? MQsymmDim : MQfullDim) : 0;
   const int coeffDim = MQ ? MQdim : (DQ ? DQ->GetVDim() : 1);

   symmetric = MQ ? MQ->IsSymmetric() : true;

   const int symmDims = (dims * (dims + 1)) / 2; // 1x1: 1, 2x2: 3, 3x3: 6
   const int ndata = (dim == 2) ? 1 : (symmetric ? symmDims : MQfullDim);
   pa_data.SetSize(ndata * nq * ne, Device::GetMemoryType());

   Vector coeff(coeffDim * ne * nq);
   coeff = 1.0;
   auto coeffh = Reshape(coeff.HostWrite(), coeffDim, nq, ne);
   if (Q || DQ || MQ)
   {
      Vector D(DQ ? coeffDim : 0);
      DenseMatrix M;
      Vector Msymm;
      if (MQ)
      {
         if (symmetric)
         {
            Msymm.SetSize(MQsymmDim);
         }
         else
         {
            M.SetSize(dimc);
         }
      }

      if (DQ)
      {
         MFEM_VERIFY(coeffDim == dimc, "");
      }
      if (MQ)
      {
         MFEM_VERIFY(coeffDim == MQdim, "");
         MFEM_VERIFY(MQ->GetHeight() == dimc && MQ->GetWidth() == dimc, "");
      }

      for (int e=0; e<ne; ++e)
      {
         ElementTransformation *tr = mesh->GetElementTransformation(e);
         for (int p=0; p<nq; ++p)
         {
            if (MQ)
            {
               if (MQ->IsSymmetric())
               {
                  MQ->EvalSymmetric(Msymm, *tr, ir->IntPoint(p));

                  for (int i=0; i<MQsymmDim; ++i)
                  {
                     coeffh(i, p, e) = Msymm[i];
                  }
               }
               else
               {
                  MQ->Eval(M, *tr, ir->IntPoint(p));

                  for (int i=0; i<dimc; ++i)
                     for (int j=0; j<dimc; ++j)
                     {
                        coeffh(j+(i*dimc), p, e) = M(i,j);
                     }
               }
            }
            else if (DQ)
            {
               DQ->Eval(D, *tr, ir->IntPoint(p));
               for (int i=0; i<coeffDim; ++i)
               {
                  coeffh(i, p, e) = D[i];
               }
            }
            else
            {
               coeffh(0, p, e) = Q->Eval(*tr, ir->IntPoint(p));
            }
         }
      }
   }

   if (el->GetDerivType() != mfem::FiniteElement::CURL)
   {
      MFEM_ABORT("Unknown kernel.");
   }

   if (dim == 3)
   {
      PACurlCurlSetup3D(quad1D, coeffDim, ne, ir->GetWeights(), geom->J, coeff,
                        pa_data);
   }
   else
   {
      PACurlCurlSetup2D(quad1D, ne, ir->GetWeights(), geom->J, coeff, pa_data);
   }
}

static void PACurlCurlApply2D(const int D1D,
                              const int Q1D,
                              const int NE,
                              const Array<double> &bo,
                              const Array<double> &bot,
                              const Array<double> &gc,
                              const Array<double> &gct,
                              const Vector &pa_data,
                              const Vector &x,
                              Vector &y)
{
   constexpr static int VDIM = 2;
   constexpr static int MAX_D1D = HCURL_MAX_D1D;
   constexpr static int MAX_Q1D = HCURL_MAX_Q1D;

   auto Bo = Reshape(bo.Read(), Q1D, D1D-1);
   auto Bot = Reshape(bot.Read(), D1D-1, Q1D);
   auto Gc = Reshape(gc.Read(), Q1D, D1D);
   auto Gct = Reshape(gct.Read(), D1D, Q1D);
   auto op = Reshape(pa_data.Read(), Q1D, Q1D, NE);
   auto X = Reshape(x.Read(), 2*(D1D-1)*D1D, NE);
   auto Y = Reshape(y.ReadWrite(), 2*(D1D-1)*D1D, NE);

   MFEM_FORALL(e, NE,
   {
      double curl[MAX_Q1D][MAX_Q1D];

      // curl[qy][qx] will be computed as du_y/dx - du_x/dy

      for (int qy = 0; qy < Q1D; ++qy)
      {
         for (int qx = 0; qx < Q1D; ++qx)
         {
            curl[qy][qx] = 0.0;
         }
      }

      int osc = 0;

      for (int c = 0; c < VDIM; ++c)  // loop over x, y components
      {
         const int D1Dy = (c == 1) ? D1D - 1 : D1D;
         const int D1Dx = (c == 0) ? D1D - 1 : D1D;

         for (int dy = 0; dy < D1Dy; ++dy)
         {
            double gradX[MAX_Q1D];
            for (int qx = 0; qx < Q1D; ++qx)
            {
               gradX[qx] = 0;
            }

            for (int dx = 0; dx < D1Dx; ++dx)
            {
               const double t = X(dx + (dy * D1Dx) + osc, e);
               for (int qx = 0; qx < Q1D; ++qx)
               {
                  gradX[qx] += t * ((c == 0) ? Bo(qx,dx) : Gc(qx,dx));
               }
            }

            for (int qy = 0; qy < Q1D; ++qy)
            {
               const double wy = (c == 0) ? -Gc(qy,dy) : Bo(qy,dy);
               for (int qx = 0; qx < Q1D; ++qx)
               {
                  curl[qy][qx] += gradX[qx] * wy;
               }
            }
         }

         osc += D1Dx * D1Dy;
      }  // loop (c) over components

      // Apply D operator.
      for (int qy = 0; qy < Q1D; ++qy)
      {
         for (int qx = 0; qx < Q1D; ++qx)
         {
            curl[qy][qx] *= op(qx,qy,e);
         }
      }

      for (int qy = 0; qy < Q1D; ++qy)
      {
         osc = 0;

         for (int c = 0; c < VDIM; ++c)  // loop over x, y components
         {
            const int D1Dy = (c == 1) ? D1D - 1 : D1D;
            const int D1Dx = (c == 0) ? D1D - 1 : D1D;

            double gradX[MAX_D1D];
            for (int dx = 0; dx < D1Dx; ++dx)
            {
               gradX[dx] = 0.0;
            }
            for (int qx = 0; qx < Q1D; ++qx)
            {
               for (int dx = 0; dx < D1Dx; ++dx)
               {
                  gradX[dx] += curl[qy][qx] * ((c == 0) ? Bot(dx,qx) : Gct(dx,qx));
               }
            }
            for (int dy = 0; dy < D1Dy; ++dy)
            {
               const double wy = (c == 0) ? -Gct(dy,qy) : Bot(dy,qy);

               for (int dx = 0; dx < D1Dx; ++dx)
               {
                  Y(dx + (dy * D1Dx) + osc, e) += gradX[dx] * wy;
               }
            }

            osc += D1Dx * D1Dy;
         }  // loop c
      }  // loop qy
   }); // end of element loop
}

template<int MAX_D1D = HCURL_MAX_D1D, int MAX_Q1D = HCURL_MAX_Q1D>
static void PACurlCurlApply3D(const int D1D,
                              const int Q1D,
                              const bool symmetric,
                              const int NE,
                              const Array<double> &bo,
                              const Array<double> &bc,
                              const Array<double> &bot,
                              const Array<double> &bct,
                              const Array<double> &gc,
                              const Array<double> &gct,
                              const Vector &pa_data,
                              const Vector &x,
                              Vector &y)
{
   MFEM_VERIFY(D1D <= MAX_D1D, "Error: D1D > MAX_D1D");
   MFEM_VERIFY(Q1D <= MAX_Q1D, "Error: Q1D > MAX_Q1D");
   // Using (\nabla\times u) F = 1/det(dF) dF \hat{\nabla}\times\hat{u} (p. 78 of Monk), we get
   // (\nabla\times u) \cdot (\nabla\times v) = 1/det(dF)^2 \hat{\nabla}\times\hat{u}^T dF^T dF \hat{\nabla}\times\hat{v}
   // If c = 0, \hat{\nabla}\times\hat{u} reduces to [0, (u_0)_{x_2}, -(u_0)_{x_1}]
   // If c = 1, \hat{\nabla}\times\hat{u} reduces to [-(u_1)_{x_2}, 0, (u_1)_{x_0}]
   // If c = 2, \hat{\nabla}\times\hat{u} reduces to [(u_2)_{x_1}, -(u_2)_{x_0}, 0]

   constexpr static int VDIM = 3;

<<<<<<< HEAD
   auto Bo = Reshape(bo.Read(), Q1D, D1D-1);
   auto Bc = Reshape(bc.Read(), Q1D, D1D);
   auto Bot = Reshape(bot.Read(), D1D-1, Q1D);
   auto Bct = Reshape(bct.Read(), D1D, Q1D);
   auto Gc = Reshape(gc.Read(), Q1D, D1D);
   auto Gct = Reshape(gct.Read(), D1D, Q1D);
   auto op = Reshape(pa_data.Read(), Q1D, Q1D, Q1D, 6, NE);
   auto X = Reshape(x.Read(), 3*(D1D-1)*D1D*D1D, NE);
   auto Y = Reshape(y.ReadWrite(), 3*(D1D-1)*D1D*D1D, NE);
=======
   auto Bo = Reshape(_Bo.Read(), Q1D, D1D-1);
   auto Bc = Reshape(_Bc.Read(), Q1D, D1D);
   auto Bot = Reshape(_Bot.Read(), D1D-1, Q1D);
   auto Bct = Reshape(_Bct.Read(), D1D, Q1D);
   auto Gc = Reshape(_Gc.Read(), Q1D, D1D);
   auto Gct = Reshape(_Gct.Read(), D1D, Q1D);
   auto op = Reshape(_op.Read(), Q1D, Q1D, Q1D, (symmetric ? 6 : 9), NE);
   auto x = Reshape(_x.Read(), 3*(D1D-1)*D1D*D1D, NE);
   auto y = Reshape(_y.ReadWrite(), 3*(D1D-1)*D1D*D1D, NE);
>>>>>>> 6b23f3a8

   MFEM_FORALL(e, NE,
   {
      double curl[MAX_Q1D][MAX_Q1D][MAX_Q1D][VDIM];
      // curl[qz][qy][qx] will be computed as the vector curl at each quadrature point.

      for (int qz = 0; qz < Q1D; ++qz)
      {
         for (int qy = 0; qy < Q1D; ++qy)
         {
            for (int qx = 0; qx < Q1D; ++qx)
            {
               for (int c = 0; c < VDIM; ++c)
               {
                  curl[qz][qy][qx][c] = 0.0;
               }
            }
         }
      }

      // We treat x, y, z components separately for optimization specific to each.

      int osc = 0;

      {
         // x component
         const int D1Dz = D1D;
         const int D1Dy = D1D;
         const int D1Dx = D1D - 1;

         for (int dz = 0; dz < D1Dz; ++dz)
         {
            double gradXY[MAX_Q1D][MAX_Q1D][2];
            for (int qy = 0; qy < Q1D; ++qy)
            {
               for (int qx = 0; qx < Q1D; ++qx)
               {
                  for (int d = 0; d < 2; ++d)
                  {
                     gradXY[qy][qx][d] = 0.0;
                  }
               }
            }

            for (int dy = 0; dy < D1Dy; ++dy)
            {
               double massX[MAX_Q1D];
               for (int qx = 0; qx < Q1D; ++qx)
               {
                  massX[qx] = 0.0;
               }

               for (int dx = 0; dx < D1Dx; ++dx)
               {
                  const double t = X(dx + ((dy + (dz * D1Dy)) * D1Dx) + osc, e);
                  for (int qx = 0; qx < Q1D; ++qx)
                  {
                     massX[qx] += t * Bo(qx,dx);
                  }
               }

               for (int qy = 0; qy < Q1D; ++qy)
               {
                  const double wy = Bc(qy,dy);
                  const double wDy = Gc(qy,dy);
                  for (int qx = 0; qx < Q1D; ++qx)
                  {
                     const double wx = massX[qx];
                     gradXY[qy][qx][0] += wx * wDy;
                     gradXY[qy][qx][1] += wx * wy;
                  }
               }
            }

            for (int qz = 0; qz < Q1D; ++qz)
            {
               const double wz = Bc(qz,dz);
               const double wDz = Gc(qz,dz);
               for (int qy = 0; qy < Q1D; ++qy)
               {
                  for (int qx = 0; qx < Q1D; ++qx)
                  {
                     // \hat{\nabla}\times\hat{u} is [0, (u_0)_{x_2}, -(u_0)_{x_1}]
                     curl[qz][qy][qx][1] += gradXY[qy][qx][1] * wDz; // (u_0)_{x_2}
                     curl[qz][qy][qx][2] -= gradXY[qy][qx][0] * wz;  // -(u_0)_{x_1}
                  }
               }
            }
         }

         osc += D1Dx * D1Dy * D1Dz;
      }

      {
         // y component
         const int D1Dz = D1D;
         const int D1Dy = D1D - 1;
         const int D1Dx = D1D;

         for (int dz = 0; dz < D1Dz; ++dz)
         {
            double gradXY[MAX_Q1D][MAX_Q1D][2];
            for (int qy = 0; qy < Q1D; ++qy)
            {
               for (int qx = 0; qx < Q1D; ++qx)
               {
                  for (int d = 0; d < 2; ++d)
                  {
                     gradXY[qy][qx][d] = 0.0;
                  }
               }
            }

            for (int dx = 0; dx < D1Dx; ++dx)
            {
               double massY[MAX_Q1D];
               for (int qy = 0; qy < Q1D; ++qy)
               {
                  massY[qy] = 0.0;
               }

               for (int dy = 0; dy < D1Dy; ++dy)
               {
                  const double t = X(dx + ((dy + (dz * D1Dy)) * D1Dx) + osc, e);
                  for (int qy = 0; qy < Q1D; ++qy)
                  {
                     massY[qy] += t * Bo(qy,dy);
                  }
               }

               for (int qx = 0; qx < Q1D; ++qx)
               {
                  const double wx = Bc(qx,dx);
                  const double wDx = Gc(qx,dx);
                  for (int qy = 0; qy < Q1D; ++qy)
                  {
                     const double wy = massY[qy];
                     gradXY[qy][qx][0] += wDx * wy;
                     gradXY[qy][qx][1] += wx * wy;
                  }
               }
            }

            for (int qz = 0; qz < Q1D; ++qz)
            {
               const double wz = Bc(qz,dz);
               const double wDz = Gc(qz,dz);
               for (int qy = 0; qy < Q1D; ++qy)
               {
                  for (int qx = 0; qx < Q1D; ++qx)
                  {
                     // \hat{\nabla}\times\hat{u} is [-(u_1)_{x_2}, 0, (u_1)_{x_0}]
                     curl[qz][qy][qx][0] -= gradXY[qy][qx][1] * wDz; // -(u_1)_{x_2}
                     curl[qz][qy][qx][2] += gradXY[qy][qx][0] * wz;  // (u_1)_{x_0}
                  }
               }
            }
         }

         osc += D1Dx * D1Dy * D1Dz;
      }

      {
         // z component
         const int D1Dz = D1D - 1;
         const int D1Dy = D1D;
         const int D1Dx = D1D;

         for (int dx = 0; dx < D1Dx; ++dx)
         {
            double gradYZ[MAX_Q1D][MAX_Q1D][2];
            for (int qz = 0; qz < Q1D; ++qz)
            {
               for (int qy = 0; qy < Q1D; ++qy)
               {
                  for (int d = 0; d < 2; ++d)
                  {
                     gradYZ[qz][qy][d] = 0.0;
                  }
               }
            }

            for (int dy = 0; dy < D1Dy; ++dy)
            {
               double massZ[MAX_Q1D];
               for (int qz = 0; qz < Q1D; ++qz)
               {
                  massZ[qz] = 0.0;
               }

               for (int dz = 0; dz < D1Dz; ++dz)
               {
                  const double t = X(dx + ((dy + (dz * D1Dy)) * D1Dx) + osc, e);
                  for (int qz = 0; qz < Q1D; ++qz)
                  {
                     massZ[qz] += t * Bo(qz,dz);
                  }
               }

               for (int qy = 0; qy < Q1D; ++qy)
               {
                  const double wy = Bc(qy,dy);
                  const double wDy = Gc(qy,dy);
                  for (int qz = 0; qz < Q1D; ++qz)
                  {
                     const double wz = massZ[qz];
                     gradYZ[qz][qy][0] += wz * wy;
                     gradYZ[qz][qy][1] += wz * wDy;
                  }
               }
            }

            for (int qx = 0; qx < Q1D; ++qx)
            {
               const double wx = Bc(qx,dx);
               const double wDx = Gc(qx,dx);

               for (int qy = 0; qy < Q1D; ++qy)
               {
                  for (int qz = 0; qz < Q1D; ++qz)
                  {
                     // \hat{\nabla}\times\hat{u} is [(u_2)_{x_1}, -(u_2)_{x_0}, 0]
                     curl[qz][qy][qx][0] += gradYZ[qz][qy][1] * wx;  // (u_2)_{x_1}
                     curl[qz][qy][qx][1] -= gradYZ[qz][qy][0] * wDx; // -(u_2)_{x_0}
                  }
               }
            }
         }
      }

      // Apply D operator.
      for (int qz = 0; qz < Q1D; ++qz)
      {
         for (int qy = 0; qy < Q1D; ++qy)
         {
            for (int qx = 0; qx < Q1D; ++qx)
            {
               const double O11 = op(qx,qy,qz,0,e);
               const double O12 = op(qx,qy,qz,1,e);
               const double O13 = op(qx,qy,qz,2,e);
               const double O21 = symmetric ? O12 : op(qx,qy,qz,3,e);
               const double O22 = symmetric ? op(qx,qy,qz,3,e) : op(qx,qy,qz,4,e);
               const double O23 = symmetric ? op(qx,qy,qz,4,e) : op(qx,qy,qz,5,e);
               const double O31 = symmetric ? O13 : op(qx,qy,qz,6,e);
               const double O32 = symmetric ? O23 : op(qx,qy,qz,7,e);
               const double O33 = symmetric ? op(qx,qy,qz,5,e) : op(qx,qy,qz,8,e);

               const double c1 = (O11 * curl[qz][qy][qx][0]) + (O12 * curl[qz][qy][qx][1]) +
                                 (O13 * curl[qz][qy][qx][2]);
               const double c2 = (O21 * curl[qz][qy][qx][0]) + (O22 * curl[qz][qy][qx][1]) +
                                 (O23 * curl[qz][qy][qx][2]);
               const double c3 = (O31 * curl[qz][qy][qx][0]) + (O32 * curl[qz][qy][qx][1]) +
                                 (O33 * curl[qz][qy][qx][2]);

               curl[qz][qy][qx][0] = c1;
               curl[qz][qy][qx][1] = c2;
               curl[qz][qy][qx][2] = c3;
            }
         }
      }

      // x component
      osc = 0;
      {
         const int D1Dz = D1D;
         const int D1Dy = D1D;
         const int D1Dx = D1D - 1;

         for (int qz = 0; qz < Q1D; ++qz)
         {
            double gradXY12[MAX_D1D][MAX_D1D];
            double gradXY21[MAX_D1D][MAX_D1D];

            for (int dy = 0; dy < D1Dy; ++dy)
            {
               for (int dx = 0; dx < D1Dx; ++dx)
               {
                  gradXY12[dy][dx] = 0.0;
                  gradXY21[dy][dx] = 0.0;
               }
            }
            for (int qy = 0; qy < Q1D; ++qy)
            {
               double massX[MAX_D1D][2];
               for (int dx = 0; dx < D1Dx; ++dx)
               {
                  for (int n = 0; n < 2; ++n)
                  {
                     massX[dx][n] = 0.0;
                  }
               }
               for (int qx = 0; qx < Q1D; ++qx)
               {
                  for (int dx = 0; dx < D1Dx; ++dx)
                  {
                     const double wx = Bot(dx,qx);

                     massX[dx][0] += wx * curl[qz][qy][qx][1];
                     massX[dx][1] += wx * curl[qz][qy][qx][2];
                  }
               }
               for (int dy = 0; dy < D1Dy; ++dy)
               {
                  const double wy = Bct(dy,qy);
                  const double wDy = Gct(dy,qy);

                  for (int dx = 0; dx < D1Dx; ++dx)
                  {
                     gradXY21[dy][dx] += massX[dx][0] * wy;
                     gradXY12[dy][dx] += massX[dx][1] * wDy;
                  }
               }
            }

            for (int dz = 0; dz < D1Dz; ++dz)
            {
               const double wz = Bct(dz,qz);
               const double wDz = Gct(dz,qz);
               for (int dy = 0; dy < D1Dy; ++dy)
               {
                  for (int dx = 0; dx < D1Dx; ++dx)
                  {
                     // \hat{\nabla}\times\hat{u} is [0, (u_0)_{x_2}, -(u_0)_{x_1}]
                     // (u_0)_{x_2} * (op * curl)_1 - (u_0)_{x_1} * (op * curl)_2
                     Y(dx + ((dy + (dz * D1Dy)) * D1Dx) + osc,
                       e) += (gradXY21[dy][dx] * wDz) - (gradXY12[dy][dx] * wz);
                  }
               }
            }
         }  // loop qz

         osc += D1Dx * D1Dy * D1Dz;
      }

      // y component
      {
         const int D1Dz = D1D;
         const int D1Dy = D1D - 1;
         const int D1Dx = D1D;

         for (int qz = 0; qz < Q1D; ++qz)
         {
            double gradXY02[MAX_D1D][MAX_D1D];
            double gradXY20[MAX_D1D][MAX_D1D];

            for (int dy = 0; dy < D1Dy; ++dy)
            {
               for (int dx = 0; dx < D1Dx; ++dx)
               {
                  gradXY02[dy][dx] = 0.0;
                  gradXY20[dy][dx] = 0.0;
               }
            }
            for (int qx = 0; qx < Q1D; ++qx)
            {
               double massY[MAX_D1D][2];
               for (int dy = 0; dy < D1Dy; ++dy)
               {
                  massY[dy][0] = 0.0;
                  massY[dy][1] = 0.0;
               }
               for (int qy = 0; qy < Q1D; ++qy)
               {
                  for (int dy = 0; dy < D1Dy; ++dy)
                  {
                     const double wy = Bot(dy,qy);

                     massY[dy][0] += wy * curl[qz][qy][qx][2];
                     massY[dy][1] += wy * curl[qz][qy][qx][0];
                  }
               }
               for (int dx = 0; dx < D1Dx; ++dx)
               {
                  const double wx = Bct(dx,qx);
                  const double wDx = Gct(dx,qx);

                  for (int dy = 0; dy < D1Dy; ++dy)
                  {
                     gradXY02[dy][dx] += massY[dy][0] * wDx;
                     gradXY20[dy][dx] += massY[dy][1] * wx;
                  }
               }
            }

            for (int dz = 0; dz < D1Dz; ++dz)
            {
               const double wz = Bct(dz,qz);
               const double wDz = Gct(dz,qz);
               for (int dy = 0; dy < D1Dy; ++dy)
               {
                  for (int dx = 0; dx < D1Dx; ++dx)
                  {
                     // \hat{\nabla}\times\hat{u} is [-(u_1)_{x_2}, 0, (u_1)_{x_0}]
                     // -(u_1)_{x_2} * (op * curl)_0 + (u_1)_{x_0} * (op * curl)_2
                     Y(dx + ((dy + (dz * D1Dy)) * D1Dx) + osc,
                       e) += (-gradXY20[dy][dx] * wDz) + (gradXY02[dy][dx] * wz);
                  }
               }
            }
         }  // loop qz

         osc += D1Dx * D1Dy * D1Dz;
      }

      // z component
      {
         const int D1Dz = D1D - 1;
         const int D1Dy = D1D;
         const int D1Dx = D1D;

         for (int qx = 0; qx < Q1D; ++qx)
         {
            double gradYZ01[MAX_D1D][MAX_D1D];
            double gradYZ10[MAX_D1D][MAX_D1D];

            for (int dy = 0; dy < D1Dy; ++dy)
            {
               for (int dz = 0; dz < D1Dz; ++dz)
               {
                  gradYZ01[dz][dy] = 0.0;
                  gradYZ10[dz][dy] = 0.0;
               }
            }
            for (int qy = 0; qy < Q1D; ++qy)
            {
               double massZ[MAX_D1D][2];
               for (int dz = 0; dz < D1Dz; ++dz)
               {
                  for (int n = 0; n < 2; ++n)
                  {
                     massZ[dz][n] = 0.0;
                  }
               }
               for (int qz = 0; qz < Q1D; ++qz)
               {
                  for (int dz = 0; dz < D1Dz; ++dz)
                  {
                     const double wz = Bot(dz,qz);

                     massZ[dz][0] += wz * curl[qz][qy][qx][0];
                     massZ[dz][1] += wz * curl[qz][qy][qx][1];
                  }
               }
               for (int dy = 0; dy < D1Dy; ++dy)
               {
                  const double wy = Bct(dy,qy);
                  const double wDy = Gct(dy,qy);

                  for (int dz = 0; dz < D1Dz; ++dz)
                  {
                     gradYZ01[dz][dy] += wy * massZ[dz][1];
                     gradYZ10[dz][dy] += wDy * massZ[dz][0];
                  }
               }
            }

            for (int dx = 0; dx < D1Dx; ++dx)
            {
               const double wx = Bct(dx,qx);
               const double wDx = Gct(dx,qx);

               for (int dy = 0; dy < D1Dy; ++dy)
               {
                  for (int dz = 0; dz < D1Dz; ++dz)
                  {
                     // \hat{\nabla}\times\hat{u} is [(u_2)_{x_1}, -(u_2)_{x_0}, 0]
                     // (u_2)_{x_1} * (op * curl)_0 - (u_2)_{x_0} * (op * curl)_1
                     Y(dx + ((dy + (dz * D1Dy)) * D1Dx) + osc,
                       e) += (gradYZ10[dz][dy] * wx) - (gradYZ01[dz][dy] * wDx);
                  }
               }
            }
         }  // loop qx
      }
   }); // end of element loop
}

template<int MAX_D1D = HCURL_MAX_D1D, int MAX_Q1D = HCURL_MAX_Q1D>
static void SmemPACurlCurlApply3D(const int D1D,
                                  const int Q1D,
                                  const int NE,
                                  const Array<double> &bo,
                                  const Array<double> &bc,
                                  const Array<double> &bot,
                                  const Array<double> &bct,
                                  const Array<double> &gc,
                                  const Array<double> &gct,
                                  const Vector &pa_data,
                                  const Vector &x,
                                  Vector &y)
{
   MFEM_VERIFY(D1D <= MAX_D1D, "Error: D1D > MAX_D1D");
   MFEM_VERIFY(Q1D <= MAX_Q1D, "Error: Q1D > MAX_Q1D");
   // Using (\nabla\times u) F = 1/det(dF) dF \hat{\nabla}\times\hat{u} (p. 78 of Monk), we get
   // (\nabla\times u) \cdot (\nabla\times v) = 1/det(dF)^2 \hat{\nabla}\times\hat{u}^T dF^T dF \hat{\nabla}\times\hat{v}
   // If c = 0, \hat{\nabla}\times\hat{u} reduces to [0, (u_0)_{x_2}, -(u_0)_{x_1}]
   // If c = 1, \hat{\nabla}\times\hat{u} reduces to [-(u_1)_{x_2}, 0, (u_1)_{x_0}]
   // If c = 2, \hat{\nabla}\times\hat{u} reduces to [(u_2)_{x_1}, -(u_2)_{x_0}, 0]

   auto Bo = Reshape(bo.Read(), Q1D, D1D-1);
   auto Bc = Reshape(bc.Read(), Q1D, D1D);
   auto Gc = Reshape(gc.Read(), Q1D, D1D);
   auto op = Reshape(pa_data.Read(), Q1D, Q1D, Q1D, 6, NE);
   auto X = Reshape(x.Read(), 3*(D1D-1)*D1D*D1D, NE);
   auto Y = Reshape(y.ReadWrite(), 3*(D1D-1)*D1D*D1D, NE);

   MFEM_FORALL_3D(e, NE, Q1D, Q1D, Q1D,
   {
      constexpr int VDIM = 3;

      MFEM_SHARED double sBo[MAX_D1D][MAX_Q1D];
      MFEM_SHARED double sBc[MAX_D1D][MAX_Q1D];
      MFEM_SHARED double sGc[MAX_D1D][MAX_Q1D];

      double op6[6];
      MFEM_SHARED double sop[6][MAX_Q1D][MAX_Q1D];
      MFEM_SHARED double curl[MAX_Q1D][MAX_Q1D][3];

      MFEM_SHARED double sX[MAX_D1D][MAX_D1D][MAX_D1D];

      MFEM_FOREACH_THREAD(qx,x,Q1D)
      {
         MFEM_FOREACH_THREAD(qy,y,Q1D)
         {
            MFEM_FOREACH_THREAD(qz,z,Q1D)
            {
               for (int i=0; i<6; ++i)
               {
                  op6[i] = op(qx,qy,qz,i,e);
               }
            }
         }
      }

      const int tidx = MFEM_THREAD_ID(x);
      const int tidy = MFEM_THREAD_ID(y);
      const int tidz = MFEM_THREAD_ID(z);

      if (tidz == 0)
      {
         MFEM_FOREACH_THREAD(d,y,D1D)
         {
            MFEM_FOREACH_THREAD(q,x,Q1D)
            {
               sBc[d][q] = Bc(q,d);
               sGc[d][q] = Gc(q,d);
               if (d < D1D-1)
               {
                  sBo[d][q] = Bo(q,d);
               }
            }
         }
      }
      MFEM_SYNC_THREAD;

      for (int qz=0; qz < Q1D; ++qz)
      {
         if (tidz == qz)
         {
            MFEM_FOREACH_THREAD(qy,y,Q1D)
            {
               MFEM_FOREACH_THREAD(qx,x,Q1D)
               {
                  for (int i=0; i<3; ++i)
                  {
                     curl[qy][qx][i] = 0.0;
                  }
               }
            }
         }

         int osc = 0;
         for (int c = 0; c < VDIM; ++c)  // loop over x, y, z components
         {
            const int D1Dz = (c == 2) ? D1D - 1 : D1D;
            const int D1Dy = (c == 1) ? D1D - 1 : D1D;
            const int D1Dx = (c == 0) ? D1D - 1 : D1D;

            MFEM_FOREACH_THREAD(dz,z,D1Dz)
            {
               MFEM_FOREACH_THREAD(dy,y,D1Dy)
               {
                  MFEM_FOREACH_THREAD(dx,x,D1Dx)
                  {
                     sX[dz][dy][dx] = X(dx + ((dy + (dz * D1Dy)) * D1Dx) + osc, e);
                  }
               }
            }
            MFEM_SYNC_THREAD;

            if (tidz == qz)
            {
               if (c == 0)
               {
                  for (int i=0; i<6; ++i)
                  {
                     sop[i][tidx][tidy] = op6[i];
                  }
               }

               MFEM_FOREACH_THREAD(qy,y,Q1D)
               {
                  MFEM_FOREACH_THREAD(qx,x,Q1D)
                  {
                     double u = 0.0;
                     double v = 0.0;

                     // We treat x, y, z components separately for optimization specific to each.
                     if (c == 0) // x component
                     {
                        // \hat{\nabla}\times\hat{u} is [0, (u_0)_{x_2}, -(u_0)_{x_1}]

                        for (int dz = 0; dz < D1Dz; ++dz)
                        {
                           const double wz = sBc[dz][qz];
                           const double wDz = sGc[dz][qz];

                           for (int dy = 0; dy < D1Dy; ++dy)
                           {
                              const double wy = sBc[dy][qy];
                              const double wDy = sGc[dy][qy];

                              for (int dx = 0; dx < D1Dx; ++dx)
                              {
                                 const double wx = sX[dz][dy][dx] * sBo[dx][qx];
                                 u += wx * wDy * wz;
                                 v += wx * wy * wDz;
                              }
                           }
                        }

                        curl[qy][qx][1] += v; // (u_0)_{x_2}
                        curl[qy][qx][2] -= u;  // -(u_0)_{x_1}
                     }
                     else if (c == 1)  // y component
                     {
                        // \hat{\nabla}\times\hat{u} is [-(u_1)_{x_2}, 0, (u_1)_{x_0}]

                        for (int dz = 0; dz < D1Dz; ++dz)
                        {
                           const double wz = sBc[dz][qz];
                           const double wDz = sGc[dz][qz];

                           for (int dy = 0; dy < D1Dy; ++dy)
                           {
                              const double wy = sBo[dy][qy];

                              for (int dx = 0; dx < D1Dx; ++dx)
                              {
                                 const double t = sX[dz][dy][dx];
                                 const double wx = t * sBc[dx][qx];
                                 const double wDx = t * sGc[dx][qx];

                                 u += wDx * wy * wz;
                                 v += wx * wy * wDz;
                              }
                           }
                        }

                        curl[qy][qx][0] -= v; // -(u_1)_{x_2}
                        curl[qy][qx][2] += u; // (u_1)_{x_0}
                     }
                     else // z component
                     {
                        // \hat{\nabla}\times\hat{u} is [(u_2)_{x_1}, -(u_2)_{x_0}, 0]

                        for (int dz = 0; dz < D1Dz; ++dz)
                        {
                           const double wz = sBo[dz][qz];

                           for (int dy = 0; dy < D1Dy; ++dy)
                           {
                              const double wy = sBc[dy][qy];
                              const double wDy = sGc[dy][qy];

                              for (int dx = 0; dx < D1Dx; ++dx)
                              {
                                 const double t = sX[dz][dy][dx];
                                 const double wx = t * sBc[dx][qx];
                                 const double wDx = t * sGc[dx][qx];

                                 u += wDx * wy * wz;
                                 v += wx * wDy * wz;
                              }
                           }
                        }

                        curl[qy][qx][0] += v; // (u_2)_{x_1}
                        curl[qy][qx][1] -= u; // -(u_2)_{x_0}
                     }
                  } // qx
               } // qy
            } // tidz == qz

            osc += D1Dx * D1Dy * D1Dz;
            MFEM_SYNC_THREAD;
         } // c

         double dxyz1 = 0.0;
         double dxyz2 = 0.0;
         double dxyz3 = 0.0;

         MFEM_FOREACH_THREAD(dz,z,D1D)
         {
            const double wcz = sBc[dz][qz];
            const double wcDz = sGc[dz][qz];
            const double wz = (dz < D1D-1) ? sBo[dz][qz] : 0.0;

            MFEM_FOREACH_THREAD(dy,y,D1D)
            {
               MFEM_FOREACH_THREAD(dx,x,D1D)
               {
                  for (int qy = 0; qy < Q1D; ++qy)
                  {
                     const double wcy = sBc[dy][qy];
                     const double wcDy = sGc[dy][qy];
                     const double wy = (dy < D1D-1) ? sBo[dy][qy] : 0.0;

                     for (int qx = 0; qx < Q1D; ++qx)
                     {
                        const double O11 = sop[0][qx][qy];
                        const double O12 = sop[1][qx][qy];
                        const double O13 = sop[2][qx][qy];
                        const double O22 = sop[3][qx][qy];
                        const double O23 = sop[4][qx][qy];
                        const double O33 = sop[5][qx][qy];

                        const double c1 = (O11 * curl[qy][qx][0]) + (O12 * curl[qy][qx][1]) +
                                          (O13 * curl[qy][qx][2]);
                        const double c2 = (O12 * curl[qy][qx][0]) + (O22 * curl[qy][qx][1]) +
                                          (O23 * curl[qy][qx][2]);
                        const double c3 = (O13 * curl[qy][qx][0]) + (O23 * curl[qy][qx][1]) +
                                          (O33 * curl[qy][qx][2]);

                        const double wcx = sBc[dx][qx];
                        const double wDx = sGc[dx][qx];

                        if (dx < D1D-1)
                        {
                           // \hat{\nabla}\times\hat{u} is [0, (u_0)_{x_2}, -(u_0)_{x_1}]
                           // (u_0)_{x_2} * (op * curl)_1 - (u_0)_{x_1} * (op * curl)_2
                           const double wx = sBo[dx][qx];
                           dxyz1 += (wx * c2 * wcy * wcDz) - (wx * c3 * wcDy * wcz);
                        }

                        // \hat{\nabla}\times\hat{u} is [-(u_1)_{x_2}, 0, (u_1)_{x_0}]
                        // -(u_1)_{x_2} * (op * curl)_0 + (u_1)_{x_0} * (op * curl)_2
                        dxyz2 += (-wy * c1 * wcx * wcDz) + (wy * c3 * wDx * wcz);

                        // \hat{\nabla}\times\hat{u} is [(u_2)_{x_1}, -(u_2)_{x_0}, 0]
                        // (u_2)_{x_1} * (op * curl)_0 - (u_2)_{x_0} * (op * curl)_1
                        dxyz3 += (wcDy * wz * c1 * wcx) - (wcy * wz * c2 * wDx);
                     } // qx
                  } // qy
               } // dx
            } // dy
         } // dz

         MFEM_SYNC_THREAD;

         MFEM_FOREACH_THREAD(dz,z,D1D)
         {
            MFEM_FOREACH_THREAD(dy,y,D1D)
            {
               MFEM_FOREACH_THREAD(dx,x,D1D)
               {
                  if (dx < D1D-1)
                  {
                     Y(dx + ((dy + (dz * D1D)) * (D1D-1)), e) += dxyz1;
                  }
                  if (dy < D1D-1)
                  {
                     Y(dx + ((dy + (dz * (D1D-1))) * D1D) + ((D1D-1)*D1D*D1D), e) += dxyz2;
                  }
                  if (dz < D1D-1)
                  {
                     Y(dx + ((dy + (dz * D1D)) * D1D) + (2*(D1D-1)*D1D*D1D), e) += dxyz3;
                  }
               }
            }
         }
      } // qz
   }); // end of element loop
}

void CurlCurlIntegrator::AddMultPA(const Vector &x, Vector &y) const
{
   if (dim == 3)
   {
<<<<<<< HEAD
      if (Device::Allows(Backend::DEVICE_MASK))
      {
         const int ID = (dofs1D << 4) | quad1D;
         switch (ID)
         {
            case 0x23: return SmemPACurlCurlApply3D<2,3>(dofs1D, quad1D, ne, mapsO->B,
                                                            mapsC->B, mapsO->Bt,
                                                            mapsC->Bt, mapsC->G, mapsC->Gt, pa_data, x, y);
            case 0x34: return SmemPACurlCurlApply3D<3,4>(dofs1D, quad1D, ne, mapsO->B,
                                                            mapsC->B, mapsO->Bt,
                                                            mapsC->Bt, mapsC->G, mapsC->Gt, pa_data, x, y);
            case 0x45: return SmemPACurlCurlApply3D<4,5>(dofs1D, quad1D, ne, mapsO->B,
                                                            mapsC->B, mapsO->Bt,
                                                            mapsC->Bt, mapsC->G, mapsC->Gt, pa_data, x, y);
            case 0x56: return SmemPACurlCurlApply3D<5,6>(dofs1D, quad1D, ne, mapsO->B,
                                                            mapsC->B, mapsO->Bt,
                                                            mapsC->Bt, mapsC->G, mapsC->Gt, pa_data, x, y);
            default: return SmemPACurlCurlApply3D(dofs1D, quad1D, ne, mapsO->B, mapsC->B,
                                                     mapsO->Bt,
                                                     mapsC->Bt, mapsC->G, mapsC->Gt, pa_data, x, y);
         }
      }
      else
         PACurlCurlApply3D(dofs1D, quad1D, ne, mapsO->B, mapsC->B, mapsO->Bt,
                           mapsC->Bt, mapsC->G, mapsC->Gt, pa_data, x, y);
=======
      PACurlCurlApply3D(dofs1D, quad1D, symmetric, ne, mapsO->B, mapsC->B, mapsO->Bt,
                        mapsC->Bt, mapsC->G, mapsC->Gt, pa_data, x, y);
>>>>>>> 6b23f3a8
   }
   else if (dim == 2)
   {
      PACurlCurlApply2D(dofs1D, quad1D, ne, mapsO->B, mapsO->Bt,
                        mapsC->G, mapsC->Gt, pa_data, x, y);
   }
   else
   {
      MFEM_ABORT("Unsupported dimension!");
   }
}

static void PACurlCurlAssembleDiagonal2D(const int D1D,
                                         const int Q1D,
                                         const int NE,
                                         const Array<double> &bo,
                                         const Array<double> &gc,
                                         const Vector &pa_data,
                                         Vector &diag)
{
   constexpr static int VDIM = 2;
   constexpr static int MAX_Q1D = HCURL_MAX_Q1D;

   auto Bo = Reshape(bo.Read(), Q1D, D1D-1);
   auto Gc = Reshape(gc.Read(), Q1D, D1D);
   auto op = Reshape(pa_data.Read(), Q1D, Q1D, NE);
   auto D = Reshape(diag.ReadWrite(), 2*(D1D-1)*D1D, NE);

   MFEM_FORALL(e, NE,
   {
      int osc = 0;

      for (int c = 0; c < VDIM; ++c)  // loop over x, y components
      {
         const int D1Dy = (c == 1) ? D1D - 1 : D1D;
         const int D1Dx = (c == 0) ? D1D - 1 : D1D;

         double t[MAX_Q1D];

         for (int dy = 0; dy < D1Dy; ++dy)
         {
            for (int qx = 0; qx < Q1D; ++qx)
            {
               t[qx] = 0.0;
               for (int qy = 0; qy < Q1D; ++qy)
               {
                  const double wy = (c == 1) ? Bo(qy,dy) : -Gc(qy,dy);
                  t[qx] += wy * wy * op(qx,qy,e);
               }
            }

            for (int dx = 0; dx < D1Dx; ++dx)
            {
               for (int qx = 0; qx < Q1D; ++qx)
               {
                  const double wx = ((c == 0) ? Bo(qx,dx) : Gc(qx,dx));
                  D(dx + (dy * D1Dx) + osc, e) += t[qx] * wx * wx;
               }
            }
         }

         osc += D1Dx * D1Dy;
      }  // loop c
   }); // end of element loop
}

template<int MAX_D1D = HCURL_MAX_D1D, int MAX_Q1D = HCURL_MAX_Q1D>
static void PACurlCurlAssembleDiagonal3D(const int D1D,
                                         const int Q1D,
                                         const bool symmetric,
                                         const int NE,
                                         const Array<double> &bo,
                                         const Array<double> &bc,
                                         const Array<double> &go,
                                         const Array<double> &gc,
                                         const Vector &pa_data,
                                         Vector &diag)
{
   constexpr static int VDIM = 3;
   MFEM_VERIFY(D1D <= MAX_D1D, "Error: D1D > MAX_D1D");
   MFEM_VERIFY(Q1D <= MAX_Q1D, "Error: Q1D > MAX_Q1D");

<<<<<<< HEAD
   auto Bo = Reshape(bo.Read(), Q1D, D1D-1);
   auto Bc = Reshape(bc.Read(), Q1D, D1D);
   auto Go = Reshape(go.Read(), Q1D, D1D-1);
   auto Gc = Reshape(gc.Read(), Q1D, D1D);
   auto op = Reshape(pa_data.Read(), Q1D, Q1D, Q1D, 6, NE);
   auto D = Reshape(diag.ReadWrite(), 3*(D1D-1)*D1D*D1D, NE);
=======
   auto Bo = Reshape(_Bo.Read(), Q1D, D1D-1);
   auto Bc = Reshape(_Bc.Read(), Q1D, D1D);
   auto Go = Reshape(_Go.Read(), Q1D, D1D-1);
   auto Gc = Reshape(_Gc.Read(), Q1D, D1D);
   auto op = Reshape(_op.Read(), Q1D, Q1D, Q1D, (symmetric ? 6 : 9), NE);
   auto diag = Reshape(_diag.ReadWrite(), 3*(D1D-1)*D1D*D1D, NE);
>>>>>>> 6b23f3a8

   const int s = symmetric ? 6 : 9;
   const int i11 = 0;
   const int i12 = 1;
   const int i13 = 2;
   const int i21 = symmetric ? i12 : 3;
   const int i22 = symmetric ? 3 : 4;
   const int i23 = symmetric ? 4 : 5;
   const int i31 = symmetric ? i13 : 6;
   const int i32 = symmetric ? i23 : 7;
   const int i33 = symmetric ? 5 : 8;

   MFEM_FORALL(e, NE,
   {
      // Using (\nabla\times u) F = 1/det(dF) dF \hat{\nabla}\times\hat{u} (p. 78 of Monk), we get
      // (\nabla\times u) \cdot (\nabla\times u) = 1/det(dF)^2 \hat{\nabla}\times\hat{u}^T dF^T dF \hat{\nabla}\times\hat{u}
      // If c = 0, \hat{\nabla}\times\hat{u} reduces to [0, (u_0)_{x_2}, -(u_0)_{x_1}]
      // If c = 1, \hat{\nabla}\times\hat{u} reduces to [-(u_1)_{x_2}, 0, (u_1)_{x_0}]
      // If c = 2, \hat{\nabla}\times\hat{u} reduces to [(u_2)_{x_1}, -(u_2)_{x_0}, 0]

      // For each c, we will keep 9 arrays for derivatives multiplied by the 9 entries of the 3x3 matrix (dF^T C dF),
      // which may be non-symmetric depending on a possibly non-symmetric matrix coefficient.

      int osc = 0;

      for (int c = 0; c < VDIM; ++c)  // loop over x, y, z components
      {
         const int D1Dz = (c == 2) ? D1D - 1 : D1D;
         const int D1Dy = (c == 1) ? D1D - 1 : D1D;
         const int D1Dx = (c == 0) ? D1D - 1 : D1D;

         double zt[MAX_Q1D][MAX_Q1D][MAX_D1D][9][3];

         // z contraction
         for (int qx = 0; qx < Q1D; ++qx)
         {
            for (int qy = 0; qy < Q1D; ++qy)
            {
               for (int dz = 0; dz < D1Dz; ++dz)
               {
                  for (int i=0; i<s; ++i)
                  {
                     for (int d=0; d<3; ++d)
                     {
                        zt[qx][qy][dz][i][d] = 0.0;
                     }
                  }

                  for (int qz = 0; qz < Q1D; ++qz)
                  {
                     const double wz = ((c == 2) ? Bo(qz,dz) : Bc(qz,dz));
                     const double wDz = ((c == 2) ? Go(qz,dz) : Gc(qz,dz));

                     for (int i=0; i<s; ++i)
                     {
                        zt[qx][qy][dz][i][0] += wz * wz * op(qx,qy,qz,i,e);
                        zt[qx][qy][dz][i][1] += wDz * wz * op(qx,qy,qz,i,e);
                        zt[qx][qy][dz][i][2] += wDz * wDz * op(qx,qy,qz,i,e);
                     }
                  }
               }
            }
         }  // end of z contraction

         double yt[MAX_Q1D][MAX_D1D][MAX_D1D][9][3][3];

         // y contraction
         for (int qx = 0; qx < Q1D; ++qx)
         {
            for (int dz = 0; dz < D1Dz; ++dz)
            {
               for (int dy = 0; dy < D1Dy; ++dy)
               {
                  for (int i=0; i<s; ++i)
                  {
                     for (int d=0; d<3; ++d)
                        for (int j=0; j<3; ++j)
                        {
                           yt[qx][dy][dz][i][d][j] = 0.0;
                        }
                  }

                  for (int qy = 0; qy < Q1D; ++qy)
                  {
                     const double wy = ((c == 1) ? Bo(qy,dy) : Bc(qy,dy));
                     const double wDy = ((c == 1) ? Go(qy,dy) : Gc(qy,dy));

                     for (int i=0; i<s; ++i)
                     {
                        for (int d=0; d<3; ++d)
                        {
                           yt[qx][dy][dz][i][d][0] += wy * wy * zt[qx][qy][dz][i][d];
                           yt[qx][dy][dz][i][d][1] += wDy * wy * zt[qx][qy][dz][i][d];
                           yt[qx][dy][dz][i][d][2] += wDy * wDy * zt[qx][qy][dz][i][d];
                        }
                     }
                  }
               }
            }
         }  // end of y contraction

         // x contraction
         for (int dz = 0; dz < D1Dz; ++dz)
         {
            for (int dy = 0; dy < D1Dy; ++dy)
            {
               for (int dx = 0; dx < D1Dx; ++dx)
               {
                  for (int qx = 0; qx < Q1D; ++qx)
                  {
                     const double wx = ((c == 0) ? Bo(qx,dx) : Bc(qx,dx));
                     const double wDx = ((c == 0) ? Go(qx,dx) : Gc(qx,dx));

                     // Using (\nabla\times u) F = 1/det(dF) dF \hat{\nabla}\times\hat{u} (p. 78 of Monk), we get
                     // (\nabla\times u) \cdot (\nabla\times u) = 1/det(dF)^2 \hat{\nabla}\times\hat{u}^T dF^T dF \hat{\nabla}\times\hat{u}
                     // If c = 0, \hat{\nabla}\times\hat{u} reduces to [0, (u_0)_{x_2}, -(u_0)_{x_1}]
                     // If c = 1, \hat{\nabla}\times\hat{u} reduces to [-(u_1)_{x_2}, 0, (u_1)_{x_0}]
                     // If c = 2, \hat{\nabla}\times\hat{u} reduces to [(u_2)_{x_1}, -(u_2)_{x_0}, 0]

                     /*
                       const double O11 = op(q,0,e);
                       const double O12 = op(q,1,e);
                       const double O13 = op(q,2,e);
                       const double O22 = op(q,3,e);
                       const double O23 = op(q,4,e);
                       const double O33 = op(q,5,e);
                     */

                     if (c == 0)
                     {
                        // (u_0)_{x_2} (O22 (u_0)_{x_2} - O23 (u_0)_{x_1}) - (u_0)_{x_1} (O32 (u_0)_{x_2} - O33 (u_0)_{x_1})

<<<<<<< HEAD
                        // (u_0)_{x_2} O22 (u_0)_{x_2}
                        D(dx + ((dy + (dz * D1Dy)) * D1Dx) + osc,
                          e) += yt[qx][dy][dz][3][2][0] * wx * wx;

                        // -(u_0)_{x_2} O23 (u_0)_{x_1} - (u_0)_{x_1} O32 (u_0)_{x_2}
                        D(dx + ((dy + (dz * D1Dy)) * D1Dx) + osc,
                          e) += -2.0 * yt[qx][dy][dz][4][1][1] * wx * wx;

                        // (u_0)_{x_1} O33 (u_0)_{x_1}
                        D(dx + ((dy + (dz * D1Dy)) * D1Dx) + osc,
                          e) += yt[qx][dy][dz][5][0][2] * wx * wx;
=======
                        const double sumy = yt[qx][dy][dz][i22][2][0] - yt[qx][dy][dz][i23][1][1]
                                            - yt[qx][dy][dz][i32][1][1] + yt[qx][dy][dz][i33][0][2];

                        diag(dx + ((dy + (dz * D1Dy)) * D1Dx) + osc, e) += sumy * wx * wx;
>>>>>>> 6b23f3a8
                     }
                     else if (c == 1)
                     {
                        // (u_1)_{x_2} (O11 (u_1)_{x_2} - O13 (u_1)_{x_0}) + (u_1)_{x_0} (-O31 (u_1)_{x_2} + O33 (u_1)_{x_0})

<<<<<<< HEAD
                        // (u_1)_{x_2} O11 (u_1)_{x_2}
                        D(dx + ((dy + (dz * D1Dy)) * D1Dx) + osc,
                          e) += yt[qx][dy][dz][0][2][0] * wx * wx;

                        // -(u_1)_{x_2} O13 (u_1)_{x_0} - (u_1)_{x_0} O31 (u_1)_{x_2}
                        D(dx + ((dy + (dz * D1Dy)) * D1Dx) + osc,
                          e) += -2.0 * yt[qx][dy][dz][2][1][0] * wDx * wx;

                        // (u_1)_{x_0} O33 (u_1)_{x_0})
                        D(dx + ((dy + (dz * D1Dy)) * D1Dx) + osc,
                          e) += yt[qx][dy][dz][5][0][0] * wDx * wDx;
=======
                        const double d = (yt[qx][dy][dz][i11][2][0] * wx * wx)
                                         - ((yt[qx][dy][dz][i13][1][0] + yt[qx][dy][dz][i31][1][0]) * wDx * wx)
                                         + (yt[qx][dy][dz][i33][0][0] * wDx * wDx);

                        diag(dx + ((dy + (dz * D1Dy)) * D1Dx) + osc, e) += d;
>>>>>>> 6b23f3a8
                     }
                     else
                     {
                        // (u_2)_{x_1} (O11 (u_2)_{x_1} - O12 (u_2)_{x_0}) - (u_2)_{x_0} (O21 (u_2)_{x_1} - O22 (u_2)_{x_0})

<<<<<<< HEAD
                        // (u_2)_{x_1} O11 (u_2)_{x_1}
                        D(dx + ((dy + (dz * D1Dy)) * D1Dx) + osc,
                          e) += yt[qx][dy][dz][0][0][2] * wx * wx;

                        // -(u_2)_{x_1} O12 (u_2)_{x_0} - (u_2)_{x_0} O21 (u_2)_{x_1}
                        D(dx + ((dy + (dz * D1Dy)) * D1Dx) + osc,
                          e) += -2.0 * yt[qx][dy][dz][1][0][1] * wDx * wx;

                        // (u_2)_{x_0} O22 (u_2)_{x_0}
                        D(dx + ((dy + (dz * D1Dy)) * D1Dx) + osc,
                          e) += yt[qx][dy][dz][3][0][0] * wDx * wDx;
                     }
                  }
               }
            }
         }  // end of x contraction

         osc += D1Dx * D1Dy * D1Dz;
      }  // loop c
   }); // end of element loop
}

template<int MAX_D1D = HCURL_MAX_D1D, int MAX_Q1D = HCURL_MAX_Q1D>
static void SmemPACurlCurlAssembleDiagonal3D(const int D1D,
                                             const int Q1D,
                                             const int NE,
                                             const Array<double> &bo,
                                             const Array<double> &bc,
                                             const Array<double> &go,
                                             const Array<double> &gc,
                                             const Vector &pa_data,
                                             Vector &diag)
{
   MFEM_VERIFY(D1D <= MAX_D1D, "Error: D1D > MAX_D1D");
   MFEM_VERIFY(Q1D <= MAX_Q1D, "Error: Q1D > MAX_Q1D");

   auto Bo = Reshape(bo.Read(), Q1D, D1D-1);
   auto Bc = Reshape(bc.Read(), Q1D, D1D);
   auto Go = Reshape(go.Read(), Q1D, D1D-1);
   auto Gc = Reshape(gc.Read(), Q1D, D1D);
   auto op = Reshape(pa_data.Read(), Q1D, Q1D, Q1D, 6, NE);
   auto D = Reshape(diag.ReadWrite(), 3*(D1D-1)*D1D*D1D, NE);

   MFEM_FORALL_3D(e, NE, Q1D, Q1D, Q1D,
   {
      // Using (\nabla\times u) F = 1/det(dF) dF \hat{\nabla}\times\hat{u} (p. 78 of Monk), we get
      // (\nabla\times u) \cdot (\nabla\times u) = 1/det(dF)^2 \hat{\nabla}\times\hat{u}^T dF^T dF \hat{\nabla}\times\hat{u}
      // If c = 0, \hat{\nabla}\times\hat{u} reduces to [0, (u_0)_{x_2}, -(u_0)_{x_1}]
      // If c = 1, \hat{\nabla}\times\hat{u} reduces to [-(u_1)_{x_2}, 0, (u_1)_{x_0}]
      // If c = 2, \hat{\nabla}\times\hat{u} reduces to [(u_2)_{x_1}, -(u_2)_{x_0}, 0]

      constexpr int VDIM = 3;

      MFEM_SHARED double sBo[MAX_Q1D][MAX_D1D];
      MFEM_SHARED double sBc[MAX_Q1D][MAX_D1D];
      MFEM_SHARED double sGo[MAX_Q1D][MAX_D1D];
      MFEM_SHARED double sGc[MAX_Q1D][MAX_D1D];

      double op6[6];
      MFEM_SHARED double sop[6][MAX_Q1D][MAX_Q1D];

      MFEM_FOREACH_THREAD(qx,x,Q1D)
      {
         MFEM_FOREACH_THREAD(qy,y,Q1D)
         {
            MFEM_FOREACH_THREAD(qz,z,Q1D)
            {
               for (int i=0; i<6; ++i)
               {
                  op6[i] = op(qx,qy,qz,i,e);
               }
            }
         }
      }

      const int tidx = MFEM_THREAD_ID(x);
      const int tidy = MFEM_THREAD_ID(y);
      const int tidz = MFEM_THREAD_ID(z);

      if (tidz == 0)
      {
         MFEM_FOREACH_THREAD(d,y,D1D)
         {
            MFEM_FOREACH_THREAD(q,x,Q1D)
            {
               sBc[q][d] = Bc(q,d);
               sGc[q][d] = Gc(q,d);
               if (d < D1D-1)
               {
                  sBo[q][d] = Bo(q,d);
                  sGo[q][d] = Go(q,d);
               }
            }
         }
      }
      MFEM_SYNC_THREAD;

      int osc = 0;
      for (int c = 0; c < VDIM; ++c)  // loop over x, y, z components
      {
         const int D1Dz = (c == 2) ? D1D - 1 : D1D;
         const int D1Dy = (c == 1) ? D1D - 1 : D1D;
         const int D1Dx = (c == 0) ? D1D - 1 : D1D;

         double dxyz = 0.0;

         for (int qz=0; qz < Q1D; ++qz)
         {
            if (tidz == qz)
            {
               for (int i=0; i<6; ++i)
               {
                  sop[i][tidx][tidy] = op6[i];
               }
            }

            MFEM_SYNC_THREAD;

            MFEM_FOREACH_THREAD(dz,z,D1Dz)
            {
               const double wz = ((c == 2) ? sBo[qz][dz] : sBc[qz][dz]);
               const double wDz = ((c == 2) ? sGo[qz][dz] : sGc[qz][dz]);

               MFEM_FOREACH_THREAD(dy,y,D1Dy)
               {
                  MFEM_FOREACH_THREAD(dx,x,D1Dx)
                  {
                     for (int qy = 0; qy < Q1D; ++qy)
                     {
                        const double wy = ((c == 1) ? sBo[qy][dy] : sBc[qy][dy]);
                        const double wDy = ((c == 1) ? sGo[qy][dy] : sGc[qy][dy]);

                        for (int qx = 0; qx < Q1D; ++qx)
                        {
                           const double wx = ((c == 0) ? sBo[qx][dx] : sBc[qx][dx]);
                           const double wDx = ((c == 0) ? sGo[qx][dx] : sGc[qx][dx]);

                           if (c == 0)
                           {
                              // (u_0)_{x_2} (O22 (u_0)_{x_2} - O23 (u_0)_{x_1}) - (u_0)_{x_1} (O32 (u_0)_{x_2} - O33 (u_0)_{x_1})

                              // (u_0)_{x_2} O22 (u_0)_{x_2}
                              dxyz += sop[3][qx][qy] * wx * wx * wy * wy * wDz * wDz;

                              // -(u_0)_{x_2} O23 (u_0)_{x_1} - (u_0)_{x_1} O32 (u_0)_{x_2}
                              dxyz += -2.0 * sop[4][qx][qy] * wx * wx * wDy * wy * wDz * wz;

                              // (u_0)_{x_1} O33 (u_0)_{x_1}
                              dxyz += sop[5][qx][qy] * wx * wx * wDy * wDy * wz * wz;
                           }
                           else if (c == 1)
                           {
                              // (u_1)_{x_2} (O11 (u_1)_{x_2} - O13 (u_1)_{x_0}) + (u_1)_{x_0} (-O31 (u_1)_{x_2} + O33 (u_1)_{x_0})

                              // (u_1)_{x_2} O11 (u_1)_{x_2}
                              dxyz += sop[0][qx][qy] * wx * wx * wy * wy * wDz * wDz;

                              // -(u_1)_{x_2} O13 (u_1)_{x_0} - (u_1)_{x_0} O31 (u_1)_{x_2}
                              dxyz += -2.0 * sop[2][qx][qy] * wDx * wx * wy * wy * wDz * wz;

                              // (u_1)_{x_0} O33 (u_1)_{x_0})
                              dxyz += sop[5][qx][qy] * wDx * wDx * wy * wy * wz * wz;
                           }
                           else
                           {
                              // (u_2)_{x_1} (O11 (u_2)_{x_1} - O12 (u_2)_{x_0}) - (u_2)_{x_0} (O21 (u_2)_{x_1} - O22 (u_2)_{x_0})

                              // (u_2)_{x_1} O11 (u_2)_{x_1}
                              dxyz += sop[0][qx][qy] * wx * wx * wDy * wDy * wz * wz;

                              // -(u_2)_{x_1} O12 (u_2)_{x_0} - (u_2)_{x_0} O21 (u_2)_{x_1}
                              dxyz += -2.0 * sop[1][qx][qy] * wDx * wx * wDy * wy * wz * wz;

                              // (u_2)_{x_0} O22 (u_2)_{x_0}
                              dxyz += sop[3][qx][qy] * wDx * wDx * wy * wy * wz * wz;
                           }
                        }
=======
                        const double d = (yt[qx][dy][dz][i11][0][2] * wx * wx)
                                         - ((yt[qx][dy][dz][i12][0][1] + yt[qx][dy][dz][i21][0][1]) * wDx * wx)
                                         + (yt[qx][dy][dz][i22][0][0] * wDx * wDx);

                        diag(dx + ((dy + (dz * D1Dy)) * D1Dx) + osc, e) += d;
>>>>>>> 6b23f3a8
                     }
                  }
               }
            }

            MFEM_SYNC_THREAD;
         }  // qz loop

         MFEM_FOREACH_THREAD(dz,z,D1Dz)
         {
            MFEM_FOREACH_THREAD(dy,y,D1Dy)
            {
               MFEM_FOREACH_THREAD(dx,x,D1Dx)
               {
                  D(dx + ((dy + (dz * D1Dy)) * D1Dx) + osc, e) += dxyz;
               }
            }
         }

         osc += D1Dx * D1Dy * D1Dz;
      }  // c loop
   }); // end of element loop
}

void CurlCurlIntegrator::AssembleDiagonalPA(Vector& diag)
{
   if (dim == 3)
   {
<<<<<<< HEAD
      if (Device::Allows(Backend::DEVICE_MASK))
      {
         const int ID = (dofs1D << 4) | quad1D;
         switch (ID)
         {
            case 0x23: return SmemPACurlCurlAssembleDiagonal3D<2,3>(dofs1D, quad1D, ne,
                                                                       mapsO->B, mapsC->B,
                                                                       mapsO->G, mapsC->G,
                                                                       pa_data, diag);
            case 0x34: return SmemPACurlCurlAssembleDiagonal3D<3,4>(dofs1D, quad1D, ne,
                                                                       mapsO->B, mapsC->B,
                                                                       mapsO->G, mapsC->G,
                                                                       pa_data, diag);
            case 0x45: return SmemPACurlCurlAssembleDiagonal3D<4,5>(dofs1D, quad1D, ne,
                                                                       mapsO->B, mapsC->B,
                                                                       mapsO->G, mapsC->G,
                                                                       pa_data, diag);
            case 0x56: return SmemPACurlCurlAssembleDiagonal3D<5,6>(dofs1D, quad1D, ne,
                                                                       mapsO->B, mapsC->B,
                                                                       mapsO->G, mapsC->G,
                                                                       pa_data, diag);
            default: return SmemPACurlCurlAssembleDiagonal3D(dofs1D, quad1D, ne,
                                                                mapsO->B, mapsC->B,
                                                                mapsO->G, mapsC->G,
                                                                pa_data, diag);
         }
      }
      else
         PACurlCurlAssembleDiagonal3D(dofs1D, quad1D, ne,
                                      mapsO->B, mapsC->B,
                                      mapsO->G, mapsC->G,
                                      pa_data, diag);
=======
      // Reduce HCURL_MAX_D1D/Q1D to avoid using too much memory
      constexpr int MAX_D1D = 4;
      constexpr int MAX_Q1D = 5;
      PACurlCurlAssembleDiagonal3D<MAX_D1D,MAX_Q1D>(dofs1D, quad1D, symmetric,
                                                    ne, mapsO->B, mapsC->B,
                                                    mapsO->G, mapsC->G,
                                                    pa_data, diag);
>>>>>>> 6b23f3a8
   }
   else if (dim == 2)
   {
      PACurlCurlAssembleDiagonal2D(dofs1D, quad1D, ne,
                                   mapsO->B, mapsC->G, pa_data, diag);
   }
   else
   {
      MFEM_ABORT("Unsupported dimension!");
   }
}

// Apply to x corresponding to DOF's in H^1 (trial), whose gradients are
// integrated against H(curl) test functions corresponding to y.
void PAHcurlH1Apply3D(const int D1D,
                      const int Q1D,
                      const int NE,
                      const Array<double> &bc,
                      const Array<double> &gc,
                      const Array<double> &bot,
                      const Array<double> &bct,
                      const Vector &pa_data,
                      const Vector &x,
                      Vector &y)
{
   constexpr static int MAX_D1D = HCURL_MAX_D1D;
   constexpr static int MAX_Q1D = HCURL_MAX_Q1D;

   MFEM_VERIFY(D1D <= MAX_D1D, "Error: D1D > MAX_D1D");
   MFEM_VERIFY(Q1D <= MAX_Q1D, "Error: Q1D > MAX_Q1D");

   constexpr static int VDIM = 3;

   auto Bc = Reshape(bc.Read(), Q1D, D1D);
   auto Gc = Reshape(gc.Read(), Q1D, D1D);
   auto Bot = Reshape(bot.Read(), D1D-1, Q1D);
   auto Bct = Reshape(bct.Read(), D1D, Q1D);
   auto op = Reshape(pa_data.Read(), Q1D, Q1D, Q1D, 6, NE);
   auto X = Reshape(x.Read(), D1D, D1D, D1D, NE);
   auto Y = Reshape(y.ReadWrite(), 3*(D1D-1)*D1D*D1D, NE);

   MFEM_FORALL(e, NE,
   {
      double mass[MAX_Q1D][MAX_Q1D][MAX_Q1D][VDIM];

      for (int qz = 0; qz < Q1D; ++qz)
      {
         for (int qy = 0; qy < Q1D; ++qy)
         {
            for (int qx = 0; qx < Q1D; ++qx)
            {
               for (int c = 0; c < VDIM; ++c)
               {
                  mass[qz][qy][qx][c] = 0.0;
               }
            }
         }
      }

      for (int dz = 0; dz < D1D; ++dz)
      {
         double gradXY[MAX_Q1D][MAX_Q1D][3];
         for (int qy = 0; qy < Q1D; ++qy)
         {
            for (int qx = 0; qx < Q1D; ++qx)
            {
               gradXY[qy][qx][0] = 0.0;
               gradXY[qy][qx][1] = 0.0;
               gradXY[qy][qx][2] = 0.0;
            }
         }
         for (int dy = 0; dy < D1D; ++dy)
         {
            double gradX[MAX_Q1D][2];
            for (int qx = 0; qx < Q1D; ++qx)
            {
               gradX[qx][0] = 0.0;
               gradX[qx][1] = 0.0;
            }
            for (int dx = 0; dx < D1D; ++dx)
            {
               const double s = X(dx,dy,dz,e);
               for (int qx = 0; qx < Q1D; ++qx)
               {
                  gradX[qx][0] += s * Bc(qx,dx);
                  gradX[qx][1] += s * Gc(qx,dx);
               }
            }
            for (int qy = 0; qy < Q1D; ++qy)
            {
               const double wy  = Bc(qy,dy);
               const double wDy = Gc(qy,dy);
               for (int qx = 0; qx < Q1D; ++qx)
               {
                  const double wx  = gradX[qx][0];
                  const double wDx = gradX[qx][1];
                  gradXY[qy][qx][0] += wDx * wy;
                  gradXY[qy][qx][1] += wx * wDy;
                  gradXY[qy][qx][2] += wx * wy;
               }
            }
         }
         for (int qz = 0; qz < Q1D; ++qz)
         {
            const double wz  = Bc(qz,dz);
            const double wDz = Gc(qz,dz);
            for (int qy = 0; qy < Q1D; ++qy)
            {
               for (int qx = 0; qx < Q1D; ++qx)
               {
                  mass[qz][qy][qx][0] += gradXY[qy][qx][0] * wz;
                  mass[qz][qy][qx][1] += gradXY[qy][qx][1] * wz;
                  mass[qz][qy][qx][2] += gradXY[qy][qx][2] * wDz;
               }
            }
         }
      }

      // Apply D operator.
      for (int qz = 0; qz < Q1D; ++qz)
      {
         for (int qy = 0; qy < Q1D; ++qy)
         {
            for (int qx = 0; qx < Q1D; ++qx)
            {
               const double O11 = op(qx,qy,qz,0,e);
               const double O12 = op(qx,qy,qz,1,e);
               const double O13 = op(qx,qy,qz,2,e);
               const double O22 = op(qx,qy,qz,3,e);
               const double O23 = op(qx,qy,qz,4,e);
               const double O33 = op(qx,qy,qz,5,e);
               const double massX = mass[qz][qy][qx][0];
               const double massY = mass[qz][qy][qx][1];
               const double massZ = mass[qz][qy][qx][2];
               mass[qz][qy][qx][0] = (O11*massX)+(O12*massY)+(O13*massZ);
               mass[qz][qy][qx][1] = (O12*massX)+(O22*massY)+(O23*massZ);
               mass[qz][qy][qx][2] = (O13*massX)+(O23*massY)+(O33*massZ);
            }
         }
      }

      for (int qz = 0; qz < Q1D; ++qz)
      {
         double massXY[MAX_D1D][MAX_D1D];

         int osc = 0;

         for (int c = 0; c < VDIM; ++c)  // loop over x, y, z components
         {
            const int D1Dz = (c == 2) ? D1D - 1 : D1D;
            const int D1Dy = (c == 1) ? D1D - 1 : D1D;
            const int D1Dx = (c == 0) ? D1D - 1 : D1D;

            for (int dy = 0; dy < D1Dy; ++dy)
            {
               for (int dx = 0; dx < D1Dx; ++dx)
               {
                  massXY[dy][dx] = 0.0;
               }
            }
            for (int qy = 0; qy < Q1D; ++qy)
            {
               double massX[MAX_D1D];
               for (int dx = 0; dx < D1Dx; ++dx)
               {
                  massX[dx] = 0;
               }
               for (int qx = 0; qx < Q1D; ++qx)
               {
                  for (int dx = 0; dx < D1Dx; ++dx)
                  {
                     massX[dx] += mass[qz][qy][qx][c] * ((c == 0) ? Bot(dx,qx) : Bct(dx,qx));
                  }
               }
               for (int dy = 0; dy < D1Dy; ++dy)
               {
                  const double wy = (c == 1) ? Bot(dy,qy) : Bct(dy,qy);
                  for (int dx = 0; dx < D1Dx; ++dx)
                  {
                     massXY[dy][dx] += massX[dx] * wy;
                  }
               }
            }

            for (int dz = 0; dz < D1Dz; ++dz)
            {
               const double wz = (c == 2) ? Bot(dz,qz) : Bct(dz,qz);
               for (int dy = 0; dy < D1Dy; ++dy)
               {
                  for (int dx = 0; dx < D1Dx; ++dx)
                  {
                     Y(dx + ((dy + (dz * D1Dy)) * D1Dx) + osc, e) += massXY[dy][dx] * wz;
                  }
               }
            }

            osc += D1Dx * D1Dy * D1Dz;
         }  // loop c
      }  // loop qz
   }); // end of element loop
}

// Apply to x corresponding to DOF's in H^1 (trial), whose gradients are
// integrated against H(curl) test functions corresponding to y.
void PAHcurlH1Apply2D(const int D1D,
                      const int Q1D,
                      const int NE,
                      const Array<double> &bc,
                      const Array<double> &gc,
                      const Array<double> &bot,
                      const Array<double> &bct,
                      const Vector &pa_data,
                      const Vector &x,
                      Vector &y)
{
   constexpr static int VDIM = 2;
   constexpr static int MAX_D1D = HCURL_MAX_D1D;
   constexpr static int MAX_Q1D = HCURL_MAX_Q1D;

   auto Bc = Reshape(bc.Read(), Q1D, D1D);
   auto Gc = Reshape(gc.Read(), Q1D, D1D);
   auto Bot = Reshape(bot.Read(), D1D-1, Q1D);
   auto Bct = Reshape(bct.Read(), D1D, Q1D);
   auto op = Reshape(pa_data.Read(), Q1D, Q1D, 3, NE);
   auto X = Reshape(x.Read(), D1D, D1D, NE);
   auto Y = Reshape(y.ReadWrite(), 2*(D1D-1)*D1D, NE);

   MFEM_FORALL(e, NE,
   {
      double mass[MAX_Q1D][MAX_Q1D][VDIM];

      for (int qy = 0; qy < Q1D; ++qy)
      {
         for (int qx = 0; qx < Q1D; ++qx)
         {
            for (int c = 0; c < VDIM; ++c)
            {
               mass[qy][qx][c] = 0.0;
            }
         }
      }

      for (int dy = 0; dy < D1D; ++dy)
      {
         double gradX[MAX_Q1D][2];
         for (int qx = 0; qx < Q1D; ++qx)
         {
            gradX[qx][0] = 0.0;
            gradX[qx][1] = 0.0;
         }
         for (int dx = 0; dx < D1D; ++dx)
         {
            const double s = X(dx,dy,e);
            for (int qx = 0; qx < Q1D; ++qx)
            {
               gradX[qx][0] += s * Bc(qx,dx);
               gradX[qx][1] += s * Gc(qx,dx);
            }
         }
         for (int qy = 0; qy < Q1D; ++qy)
         {
            const double wy  = Bc(qy,dy);
            const double wDy = Gc(qy,dy);
            for (int qx = 0; qx < Q1D; ++qx)
            {
               const double wx  = gradX[qx][0];
               const double wDx = gradX[qx][1];
               mass[qy][qx][0] += wDx * wy;
               mass[qy][qx][1] += wx * wDy;
            }
         }
      }

      // Apply D operator.
      for (int qy = 0; qy < Q1D; ++qy)
      {
         for (int qx = 0; qx < Q1D; ++qx)
         {
            const double O11 = op(qx,qy,0,e);
            const double O12 = op(qx,qy,1,e);
            const double O22 = op(qx,qy,2,e);
            const double massX = mass[qy][qx][0];
            const double massY = mass[qy][qx][1];
            mass[qy][qx][0] = (O11*massX)+(O12*massY);
            mass[qy][qx][1] = (O12*massX)+(O22*massY);
         }
      }

      for (int qy = 0; qy < Q1D; ++qy)
      {
         int osc = 0;

         for (int c = 0; c < VDIM; ++c)  // loop over x, y components
         {
            const int D1Dy = (c == 1) ? D1D - 1 : D1D;
            const int D1Dx = (c == 0) ? D1D - 1 : D1D;

            double massX[MAX_D1D];
            for (int dx = 0; dx < D1Dx; ++dx)
            {
               massX[dx] = 0.0;
            }
            for (int qx = 0; qx < Q1D; ++qx)
            {
               for (int dx = 0; dx < D1Dx; ++dx)
               {
                  massX[dx] += mass[qy][qx][c] * ((c == 0) ? Bot(dx,qx) : Bct(dx,qx));
               }
            }

            for (int dy = 0; dy < D1Dy; ++dy)
            {
               const double wy = (c == 1) ? Bot(dy,qy) : Bct(dy,qy);

               for (int dx = 0; dx < D1Dx; ++dx)
               {
                  Y(dx + (dy * D1Dx) + osc, e) += massX[dx] * wy;
               }
            }

            osc += D1Dx * D1Dy;
         }  // loop c
      }
   }); // end of element loop
}

// PA H(curl) assemble kernel
void PAHcurlL2Setup(const int NQ,
                    const int coeffDim,
                    const int NE,
                    const Array<double> &w,
                    Vector &coeff,
                    Vector &op)
{
   auto W = w.Read();
   auto C = Reshape(coeff.Read(), coeffDim, NQ, NE);
   auto y = Reshape(op.Write(), coeffDim, NQ, NE);

   MFEM_FORALL(e, NE,
   {
      for (int q = 0; q < NQ; ++q)
      {
         for (int c=0; c<coeffDim; ++c)
         {
            y(c,q,e) = W[q] * C(c,q,e);
         }
      }
   });
}

void MixedVectorCurlIntegrator::AssemblePA(const FiniteElementSpace &trial_fes,
                                           const FiniteElementSpace &test_fes)
{
   // Assumes tensor-product elements, with vector test and trial spaces.
   Mesh *mesh = trial_fes.GetMesh();
   const FiniteElement *trial_fel = trial_fes.GetFE(0);
   const FiniteElement *test_fel = test_fes.GetFE(0);

   const VectorTensorFiniteElement *trial_el =
      dynamic_cast<const VectorTensorFiniteElement*>(trial_fel);
   MFEM_VERIFY(trial_el != NULL, "Only VectorTensorFiniteElement is supported!");

   const VectorTensorFiniteElement *test_el =
      dynamic_cast<const VectorTensorFiniteElement*>(test_fel);
   MFEM_VERIFY(test_el != NULL, "Only VectorTensorFiniteElement is supported!");

   const IntegrationRule *ir
      = IntRule ? IntRule : &MassIntegrator::GetRule(*trial_el, *trial_el,
                                                     *mesh->GetElementTransformation(0));
   const int dims = trial_el->GetDim();
   MFEM_VERIFY(dims == 3, "");

   const int nq = ir->GetNPoints();
   dim = mesh->Dimension();
   MFEM_VERIFY(dim == 3, "");

   MFEM_VERIFY(trial_el->GetOrder() == test_el->GetOrder(), "");

   ne = trial_fes.GetNE();
   geom = mesh->GetGeometricFactors(*ir, GeometricFactors::JACOBIANS);
   mapsC = &trial_el->GetDofToQuad(*ir, DofToQuad::TENSOR);
   mapsO = &trial_el->GetDofToQuadOpen(*ir, DofToQuad::TENSOR);
   mapsCtest = &test_el->GetDofToQuad(*ir, DofToQuad::TENSOR);
   mapsOtest = &test_el->GetDofToQuadOpen(*ir, DofToQuad::TENSOR);
   dofs1D = mapsC->ndof;
   quad1D = mapsC->nqpt;
   dofs1Dtest = mapsCtest->ndof;

   MFEM_VERIFY(dofs1D == mapsO->ndof + 1 && quad1D == mapsO->nqpt, "");

   testType = test_el->GetDerivType();
   trialType = trial_el->GetDerivType();

   const int symmDims = (dims * (dims + 1)) / 2; // 1x1: 1, 2x2: 3, 3x3: 6
   coeffDim = (testType == mfem::FiniteElement::DIV) ? symmDims : (DQ ? 3 : 1);

   pa_data.SetSize(coeffDim * nq * ne, Device::GetMemoryType());

   Vector coeff(coeffDim * nq * ne);
   coeff = 1.0;
   auto coeffh = Reshape(coeff.HostWrite(), coeffDim, nq, ne);
   if (Q || DQ)
   {
      Vector V(coeffDim);
      if (DQ)
      {
         MFEM_VERIFY(DQ->GetVDim() == coeffDim, "");
      }

      for (int e=0; e<ne; ++e)
      {
         ElementTransformation *tr = mesh->GetElementTransformation(e);

         for (int p=0; p<nq; ++p)
         {
            if (DQ)
            {
               DQ->Eval(V, *tr, ir->IntPoint(p));
               for (int i=0; i<coeffDim; ++i)
               {
                  coeffh(i, p, e) = V[i];
               }
            }
            else
            {
               coeffh(0, p, e) = Q->Eval(*tr, ir->IntPoint(p));
            }
         }
      }
   }

   if (testType == mfem::FiniteElement::CURL &&
       trialType == mfem::FiniteElement::CURL && dim == 3)
   {
      PAHcurlL2Setup(nq, coeffDim, ne, ir->GetWeights(), coeff, pa_data);
   }
   else if (testType == mfem::FiniteElement::DIV &&
            trialType == mfem::FiniteElement::CURL && dim == 3 &&
            test_fel->GetOrder() == trial_fel->GetOrder())
   {
      PACurlCurlSetup3D(quad1D, coeffDim, ne, ir->GetWeights(), geom->J, coeff,
                        pa_data);
   }
   else
   {
      MFEM_ABORT("Unknown kernel.");
   }
}

// Apply to x corresponding to DOF's in H(curl) (trial), whose curl is
// integrated against H(curl) test functions corresponding to y.
template<int MAX_D1D = HCURL_MAX_D1D, int MAX_Q1D = HCURL_MAX_Q1D>
static void PAHcurlL2Apply3D(const int D1D,
                             const int Q1D,
                             const int coeffDim,
                             const int NE,
                             const Array<double> &bo,
                             const Array<double> &bc,
                             const Array<double> &bot,
                             const Array<double> &bct,
                             const Array<double> &gc,
                             const Vector &pa_data,
                             const Vector &x,
                             Vector &y)
{
   MFEM_VERIFY(D1D <= MAX_D1D, "Error: D1D > MAX_D1D");
   MFEM_VERIFY(Q1D <= MAX_Q1D, "Error: Q1D > MAX_Q1D");
   // Using u = dF^{-T} \hat{u} and (\nabla\times u) F = 1/det(dF) dF \hat{\nabla}\times\hat{u} (p. 78 of Monk), we get
   // (\nabla\times u) \cdot v = 1/det(dF) \hat{\nabla}\times\hat{u}^T dF^T dF^{-T} \hat{v}
   // = 1/det(dF) \hat{\nabla}\times\hat{u}^T \hat{v}
   // If c = 0, \hat{\nabla}\times\hat{u} reduces to [0, (u_0)_{x_2}, -(u_0)_{x_1}]
   // If c = 1, \hat{\nabla}\times\hat{u} reduces to [-(u_1)_{x_2}, 0, (u_1)_{x_0}]
   // If c = 2, \hat{\nabla}\times\hat{u} reduces to [(u_2)_{x_1}, -(u_2)_{x_0}, 0]

   constexpr static int VDIM = 3;

   auto Bo = Reshape(bo.Read(), Q1D, D1D-1);
   auto Bc = Reshape(bc.Read(), Q1D, D1D);
   auto Bot = Reshape(bot.Read(), D1D-1, Q1D);
   auto Bct = Reshape(bct.Read(), D1D, Q1D);
   auto Gc = Reshape(gc.Read(), Q1D, D1D);
   auto op = Reshape(pa_data.Read(), coeffDim, Q1D, Q1D, Q1D, NE);
   auto X = Reshape(x.Read(), 3*(D1D-1)*D1D*D1D, NE);
   auto Y = Reshape(y.ReadWrite(), 3*(D1D-1)*D1D*D1D, NE);

   MFEM_FORALL(e, NE,
   {
      double curl[MAX_Q1D][MAX_Q1D][MAX_Q1D][VDIM];
      // curl[qz][qy][qx] will be computed as the vector curl at each quadrature point.

      for (int qz = 0; qz < Q1D; ++qz)
      {
         for (int qy = 0; qy < Q1D; ++qy)
         {
            for (int qx = 0; qx < Q1D; ++qx)
            {
               for (int c = 0; c < VDIM; ++c)
               {
                  curl[qz][qy][qx][c] = 0.0;
               }
            }
         }
      }

      // We treat x, y, z components separately for optimization specific to each.

      int osc = 0;

      {
         // x component
         const int D1Dz = D1D;
         const int D1Dy = D1D;
         const int D1Dx = D1D - 1;

         for (int dz = 0; dz < D1Dz; ++dz)
         {
            double gradXY[MAX_Q1D][MAX_Q1D][2];
            for (int qy = 0; qy < Q1D; ++qy)
            {
               for (int qx = 0; qx < Q1D; ++qx)
               {
                  for (int d = 0; d < 2; ++d)
                  {
                     gradXY[qy][qx][d] = 0.0;
                  }
               }
            }

            for (int dy = 0; dy < D1Dy; ++dy)
            {
               double massX[MAX_Q1D];
               for (int qx = 0; qx < Q1D; ++qx)
               {
                  massX[qx] = 0.0;
               }

               for (int dx = 0; dx < D1Dx; ++dx)
               {
                  const double t = X(dx + ((dy + (dz * D1Dy)) * D1Dx) + osc, e);
                  for (int qx = 0; qx < Q1D; ++qx)
                  {
                     massX[qx] += t * Bo(qx,dx);
                  }
               }

               for (int qy = 0; qy < Q1D; ++qy)
               {
                  const double wy = Bc(qy,dy);
                  const double wDy = Gc(qy,dy);
                  for (int qx = 0; qx < Q1D; ++qx)
                  {
                     const double wx = massX[qx];
                     gradXY[qy][qx][0] += wx * wDy;
                     gradXY[qy][qx][1] += wx * wy;
                  }
               }
            }

            for (int qz = 0; qz < Q1D; ++qz)
            {
               const double wz = Bc(qz,dz);
               const double wDz = Gc(qz,dz);
               for (int qy = 0; qy < Q1D; ++qy)
               {
                  for (int qx = 0; qx < Q1D; ++qx)
                  {
                     // \hat{\nabla}\times\hat{u} is [0, (u_0)_{x_2}, -(u_0)_{x_1}]
                     curl[qz][qy][qx][1] += gradXY[qy][qx][1] * wDz; // (u_0)_{x_2}
                     curl[qz][qy][qx][2] -= gradXY[qy][qx][0] * wz;  // -(u_0)_{x_1}
                  }
               }
            }
         }

         osc += D1Dx * D1Dy * D1Dz;
      }

      {
         // y component
         const int D1Dz = D1D;
         const int D1Dy = D1D - 1;
         const int D1Dx = D1D;

         for (int dz = 0; dz < D1Dz; ++dz)
         {
            double gradXY[MAX_Q1D][MAX_Q1D][2];
            for (int qy = 0; qy < Q1D; ++qy)
            {
               for (int qx = 0; qx < Q1D; ++qx)
               {
                  for (int d = 0; d < 2; ++d)
                  {
                     gradXY[qy][qx][d] = 0.0;
                  }
               }
            }

            for (int dx = 0; dx < D1Dx; ++dx)
            {
               double massY[MAX_Q1D];
               for (int qy = 0; qy < Q1D; ++qy)
               {
                  massY[qy] = 0.0;
               }

               for (int dy = 0; dy < D1Dy; ++dy)
               {
                  const double t = X(dx + ((dy + (dz * D1Dy)) * D1Dx) + osc, e);
                  for (int qy = 0; qy < Q1D; ++qy)
                  {
                     massY[qy] += t * Bo(qy,dy);
                  }
               }

               for (int qx = 0; qx < Q1D; ++qx)
               {
                  const double wx = Bc(qx,dx);
                  const double wDx = Gc(qx,dx);
                  for (int qy = 0; qy < Q1D; ++qy)
                  {
                     const double wy = massY[qy];
                     gradXY[qy][qx][0] += wDx * wy;
                     gradXY[qy][qx][1] += wx * wy;
                  }
               }
            }

            for (int qz = 0; qz < Q1D; ++qz)
            {
               const double wz = Bc(qz,dz);
               const double wDz = Gc(qz,dz);
               for (int qy = 0; qy < Q1D; ++qy)
               {
                  for (int qx = 0; qx < Q1D; ++qx)
                  {
                     // \hat{\nabla}\times\hat{u} is [-(u_1)_{x_2}, 0, (u_1)_{x_0}]
                     curl[qz][qy][qx][0] -= gradXY[qy][qx][1] * wDz; // -(u_1)_{x_2}
                     curl[qz][qy][qx][2] += gradXY[qy][qx][0] * wz;  // (u_1)_{x_0}
                  }
               }
            }
         }

         osc += D1Dx * D1Dy * D1Dz;
      }

      {
         // z component
         const int D1Dz = D1D - 1;
         const int D1Dy = D1D;
         const int D1Dx = D1D;

         for (int dx = 0; dx < D1Dx; ++dx)
         {
            double gradYZ[MAX_Q1D][MAX_Q1D][2];
            for (int qz = 0; qz < Q1D; ++qz)
            {
               for (int qy = 0; qy < Q1D; ++qy)
               {
                  for (int d = 0; d < 2; ++d)
                  {
                     gradYZ[qz][qy][d] = 0.0;
                  }
               }
            }

            for (int dy = 0; dy < D1Dy; ++dy)
            {
               double massZ[MAX_Q1D];
               for (int qz = 0; qz < Q1D; ++qz)
               {
                  massZ[qz] = 0.0;
               }

               for (int dz = 0; dz < D1Dz; ++dz)
               {
                  const double t = X(dx + ((dy + (dz * D1Dy)) * D1Dx) + osc, e);
                  for (int qz = 0; qz < Q1D; ++qz)
                  {
                     massZ[qz] += t * Bo(qz,dz);
                  }
               }

               for (int qy = 0; qy < Q1D; ++qy)
               {
                  const double wy = Bc(qy,dy);
                  const double wDy = Gc(qy,dy);
                  for (int qz = 0; qz < Q1D; ++qz)
                  {
                     const double wz = massZ[qz];
                     gradYZ[qz][qy][0] += wz * wy;
                     gradYZ[qz][qy][1] += wz * wDy;
                  }
               }
            }

            for (int qx = 0; qx < Q1D; ++qx)
            {
               const double wx = Bc(qx,dx);
               const double wDx = Gc(qx,dx);

               for (int qy = 0; qy < Q1D; ++qy)
               {
                  for (int qz = 0; qz < Q1D; ++qz)
                  {
                     // \hat{\nabla}\times\hat{u} is [(u_2)_{x_1}, -(u_2)_{x_0}, 0]
                     curl[qz][qy][qx][0] += gradYZ[qz][qy][1] * wx;  // (u_2)_{x_1}
                     curl[qz][qy][qx][1] -= gradYZ[qz][qy][0] * wDx; // -(u_2)_{x_0}
                  }
               }
            }
         }
      }

      // Apply D operator.
      for (int qz = 0; qz < Q1D; ++qz)
      {
         for (int qy = 0; qy < Q1D; ++qy)
         {
            for (int qx = 0; qx < Q1D; ++qx)
            {
               for (int c = 0; c < VDIM; ++c)
               {
                  curl[qz][qy][qx][c] *= op(coeffDim == 3 ? c : 0, qx,qy,qz,e);
               }
            }
         }
      }

      for (int qz = 0; qz < Q1D; ++qz)
      {
         double massXY[MAX_D1D][MAX_D1D];

         osc = 0;

         for (int c = 0; c < VDIM; ++c)  // loop over x, y, z components
         {
            const int D1Dz = (c == 2) ? D1D - 1 : D1D;
            const int D1Dy = (c == 1) ? D1D - 1 : D1D;
            const int D1Dx = (c == 0) ? D1D - 1 : D1D;

            for (int dy = 0; dy < D1Dy; ++dy)
            {
               for (int dx = 0; dx < D1Dx; ++dx)
               {
                  massXY[dy][dx] = 0.0;
               }
            }
            for (int qy = 0; qy < Q1D; ++qy)
            {
               double massX[MAX_D1D];
               for (int dx = 0; dx < D1Dx; ++dx)
               {
                  massX[dx] = 0.0;
               }
               for (int qx = 0; qx < Q1D; ++qx)
               {
                  for (int dx = 0; dx < D1Dx; ++dx)
                  {
                     massX[dx] += curl[qz][qy][qx][c] * ((c == 0) ? Bot(dx,qx) : Bct(dx,qx));
                  }
               }
               for (int dy = 0; dy < D1Dy; ++dy)
               {
                  const double wy = (c == 1) ? Bot(dy,qy) : Bct(dy,qy);
                  for (int dx = 0; dx < D1Dx; ++dx)
                  {
                     massXY[dy][dx] += massX[dx] * wy;
                  }
               }
            }

            for (int dz = 0; dz < D1Dz; ++dz)
            {
               const double wz = (c == 2) ? Bot(dz,qz) : Bct(dz,qz);
               for (int dy = 0; dy < D1Dy; ++dy)
               {
                  for (int dx = 0; dx < D1Dx; ++dx)
                  {
                     Y(dx + ((dy + (dz * D1Dy)) * D1Dx) + osc, e) += massXY[dy][dx] * wz;
                  }
               }
            }

            osc += D1Dx * D1Dy * D1Dz;
         }  // loop c
      }  // loop qz
   }); // end of element loop
}

// Apply to x corresponding to DOF's in H(curl) (trial), whose curl is
// integrated against H(curl) test functions corresponding to y.
template<int MAX_D1D = HCURL_MAX_D1D, int MAX_Q1D = HCURL_MAX_Q1D>
static void SmemPAHcurlL2Apply3D(const int D1D,
                                 const int Q1D,
                                 const int coeffDim,
                                 const int NE,
                                 const Array<double> &bo,
                                 const Array<double> &bc,
                                 const Array<double> &gc,
                                 const Vector &pa_data,
                                 const Vector &x,
                                 Vector &y)
{
   MFEM_VERIFY(D1D <= MAX_D1D, "Error: D1D > MAX_D1D");
   MFEM_VERIFY(Q1D <= MAX_Q1D, "Error: Q1D > MAX_Q1D");

   auto Bo = Reshape(bo.Read(), Q1D, D1D-1);
   auto Bc = Reshape(bc.Read(), Q1D, D1D);
   auto Gc = Reshape(gc.Read(), Q1D, D1D);
   auto op = Reshape(pa_data.Read(), coeffDim, Q1D, Q1D, Q1D, NE);
   auto X = Reshape(x.Read(), 3*(D1D-1)*D1D*D1D, NE);
   auto Y = Reshape(y.ReadWrite(), 3*(D1D-1)*D1D*D1D, NE);

   MFEM_FORALL_3D(e, NE, Q1D, Q1D, Q1D,
   {
      constexpr int VDIM = 3;
      constexpr int maxCoeffDim = 3;

      MFEM_SHARED double sBo[MAX_D1D][MAX_Q1D];
      MFEM_SHARED double sBc[MAX_D1D][MAX_Q1D];
      MFEM_SHARED double sGc[MAX_D1D][MAX_Q1D];

      double opc[maxCoeffDim];
      MFEM_SHARED double sop[maxCoeffDim][MAX_Q1D][MAX_Q1D];
      MFEM_SHARED double curl[MAX_Q1D][MAX_Q1D][3];

      MFEM_SHARED double sX[MAX_D1D][MAX_D1D][MAX_D1D];

      MFEM_FOREACH_THREAD(qx,x,Q1D)
      {
         MFEM_FOREACH_THREAD(qy,y,Q1D)
         {
            MFEM_FOREACH_THREAD(qz,z,Q1D)
            {
               for (int i=0; i<coeffDim; ++i)
               {
                  opc[i] = op(i,qx,qy,qz,e);
               }
            }
         }
      }

      const int tidx = MFEM_THREAD_ID(x);
      const int tidy = MFEM_THREAD_ID(y);
      const int tidz = MFEM_THREAD_ID(z);

      if (tidz == 0)
      {
         MFEM_FOREACH_THREAD(d,y,D1D)
         {
            MFEM_FOREACH_THREAD(q,x,Q1D)
            {
               sBc[d][q] = Bc(q,d);
               sGc[d][q] = Gc(q,d);
               if (d < D1D-1)
               {
                  sBo[d][q] = Bo(q,d);
               }
            }
         }
      }
      MFEM_SYNC_THREAD;

      for (int qz=0; qz < Q1D; ++qz)
      {
         if (tidz == qz)
         {
            MFEM_FOREACH_THREAD(qy,y,Q1D)
            {
               MFEM_FOREACH_THREAD(qx,x,Q1D)
               {
                  for (int i=0; i<3; ++i)
                  {
                     curl[qy][qx][i] = 0.0;
                  }
               }
            }
         }

         int osc = 0;
         for (int c = 0; c < VDIM; ++c)  // loop over x, y, z components
         {
            const int D1Dz = (c == 2) ? D1D - 1 : D1D;
            const int D1Dy = (c == 1) ? D1D - 1 : D1D;
            const int D1Dx = (c == 0) ? D1D - 1 : D1D;

            MFEM_FOREACH_THREAD(dz,z,D1Dz)
            {
               MFEM_FOREACH_THREAD(dy,y,D1Dy)
               {
                  MFEM_FOREACH_THREAD(dx,x,D1Dx)
                  {
                     sX[dz][dy][dx] = X(dx + ((dy + (dz * D1Dy)) * D1Dx) + osc, e);
                  }
               }
            }
            MFEM_SYNC_THREAD;

            if (tidz == qz)
            {
               if (c == 0)
               {
                  for (int i=0; i<coeffDim; ++i)
                  {
                     sop[i][tidx][tidy] = opc[i];
                  }
               }

               MFEM_FOREACH_THREAD(qy,y,Q1D)
               {
                  MFEM_FOREACH_THREAD(qx,x,Q1D)
                  {
                     double u = 0.0;
                     double v = 0.0;

                     // We treat x, y, z components separately for optimization specific to each.
                     if (c == 0) // x component
                     {
                        // \hat{\nabla}\times\hat{u} is [0, (u_0)_{x_2}, -(u_0)_{x_1}]

                        for (int dz = 0; dz < D1Dz; ++dz)
                        {
                           const double wz = sBc[dz][qz];
                           const double wDz = sGc[dz][qz];

                           for (int dy = 0; dy < D1Dy; ++dy)
                           {
                              const double wy = sBc[dy][qy];
                              const double wDy = sGc[dy][qy];

                              for (int dx = 0; dx < D1Dx; ++dx)
                              {
                                 const double wx = sX[dz][dy][dx] * sBo[dx][qx];
                                 u += wx * wDy * wz;
                                 v += wx * wy * wDz;
                              }
                           }
                        }

                        curl[qy][qx][1] += v; // (u_0)_{x_2}
                        curl[qy][qx][2] -= u;  // -(u_0)_{x_1}
                     }
                     else if (c == 1)  // y component
                     {
                        // \hat{\nabla}\times\hat{u} is [-(u_1)_{x_2}, 0, (u_1)_{x_0}]

                        for (int dz = 0; dz < D1Dz; ++dz)
                        {
                           const double wz = sBc[dz][qz];
                           const double wDz = sGc[dz][qz];

                           for (int dy = 0; dy < D1Dy; ++dy)
                           {
                              const double wy = sBo[dy][qy];

                              for (int dx = 0; dx < D1Dx; ++dx)
                              {
                                 const double t = sX[dz][dy][dx];
                                 const double wx = t * sBc[dx][qx];
                                 const double wDx = t * sGc[dx][qx];

                                 u += wDx * wy * wz;
                                 v += wx * wy * wDz;
                              }
                           }
                        }

                        curl[qy][qx][0] -= v; // -(u_1)_{x_2}
                        curl[qy][qx][2] += u; // (u_1)_{x_0}
                     }
                     else // z component
                     {
                        // \hat{\nabla}\times\hat{u} is [(u_2)_{x_1}, -(u_2)_{x_0}, 0]

                        for (int dz = 0; dz < D1Dz; ++dz)
                        {
                           const double wz = sBo[dz][qz];

                           for (int dy = 0; dy < D1Dy; ++dy)
                           {
                              const double wy = sBc[dy][qy];
                              const double wDy = sGc[dy][qy];

                              for (int dx = 0; dx < D1Dx; ++dx)
                              {
                                 const double t = sX[dz][dy][dx];
                                 const double wx = t * sBc[dx][qx];
                                 const double wDx = t * sGc[dx][qx];

                                 u += wDx * wy * wz;
                                 v += wx * wDy * wz;
                              }
                           }
                        }

                        curl[qy][qx][0] += v; // (u_2)_{x_1}
                        curl[qy][qx][1] -= u; // -(u_2)_{x_0}
                     }
                  } // qx
               } // qy
            } // tidz == qz

            osc += D1Dx * D1Dy * D1Dz;
            MFEM_SYNC_THREAD;
         } // c

         double dxyz1 = 0.0;
         double dxyz2 = 0.0;
         double dxyz3 = 0.0;

         MFEM_FOREACH_THREAD(dz,z,D1D)
         {
            const double wcz = sBc[dz][qz];
            const double wz = (dz < D1D-1) ? sBo[dz][qz] : 0.0;

            MFEM_FOREACH_THREAD(dy,y,D1D)
            {
               MFEM_FOREACH_THREAD(dx,x,D1D)
               {
                  for (int qy = 0; qy < Q1D; ++qy)
                  {
                     const double wcy = sBc[dy][qy];
                     const double wy = (dy < D1D-1) ? sBo[dy][qy] : 0.0;

                     for (int qx = 0; qx < Q1D; ++qx)
                     {
                        const double O1 = sop[0][qx][qy];
                        const double O2 = (coeffDim == 3) ? sop[1][qx][qy] : O1;
                        const double O3 = (coeffDim == 3) ? sop[2][qx][qy] : O1;

                        const double c1 = O1 * curl[qy][qx][0];
                        const double c2 = O2 * curl[qy][qx][1];
                        const double c3 = O3 * curl[qy][qx][2];

                        const double wcx = sBc[dx][qx];

                        if (dx < D1D-1)
                        {
                           const double wx = sBo[dx][qx];
                           dxyz1 += c1 * wx * wcy * wcz;
                        }

                        dxyz2 += c2 * wcx * wy * wcz;
                        dxyz3 += c3 * wcx * wcy * wz;
                     } // qx
                  } // qy
               } // dx
            } // dy
         } // dz

         MFEM_SYNC_THREAD;

         MFEM_FOREACH_THREAD(dz,z,D1D)
         {
            MFEM_FOREACH_THREAD(dy,y,D1D)
            {
               MFEM_FOREACH_THREAD(dx,x,D1D)
               {
                  if (dx < D1D-1)
                  {
                     Y(dx + ((dy + (dz * D1D)) * (D1D-1)), e) += dxyz1;
                  }
                  if (dy < D1D-1)
                  {
                     Y(dx + ((dy + (dz * (D1D-1))) * D1D) + ((D1D-1)*D1D*D1D), e) += dxyz2;
                  }
                  if (dz < D1D-1)
                  {
                     Y(dx + ((dy + (dz * D1D)) * D1D) + (2*(D1D-1)*D1D*D1D), e) += dxyz3;
                  }
               }
            }
         }
      } // qz
   }); // end of element loop
}

// Apply to x corresponding to DOF's in H(curl) (trial), whose curl is
// integrated against H(div) test functions corresponding to y.
template<int MAX_D1D = HCURL_MAX_D1D, int MAX_Q1D = HCURL_MAX_Q1D>
static void PAHcurlHdivApply3D(const int D1D,
                               const int D1Dtest,
                               const int Q1D,
                               const int NE,
                               const Array<double> &bo,
                               const Array<double> &bc,
                               const Array<double> &bot,
                               const Array<double> &bct,
                               const Array<double> &gc,
                               const Vector &pa_data,
                               const Vector &x,
                               Vector &y)
{
   MFEM_VERIFY(D1D <= MAX_D1D, "Error: D1D > MAX_D1D");
   MFEM_VERIFY(Q1D <= MAX_Q1D, "Error: Q1D > MAX_Q1D");
   // Using Piola transformations (\nabla\times u) F = 1/det(dF) dF \hat{\nabla}\times\hat{u}
   // for u in H(curl) and w = (1 / det (dF)) dF \hat{w} for w in H(div), we get
   // (\nabla\times u) \cdot w = 1/det(dF)^2 \hat{\nabla}\times\hat{u}^T dF^T dF \hat{w}
   // If c = 0, \hat{\nabla}\times\hat{u} reduces to [0, (u_0)_{x_2}, -(u_0)_{x_1}]
   // If c = 1, \hat{\nabla}\times\hat{u} reduces to [-(u_1)_{x_2}, 0, (u_1)_{x_0}]
   // If c = 2, \hat{\nabla}\times\hat{u} reduces to [(u_2)_{x_1}, -(u_2)_{x_0}, 0]

   constexpr static int VDIM = 3;

   auto Bo = Reshape(bo.Read(), Q1D, D1D-1);
   auto Bc = Reshape(bc.Read(), Q1D, D1D);
   auto Bot = Reshape(bot.Read(), D1Dtest-1, Q1D);
   auto Bct = Reshape(bct.Read(), D1Dtest, Q1D);
   auto Gc = Reshape(gc.Read(), Q1D, D1D);
   auto op = Reshape(pa_data.Read(), Q1D, Q1D, Q1D, 6, NE);
   auto X = Reshape(x.Read(), 3*(D1D-1)*D1D*D1D, NE);
   auto Y = Reshape(y.ReadWrite(), 3*(D1Dtest-1)*(D1Dtest-1)*D1D, NE);

   MFEM_FORALL(e, NE,
   {
      double curl[MAX_Q1D][MAX_Q1D][MAX_Q1D][VDIM];
      // curl[qz][qy][qx] will be computed as the vector curl at each quadrature point.

      for (int qz = 0; qz < Q1D; ++qz)
      {
         for (int qy = 0; qy < Q1D; ++qy)
         {
            for (int qx = 0; qx < Q1D; ++qx)
            {
               for (int c = 0; c < VDIM; ++c)
               {
                  curl[qz][qy][qx][c] = 0.0;
               }
            }
         }
      }

      // We treat x, y, z components separately for optimization specific to each.

      int osc = 0;

      {
         // x component
         const int D1Dz = D1D;
         const int D1Dy = D1D;
         const int D1Dx = D1D - 1;

         for (int dz = 0; dz < D1Dz; ++dz)
         {
            double gradXY[MAX_Q1D][MAX_Q1D][2];
            for (int qy = 0; qy < Q1D; ++qy)
            {
               for (int qx = 0; qx < Q1D; ++qx)
               {
                  for (int d = 0; d < 2; ++d)
                  {
                     gradXY[qy][qx][d] = 0.0;
                  }
               }
            }

            for (int dy = 0; dy < D1Dy; ++dy)
            {
               double massX[MAX_Q1D];
               for (int qx = 0; qx < Q1D; ++qx)
               {
                  massX[qx] = 0.0;
               }

               for (int dx = 0; dx < D1Dx; ++dx)
               {
                  const double t = X(dx + ((dy + (dz * D1Dy)) * D1Dx) + osc, e);
                  for (int qx = 0; qx < Q1D; ++qx)
                  {
                     massX[qx] += t * Bo(qx,dx);
                  }
               }

               for (int qy = 0; qy < Q1D; ++qy)
               {
                  const double wy = Bc(qy,dy);
                  const double wDy = Gc(qy,dy);
                  for (int qx = 0; qx < Q1D; ++qx)
                  {
                     const double wx = massX[qx];
                     gradXY[qy][qx][0] += wx * wDy;
                     gradXY[qy][qx][1] += wx * wy;
                  }
               }
            }

            for (int qz = 0; qz < Q1D; ++qz)
            {
               const double wz = Bc(qz,dz);
               const double wDz = Gc(qz,dz);
               for (int qy = 0; qy < Q1D; ++qy)
               {
                  for (int qx = 0; qx < Q1D; ++qx)
                  {
                     // \hat{\nabla}\times\hat{u} is [0, (u_0)_{x_2}, -(u_0)_{x_1}]
                     curl[qz][qy][qx][1] += gradXY[qy][qx][1] * wDz; // (u_0)_{x_2}
                     curl[qz][qy][qx][2] -= gradXY[qy][qx][0] * wz;  // -(u_0)_{x_1}
                  }
               }
            }
         }

         osc += D1Dx * D1Dy * D1Dz;
      }

      {
         // y component
         const int D1Dz = D1D;
         const int D1Dy = D1D - 1;
         const int D1Dx = D1D;

         for (int dz = 0; dz < D1Dz; ++dz)
         {
            double gradXY[MAX_Q1D][MAX_Q1D][2];
            for (int qy = 0; qy < Q1D; ++qy)
            {
               for (int qx = 0; qx < Q1D; ++qx)
               {
                  for (int d = 0; d < 2; ++d)
                  {
                     gradXY[qy][qx][d] = 0.0;
                  }
               }
            }

            for (int dx = 0; dx < D1Dx; ++dx)
            {
               double massY[MAX_Q1D];
               for (int qy = 0; qy < Q1D; ++qy)
               {
                  massY[qy] = 0.0;
               }

               for (int dy = 0; dy < D1Dy; ++dy)
               {
                  const double t = X(dx + ((dy + (dz * D1Dy)) * D1Dx) + osc, e);
                  for (int qy = 0; qy < Q1D; ++qy)
                  {
                     massY[qy] += t * Bo(qy,dy);
                  }
               }

               for (int qx = 0; qx < Q1D; ++qx)
               {
                  const double wx = Bc(qx,dx);
                  const double wDx = Gc(qx,dx);
                  for (int qy = 0; qy < Q1D; ++qy)
                  {
                     const double wy = massY[qy];
                     gradXY[qy][qx][0] += wDx * wy;
                     gradXY[qy][qx][1] += wx * wy;
                  }
               }
            }

            for (int qz = 0; qz < Q1D; ++qz)
            {
               const double wz = Bc(qz,dz);
               const double wDz = Gc(qz,dz);
               for (int qy = 0; qy < Q1D; ++qy)
               {
                  for (int qx = 0; qx < Q1D; ++qx)
                  {
                     // \hat{\nabla}\times\hat{u} is [-(u_1)_{x_2}, 0, (u_1)_{x_0}]
                     curl[qz][qy][qx][0] -= gradXY[qy][qx][1] * wDz; // -(u_1)_{x_2}
                     curl[qz][qy][qx][2] += gradXY[qy][qx][0] * wz;  // (u_1)_{x_0}
                  }
               }
            }
         }

         osc += D1Dx * D1Dy * D1Dz;
      }

      {
         // z component
         const int D1Dz = D1D - 1;
         const int D1Dy = D1D;
         const int D1Dx = D1D;

         for (int dx = 0; dx < D1Dx; ++dx)
         {
            double gradYZ[MAX_Q1D][MAX_Q1D][2];
            for (int qz = 0; qz < Q1D; ++qz)
            {
               for (int qy = 0; qy < Q1D; ++qy)
               {
                  for (int d = 0; d < 2; ++d)
                  {
                     gradYZ[qz][qy][d] = 0.0;
                  }
               }
            }

            for (int dy = 0; dy < D1Dy; ++dy)
            {
               double massZ[MAX_Q1D];
               for (int qz = 0; qz < Q1D; ++qz)
               {
                  massZ[qz] = 0.0;
               }

               for (int dz = 0; dz < D1Dz; ++dz)
               {
                  const double t = X(dx + ((dy + (dz * D1Dy)) * D1Dx) + osc, e);
                  for (int qz = 0; qz < Q1D; ++qz)
                  {
                     massZ[qz] += t * Bo(qz,dz);
                  }
               }

               for (int qy = 0; qy < Q1D; ++qy)
               {
                  const double wy = Bc(qy,dy);
                  const double wDy = Gc(qy,dy);
                  for (int qz = 0; qz < Q1D; ++qz)
                  {
                     const double wz = massZ[qz];
                     gradYZ[qz][qy][0] += wz * wy;
                     gradYZ[qz][qy][1] += wz * wDy;
                  }
               }
            }

            for (int qx = 0; qx < Q1D; ++qx)
            {
               const double wx = Bc(qx,dx);
               const double wDx = Gc(qx,dx);

               for (int qy = 0; qy < Q1D; ++qy)
               {
                  for (int qz = 0; qz < Q1D; ++qz)
                  {
                     // \hat{\nabla}\times\hat{u} is [(u_2)_{x_1}, -(u_2)_{x_0}, 0]
                     curl[qz][qy][qx][0] += gradYZ[qz][qy][1] * wx;  // (u_2)_{x_1}
                     curl[qz][qy][qx][1] -= gradYZ[qz][qy][0] * wDx; // -(u_2)_{x_0}
                  }
               }
            }
         }
      }

      // Apply D operator.
      for (int qz = 0; qz < Q1D; ++qz)
      {
         for (int qy = 0; qy < Q1D; ++qy)
         {
            for (int qx = 0; qx < Q1D; ++qx)
            {
               const double O11 = op(qx,qy,qz,0,e);
               const double O12 = op(qx,qy,qz,1,e);
               const double O13 = op(qx,qy,qz,2,e);
               const double O22 = op(qx,qy,qz,3,e);
               const double O23 = op(qx,qy,qz,4,e);
               const double O33 = op(qx,qy,qz,5,e);

               const double c1 = (O11 * curl[qz][qy][qx][0]) + (O12 * curl[qz][qy][qx][1]) +
                                 (O13 * curl[qz][qy][qx][2]);
               const double c2 = (O12 * curl[qz][qy][qx][0]) + (O22 * curl[qz][qy][qx][1]) +
                                 (O23 * curl[qz][qy][qx][2]);
               const double c3 = (O13 * curl[qz][qy][qx][0]) + (O23 * curl[qz][qy][qx][1]) +
                                 (O33 * curl[qz][qy][qx][2]);

               curl[qz][qy][qx][0] = c1;
               curl[qz][qy][qx][1] = c2;
               curl[qz][qy][qx][2] = c3;
            }
         }
      }

      for (int qz = 0; qz < Q1D; ++qz)
      {
         double massXY[HCURL_MAX_D1D][HCURL_MAX_D1D];  // Assuming HDIV_MAX_D1D <= HCURL_MAX_D1D

         osc = 0;

         for (int c = 0; c < VDIM; ++c)  // loop over x, y, z components
         {
            const int D1Dz = (c == 2) ? D1Dtest : D1Dtest - 1;
            const int D1Dy = (c == 1) ? D1Dtest : D1Dtest - 1;
            const int D1Dx = (c == 0) ? D1Dtest : D1Dtest - 1;

            for (int dy = 0; dy < D1Dy; ++dy)
            {
               for (int dx = 0; dx < D1Dx; ++dx)
               {
                  massXY[dy][dx] = 0.0;
               }
            }
            for (int qy = 0; qy < Q1D; ++qy)
            {
               double massX[HCURL_MAX_D1D];
               for (int dx = 0; dx < D1Dx; ++dx)
               {
                  massX[dx] = 0.0;
               }
               for (int qx = 0; qx < Q1D; ++qx)
               {
                  for (int dx = 0; dx < D1Dx; ++dx)
                  {
                     massX[dx] += curl[qz][qy][qx][c] *
                                  ((c == 0) ? Bct(dx,qx) : Bot(dx,qx));
                  }
               }
               for (int dy = 0; dy < D1Dy; ++dy)
               {
                  const double wy = (c == 1) ? Bct(dy,qy) : Bot(dy,qy);
                  for (int dx = 0; dx < D1Dx; ++dx)
                  {
                     massXY[dy][dx] += massX[dx] * wy;
                  }
               }
            }

            for (int dz = 0; dz < D1Dz; ++dz)
            {
               const double wz = (c == 2) ? Bct(dz,qz) : Bot(dz,qz);
               for (int dy = 0; dy < D1Dy; ++dy)
               {
                  for (int dx = 0; dx < D1Dx; ++dx)
                  {
                     Y(dx + ((dy + (dz * D1Dy)) * D1Dx) + osc, e) +=
                        massXY[dy][dx] * wz;
                  }
               }
            }

            osc += D1Dx * D1Dy * D1Dz;
         }  // loop c
      }  // loop qz
   }); // end of element loop
}

void MixedVectorCurlIntegrator::AddMultPA(const Vector &x, Vector &y) const
{
   if (testType == mfem::FiniteElement::CURL &&
       trialType == mfem::FiniteElement::CURL && dim == 3)
   {
      if (Device::Allows(Backend::DEVICE_MASK))
      {
         const int ID = (dofs1D << 4) | quad1D;
         switch (ID)
         {
            case 0x23: return SmemPAHcurlL2Apply3D<2,3>(dofs1D, quad1D, coeffDim, ne,
                                                           mapsO->B, mapsC->B,
                                                           mapsC->G, pa_data, x, y);
            case 0x34: return SmemPAHcurlL2Apply3D<3,4>(dofs1D, quad1D, coeffDim, ne,
                                                           mapsO->B, mapsC->B,
                                                           mapsC->G, pa_data, x, y);
            case 0x45: return SmemPAHcurlL2Apply3D<4,5>(dofs1D, quad1D, coeffDim, ne,
                                                           mapsO->B, mapsC->B,
                                                           mapsC->G, pa_data, x, y);
            case 0x56: return SmemPAHcurlL2Apply3D<5,6>(dofs1D, quad1D, coeffDim, ne,
                                                           mapsO->B, mapsC->B,
                                                           mapsC->G, pa_data, x, y);
            default: return SmemPAHcurlL2Apply3D(dofs1D, quad1D, coeffDim, ne, mapsO->B,
                                                    mapsC->B,
                                                    mapsC->G, pa_data, x, y);
         }
      }
      else
         PAHcurlL2Apply3D(dofs1D, quad1D, coeffDim, ne, mapsO->B, mapsC->B,
                          mapsO->Bt, mapsC->Bt, mapsC->G, pa_data, x, y);
   }
   else if (testType == mfem::FiniteElement::DIV &&
            trialType == mfem::FiniteElement::CURL && dim == 3)
      PAHcurlHdivApply3D(dofs1D, dofs1Dtest, quad1D, ne, mapsO->B,
                         mapsC->B, mapsOtest->Bt, mapsCtest->Bt, mapsC->G,
                         pa_data, x, y);
   else
   {
      MFEM_ABORT("Unsupported dimension or space!");
   }
}

void MixedVectorWeakCurlIntegrator::AssemblePA(const FiniteElementSpace
                                               &trial_fes,
                                               const FiniteElementSpace &test_fes)
{
   // Assumes tensor-product elements, with vector test and trial spaces.
   Mesh *mesh = trial_fes.GetMesh();
   const FiniteElement *trial_fel = trial_fes.GetFE(0);
   const FiniteElement *test_fel = test_fes.GetFE(0);

   const VectorTensorFiniteElement *trial_el =
      dynamic_cast<const VectorTensorFiniteElement*>(trial_fel);
   MFEM_VERIFY(trial_el != NULL, "Only VectorTensorFiniteElement is supported!");

   const VectorTensorFiniteElement *test_el =
      dynamic_cast<const VectorTensorFiniteElement*>(test_fel);
   MFEM_VERIFY(test_el != NULL, "Only VectorTensorFiniteElement is supported!");

   const IntegrationRule *ir
      = IntRule ? IntRule : &MassIntegrator::GetRule(*trial_el, *trial_el,
                                                     *mesh->GetElementTransformation(0));
   const int dims = trial_el->GetDim();
   MFEM_VERIFY(dims == 3, "");

   const int nq = ir->GetNPoints();
   dim = mesh->Dimension();
   MFEM_VERIFY(dim == 3, "");

   MFEM_VERIFY(trial_el->GetOrder() == test_el->GetOrder(), "");

   ne = trial_fes.GetNE();
   geom = mesh->GetGeometricFactors(*ir, GeometricFactors::JACOBIANS);
   mapsC = &test_el->GetDofToQuad(*ir, DofToQuad::TENSOR);
   mapsO = &test_el->GetDofToQuadOpen(*ir, DofToQuad::TENSOR);
   dofs1D = mapsC->ndof;
   quad1D = mapsC->nqpt;

   MFEM_VERIFY(dofs1D == mapsO->ndof + 1 && quad1D == mapsO->nqpt, "");

   coeffDim = DQ ? 3 : 1;

   pa_data.SetSize(coeffDim * nq * ne, Device::GetMemoryType());

   Vector coeff(coeffDim * nq * ne);
   coeff = 1.0;
   auto coeffh = Reshape(coeff.HostWrite(), coeffDim, nq, ne);
   if (Q || DQ)
   {
      Vector V(coeffDim);
      if (DQ)
      {
         MFEM_VERIFY(DQ->GetVDim() == coeffDim, "");
      }

      for (int e=0; e<ne; ++e)
      {
         ElementTransformation *tr = mesh->GetElementTransformation(e);

         for (int p=0; p<nq; ++p)
         {
            if (DQ)
            {
               DQ->Eval(V, *tr, ir->IntPoint(p));
               for (int i=0; i<coeffDim; ++i)
               {
                  coeffh(i, p, e) = V[i];
               }
            }
            else
            {
               coeffh(0, p, e) = Q->Eval(*tr, ir->IntPoint(p));
            }
         }
      }
   }

   testType = test_el->GetDerivType();
   trialType = trial_el->GetDerivType();

   if (trialType == mfem::FiniteElement::CURL && dim == 3)
   {
      PAHcurlL2Setup(nq, coeffDim, ne, ir->GetWeights(), coeff, pa_data);
   }
   else
   {
      MFEM_ABORT("Unknown kernel.");
   }
}

// Apply to x corresponding to DOF's in H(curl) (trial), integrated against curl
// of H(curl) test functions corresponding to y.
template<int MAX_D1D = HCURL_MAX_D1D, int MAX_Q1D = HCURL_MAX_Q1D>
static void PAHcurlL2Apply3DTranspose(const int D1D,
                                      const int Q1D,
                                      const int coeffDim,
                                      const int NE,
                                      const Array<double> &bo,
                                      const Array<double> &bc,
                                      const Array<double> &bot,
                                      const Array<double> &bct,
                                      const Array<double> &gct,
                                      const Vector &pa_data,
                                      const Vector &x,
                                      Vector &y)
{
   // See PAHcurlL2Apply3D for comments.

   MFEM_VERIFY(D1D <= MAX_D1D, "Error: D1D > MAX_D1D");
   MFEM_VERIFY(Q1D <= MAX_Q1D, "Error: Q1D > MAX_Q1D");

   constexpr static int VDIM = 3;

   auto Bo = Reshape(bo.Read(), Q1D, D1D-1);
   auto Bc = Reshape(bc.Read(), Q1D, D1D);
   auto Bot = Reshape(bot.Read(), D1D-1, Q1D);
   auto Bct = Reshape(bct.Read(), D1D, Q1D);
   auto Gct = Reshape(gct.Read(), D1D, Q1D);
   auto op = Reshape(pa_data.Read(), coeffDim, Q1D, Q1D, Q1D, NE);
   auto X = Reshape(x.Read(), 3*(D1D-1)*D1D*D1D, NE);
   auto Y = Reshape(y.ReadWrite(), 3*(D1D-1)*D1D*D1D, NE);

   MFEM_FORALL(e, NE,
   {
      double mass[MAX_Q1D][MAX_Q1D][MAX_Q1D][VDIM];

      for (int qz = 0; qz < Q1D; ++qz)
      {
         for (int qy = 0; qy < Q1D; ++qy)
         {
            for (int qx = 0; qx < Q1D; ++qx)
            {
               for (int c = 0; c < VDIM; ++c)
               {
                  mass[qz][qy][qx][c] = 0.0;
               }
            }
         }
      }

      int osc = 0;

      for (int c = 0; c < VDIM; ++c)  // loop over x, y, z components
      {
         const int D1Dz = (c == 2) ? D1D - 1 : D1D;
         const int D1Dy = (c == 1) ? D1D - 1 : D1D;
         const int D1Dx = (c == 0) ? D1D - 1 : D1D;

         for (int dz = 0; dz < D1Dz; ++dz)
         {
            double massXY[MAX_Q1D][MAX_Q1D];
            for (int qy = 0; qy < Q1D; ++qy)
            {
               for (int qx = 0; qx < Q1D; ++qx)
               {
                  massXY[qy][qx] = 0.0;
               }
            }

            for (int dy = 0; dy < D1Dy; ++dy)
            {
               double massX[MAX_Q1D];
               for (int qx = 0; qx < Q1D; ++qx)
               {
                  massX[qx] = 0.0;
               }

               for (int dx = 0; dx < D1Dx; ++dx)
               {
                  const double t = X(dx + ((dy + (dz * D1Dy)) * D1Dx) + osc, e);
                  for (int qx = 0; qx < Q1D; ++qx)
                  {
                     massX[qx] += t * ((c == 0) ? Bo(qx,dx) : Bc(qx,dx));
                  }
               }

               for (int qy = 0; qy < Q1D; ++qy)
               {
                  const double wy = (c == 1) ? Bo(qy,dy) : Bc(qy,dy);
                  for (int qx = 0; qx < Q1D; ++qx)
                  {
                     const double wx = massX[qx];
                     massXY[qy][qx] += wx * wy;
                  }
               }
            }

            for (int qz = 0; qz < Q1D; ++qz)
            {
               const double wz = (c == 2) ? Bo(qz,dz) : Bc(qz,dz);
               for (int qy = 0; qy < Q1D; ++qy)
               {
                  for (int qx = 0; qx < Q1D; ++qx)
                  {
                     mass[qz][qy][qx][c] += massXY[qy][qx] * wz;
                  }
               }
            }
         }

         osc += D1Dx * D1Dy * D1Dz;
      }  // loop (c) over components

      // Apply D operator.
      for (int qz = 0; qz < Q1D; ++qz)
      {
         for (int qy = 0; qy < Q1D; ++qy)
         {
            for (int qx = 0; qx < Q1D; ++qx)
            {
               for (int c=0; c<VDIM; ++c)
               {
                  mass[qz][qy][qx][c] *= op(coeffDim == 3 ? c : 0, qx,qy,qz,e);
               }
            }
         }
      }

      // x component
      osc = 0;
      {
         const int D1Dz = D1D;
         const int D1Dy = D1D;
         const int D1Dx = D1D - 1;

         for (int qz = 0; qz < Q1D; ++qz)
         {
            double gradXY12[MAX_D1D][MAX_D1D];
            double gradXY21[MAX_D1D][MAX_D1D];

            for (int dy = 0; dy < D1Dy; ++dy)
            {
               for (int dx = 0; dx < D1Dx; ++dx)
               {
                  gradXY12[dy][dx] = 0.0;
                  gradXY21[dy][dx] = 0.0;
               }
            }
            for (int qy = 0; qy < Q1D; ++qy)
            {
               double massX[MAX_D1D][2];
               for (int dx = 0; dx < D1Dx; ++dx)
               {
                  for (int n = 0; n < 2; ++n)
                  {
                     massX[dx][n] = 0.0;
                  }
               }
               for (int qx = 0; qx < Q1D; ++qx)
               {
                  for (int dx = 0; dx < D1Dx; ++dx)
                  {
                     const double wx = Bot(dx,qx);

                     massX[dx][0] += wx * mass[qz][qy][qx][1];
                     massX[dx][1] += wx * mass[qz][qy][qx][2];
                  }
               }
               for (int dy = 0; dy < D1Dy; ++dy)
               {
                  const double wy = Bct(dy,qy);
                  const double wDy = Gct(dy,qy);

                  for (int dx = 0; dx < D1Dx; ++dx)
                  {
                     gradXY21[dy][dx] += massX[dx][0] * wy;
                     gradXY12[dy][dx] += massX[dx][1] * wDy;
                  }
               }
            }

            for (int dz = 0; dz < D1Dz; ++dz)
            {
               const double wz = Bct(dz,qz);
               const double wDz = Gct(dz,qz);
               for (int dy = 0; dy < D1Dy; ++dy)
               {
                  for (int dx = 0; dx < D1Dx; ++dx)
                  {
                     // \hat{\nabla}\times\hat{u} is [0, (u_0)_{x_2}, -(u_0)_{x_1}]
                     // (u_0)_{x_2} * (op * curl)_1 - (u_0)_{x_1} * (op * curl)_2
                     Y(dx + ((dy + (dz * D1Dy)) * D1Dx) + osc,
                       e) += (gradXY21[dy][dx] * wDz) - (gradXY12[dy][dx] * wz);
                  }
               }
            }
         }  // loop qz

         osc += D1Dx * D1Dy * D1Dz;
      }

      // y component
      {
         const int D1Dz = D1D;
         const int D1Dy = D1D - 1;
         const int D1Dx = D1D;

         for (int qz = 0; qz < Q1D; ++qz)
         {
            double gradXY02[MAX_D1D][MAX_D1D];
            double gradXY20[MAX_D1D][MAX_D1D];

            for (int dy = 0; dy < D1Dy; ++dy)
            {
               for (int dx = 0; dx < D1Dx; ++dx)
               {
                  gradXY02[dy][dx] = 0.0;
                  gradXY20[dy][dx] = 0.0;
               }
            }
            for (int qx = 0; qx < Q1D; ++qx)
            {
               double massY[MAX_D1D][2];
               for (int dy = 0; dy < D1Dy; ++dy)
               {
                  massY[dy][0] = 0.0;
                  massY[dy][1] = 0.0;
               }
               for (int qy = 0; qy < Q1D; ++qy)
               {
                  for (int dy = 0; dy < D1Dy; ++dy)
                  {
                     const double wy = Bot(dy,qy);

                     massY[dy][0] += wy * mass[qz][qy][qx][2];
                     massY[dy][1] += wy * mass[qz][qy][qx][0];
                  }
               }
               for (int dx = 0; dx < D1Dx; ++dx)
               {
                  const double wx = Bct(dx,qx);
                  const double wDx = Gct(dx,qx);

                  for (int dy = 0; dy < D1Dy; ++dy)
                  {
                     gradXY02[dy][dx] += massY[dy][0] * wDx;
                     gradXY20[dy][dx] += massY[dy][1] * wx;
                  }
               }
            }

            for (int dz = 0; dz < D1Dz; ++dz)
            {
               const double wz = Bct(dz,qz);
               const double wDz = Gct(dz,qz);
               for (int dy = 0; dy < D1Dy; ++dy)
               {
                  for (int dx = 0; dx < D1Dx; ++dx)
                  {
                     // \hat{\nabla}\times\hat{u} is [-(u_1)_{x_2}, 0, (u_1)_{x_0}]
                     // -(u_1)_{x_2} * (op * curl)_0 + (u_1)_{x_0} * (op * curl)_2
                     Y(dx + ((dy + (dz * D1Dy)) * D1Dx) + osc,
                       e) += (-gradXY20[dy][dx] * wDz) + (gradXY02[dy][dx] * wz);
                  }
               }
            }
         }  // loop qz

         osc += D1Dx * D1Dy * D1Dz;
      }

      // z component
      {
         const int D1Dz = D1D - 1;
         const int D1Dy = D1D;
         const int D1Dx = D1D;

         for (int qx = 0; qx < Q1D; ++qx)
         {
            double gradYZ01[MAX_D1D][MAX_D1D];
            double gradYZ10[MAX_D1D][MAX_D1D];

            for (int dy = 0; dy < D1Dy; ++dy)
            {
               for (int dz = 0; dz < D1Dz; ++dz)
               {
                  gradYZ01[dz][dy] = 0.0;
                  gradYZ10[dz][dy] = 0.0;
               }
            }
            for (int qy = 0; qy < Q1D; ++qy)
            {
               double massZ[MAX_D1D][2];
               for (int dz = 0; dz < D1Dz; ++dz)
               {
                  for (int n = 0; n < 2; ++n)
                  {
                     massZ[dz][n] = 0.0;
                  }
               }
               for (int qz = 0; qz < Q1D; ++qz)
               {
                  for (int dz = 0; dz < D1Dz; ++dz)
                  {
                     const double wz = Bot(dz,qz);

                     massZ[dz][0] += wz * mass[qz][qy][qx][0];
                     massZ[dz][1] += wz * mass[qz][qy][qx][1];
                  }
               }
               for (int dy = 0; dy < D1Dy; ++dy)
               {
                  const double wy = Bct(dy,qy);
                  const double wDy = Gct(dy,qy);

                  for (int dz = 0; dz < D1Dz; ++dz)
                  {
                     gradYZ01[dz][dy] += wy * massZ[dz][1];
                     gradYZ10[dz][dy] += wDy * massZ[dz][0];
                  }
               }
            }

            for (int dx = 0; dx < D1Dx; ++dx)
            {
               const double wx = Bct(dx,qx);
               const double wDx = Gct(dx,qx);

               for (int dy = 0; dy < D1Dy; ++dy)
               {
                  for (int dz = 0; dz < D1Dz; ++dz)
                  {
                     // \hat{\nabla}\times\hat{u} is [(u_2)_{x_1}, -(u_2)_{x_0}, 0]
                     // (u_2)_{x_1} * (op * curl)_0 - (u_2)_{x_0} * (op * curl)_1
                     Y(dx + ((dy + (dz * D1Dy)) * D1Dx) + osc,
                       e) += (gradYZ10[dz][dy] * wx) - (gradYZ01[dz][dy] * wDx);
                  }
               }
            }
         }  // loop qx
      }
   });
}

template<int MAX_D1D = HCURL_MAX_D1D, int MAX_Q1D = HCURL_MAX_Q1D>
static void SmemPAHcurlL2Apply3DTranspose(const int D1D,
                                          const int Q1D,
                                          const int coeffDim,
                                          const int NE,
                                          const Array<double> &bo,
                                          const Array<double> &bc,
                                          const Array<double> &gc,
                                          const Vector &pa_data,
                                          const Vector &x,
                                          Vector &y)
{
   MFEM_VERIFY(D1D <= MAX_D1D, "Error: D1D > MAX_D1D");
   MFEM_VERIFY(Q1D <= MAX_Q1D, "Error: Q1D > MAX_Q1D");

   auto Bo = Reshape(bo.Read(), Q1D, D1D-1);
   auto Bc = Reshape(bc.Read(), Q1D, D1D);
   auto Gc = Reshape(gc.Read(), Q1D, D1D);
   auto op = Reshape(pa_data.Read(), coeffDim, Q1D, Q1D, Q1D, NE);
   auto X = Reshape(x.Read(), 3*(D1D-1)*D1D*D1D, NE);
   auto Y = Reshape(y.ReadWrite(), 3*(D1D-1)*D1D*D1D, NE);

   MFEM_FORALL_3D(e, NE, Q1D, Q1D, Q1D,
   {
      constexpr int VDIM = 3;
      constexpr int maxCoeffDim = 3;

      MFEM_SHARED double sBo[MAX_D1D][MAX_Q1D];
      MFEM_SHARED double sBc[MAX_D1D][MAX_Q1D];
      MFEM_SHARED double sGc[MAX_D1D][MAX_Q1D];

      double opc[maxCoeffDim];
      MFEM_SHARED double sop[maxCoeffDim][MAX_Q1D][MAX_Q1D];
      MFEM_SHARED double mass[MAX_Q1D][MAX_Q1D][3];

      MFEM_SHARED double sX[MAX_D1D][MAX_D1D][MAX_D1D];

      MFEM_FOREACH_THREAD(qx,x,Q1D)
      {
         MFEM_FOREACH_THREAD(qy,y,Q1D)
         {
            MFEM_FOREACH_THREAD(qz,z,Q1D)
            {
               for (int i=0; i<coeffDim; ++i)
               {
                  opc[i] = op(i,qx,qy,qz,e);
               }
            }
         }
      }

      const int tidx = MFEM_THREAD_ID(x);
      const int tidy = MFEM_THREAD_ID(y);
      const int tidz = MFEM_THREAD_ID(z);

      if (tidz == 0)
      {
         MFEM_FOREACH_THREAD(d,y,D1D)
         {
            MFEM_FOREACH_THREAD(q,x,Q1D)
            {
               sBc[d][q] = Bc(q,d);
               sGc[d][q] = Gc(q,d);
               if (d < D1D-1)
               {
                  sBo[d][q] = Bo(q,d);
               }
            }
         }
      }
      MFEM_SYNC_THREAD;

      for (int qz=0; qz < Q1D; ++qz)
      {
         if (tidz == qz)
         {
            MFEM_FOREACH_THREAD(qy,y,Q1D)
            {
               MFEM_FOREACH_THREAD(qx,x,Q1D)
               {
                  for (int i=0; i<3; ++i)
                  {
                     mass[qy][qx][i] = 0.0;
                  }
               }
            }
         }

         int osc = 0;
         for (int c = 0; c < VDIM; ++c)  // loop over x, y, z components
         {
            const int D1Dz = (c == 2) ? D1D - 1 : D1D;
            const int D1Dy = (c == 1) ? D1D - 1 : D1D;
            const int D1Dx = (c == 0) ? D1D - 1 : D1D;

            MFEM_FOREACH_THREAD(dz,z,D1Dz)
            {
               MFEM_FOREACH_THREAD(dy,y,D1Dy)
               {
                  MFEM_FOREACH_THREAD(dx,x,D1Dx)
                  {
                     sX[dz][dy][dx] = X(dx + ((dy + (dz * D1Dy)) * D1Dx) + osc, e);
                  }
               }
            }
            MFEM_SYNC_THREAD;

            if (tidz == qz)
            {
               if (c == 0)
               {
                  for (int i=0; i<coeffDim; ++i)
                  {
                     sop[i][tidx][tidy] = opc[i];
                  }
               }

               MFEM_FOREACH_THREAD(qy,y,Q1D)
               {
                  MFEM_FOREACH_THREAD(qx,x,Q1D)
                  {
                     double u = 0.0;

                     for (int dz = 0; dz < D1Dz; ++dz)
                     {
                        const double wz = (c == 2) ? sBo[dz][qz] : sBc[dz][qz];

                        for (int dy = 0; dy < D1Dy; ++dy)
                        {
                           const double wy = (c == 1) ? sBo[dy][qy] : sBc[dy][qy];

                           for (int dx = 0; dx < D1Dx; ++dx)
                           {
                              const double wx = sX[dz][dy][dx] * ((c == 0) ? sBo[dx][qx] : sBc[dx][qx]);
                              u += wx * wy * wz;
                           }
                        }
                     }

                     mass[qy][qx][c] += u;
                  } // qx
               } // qy
            } // tidz == qz

            osc += D1Dx * D1Dy * D1Dz;
            MFEM_SYNC_THREAD;
         } // c

         double dxyz1 = 0.0;
         double dxyz2 = 0.0;
         double dxyz3 = 0.0;

         MFEM_FOREACH_THREAD(dz,z,D1D)
         {
            const double wcz = sBc[dz][qz];
            const double wcDz = sGc[dz][qz];
            const double wz = (dz < D1D-1) ? sBo[dz][qz] : 0.0;

            MFEM_FOREACH_THREAD(dy,y,D1D)
            {
               MFEM_FOREACH_THREAD(dx,x,D1D)
               {
                  for (int qy = 0; qy < Q1D; ++qy)
                  {
                     const double wcy = sBc[dy][qy];
                     const double wcDy = sGc[dy][qy];
                     const double wy = (dy < D1D-1) ? sBo[dy][qy] : 0.0;

                     for (int qx = 0; qx < Q1D; ++qx)
                     {
                        const double O1 = sop[0][qx][qy];
                        const double O2 = (coeffDim == 3) ? sop[1][qx][qy] : O1;
                        const double O3 = (coeffDim == 3) ? sop[2][qx][qy] : O1;

                        const double c1 = O1 * mass[qy][qx][0];
                        const double c2 = O2 * mass[qy][qx][1];
                        const double c3 = O3 * mass[qy][qx][2];

                        const double wcx = sBc[dx][qx];
                        const double wDx = sGc[dx][qx];

                        if (dx < D1D-1)
                        {
                           const double wx = sBo[dx][qx];
                           dxyz1 += (wx * c2 * wcy * wcDz) - (wx * c3 * wcDy * wcz);
                        }

                        dxyz2 += (-wy * c1 * wcx * wcDz) + (wy * c3 * wDx * wcz);

                        dxyz3 += (wcDy * wz * c1 * wcx) - (wcy * wz * c2 * wDx);
                     } // qx
                  } // qy
               } // dx
            } // dy
         } // dz

         MFEM_SYNC_THREAD;

         MFEM_FOREACH_THREAD(dz,z,D1D)
         {
            MFEM_FOREACH_THREAD(dy,y,D1D)
            {
               MFEM_FOREACH_THREAD(dx,x,D1D)
               {
                  if (dx < D1D-1)
                  {
                     Y(dx + ((dy + (dz * D1D)) * (D1D-1)), e) += dxyz1;
                  }
                  if (dy < D1D-1)
                  {
                     Y(dx + ((dy + (dz * (D1D-1))) * D1D) + ((D1D-1)*D1D*D1D), e) += dxyz2;
                  }
                  if (dz < D1D-1)
                  {
                     Y(dx + ((dy + (dz * D1D)) * D1D) + (2*(D1D-1)*D1D*D1D), e) += dxyz3;
                  }
               }
            }
         }
      } // qz
   }); // end of element loop
}

void MixedVectorWeakCurlIntegrator::AddMultPA(const Vector &x, Vector &y) const
{
   if (testType == mfem::FiniteElement::CURL &&
       trialType == mfem::FiniteElement::CURL && dim == 3)
   {
      if (Device::Allows(Backend::DEVICE_MASK))
      {
         const int ID = (dofs1D << 4) | quad1D;
         switch (ID)
         {
            case 0x23: return SmemPAHcurlL2Apply3DTranspose<2,3>(dofs1D, quad1D, coeffDim,
                                                                    ne, mapsO->B, mapsC->B,
                                                                    mapsC->G, pa_data, x, y);
            case 0x34: return SmemPAHcurlL2Apply3DTranspose<3,4>(dofs1D, quad1D, coeffDim,
                                                                    ne, mapsO->B, mapsC->B,
                                                                    mapsC->G, pa_data, x, y);
            case 0x45: return SmemPAHcurlL2Apply3DTranspose<4,5>(dofs1D, quad1D, coeffDim,
                                                                    ne, mapsO->B, mapsC->B,
                                                                    mapsC->G, pa_data, x, y);
            case 0x56: return SmemPAHcurlL2Apply3DTranspose<5,6>(dofs1D, quad1D, coeffDim,
                                                                    ne, mapsO->B, mapsC->B,
                                                                    mapsC->G, pa_data, x, y);
            default: return SmemPAHcurlL2Apply3DTranspose(dofs1D, quad1D, coeffDim, ne,
                                                             mapsO->B, mapsC->B,
                                                             mapsC->G, pa_data, x, y);
         }
      }
      else
         PAHcurlL2Apply3DTranspose(dofs1D, quad1D, coeffDim, ne, mapsO->B, mapsC->B,
                                   mapsO->Bt, mapsC->Bt, mapsC->Gt, pa_data, x, y);
   }
   else
   {
      MFEM_ABORT("Unsupported dimension or space!");
   }
}

template void SmemPAHcurlMassAssembleDiagonal3D<0,0>(const int D1D,
                                                     const int Q1D,
                                                     const int NE,
                                                     const bool symmetric,
                                                     const Array<double> &bo,
                                                     const Array<double> &bc,
                                                     const Vector &pa_data,
                                                     Vector &diag);

template void SmemPAHcurlMassAssembleDiagonal3D<2,3>(const int D1D,
                                                     const int Q1D,
                                                     const int NE,
                                                     const bool symmetric,
                                                     const Array<double> &bo,
                                                     const Array<double> &bc,
                                                     const Vector &pa_data,
                                                     Vector &diag);

template void SmemPAHcurlMassAssembleDiagonal3D<3,4>(const int D1D,
                                                     const int Q1D,
                                                     const int NE,
                                                     const bool symmetric,
                                                     const Array<double> &bo,
                                                     const Array<double> &bc,
                                                     const Vector &pa_data,
                                                     Vector &diag);

template void SmemPAHcurlMassAssembleDiagonal3D<4,5>(const int D1D,
                                                     const int Q1D,
                                                     const int NE,
                                                     const bool symmetric,
                                                     const Array<double> &bo,
                                                     const Array<double> &bc,
                                                     const Vector &pa_data,
                                                     Vector &diag);

template void SmemPAHcurlMassAssembleDiagonal3D<5,6>(const int D1D,
                                                     const int Q1D,
                                                     const int NE,
                                                     const bool symmetric,
                                                     const Array<double> &bo,
                                                     const Array<double> &bc,
                                                     const Vector &pa_data,
                                                     Vector &diag);

template void SmemPAHcurlMassApply3D<0,0>(const int D1D,
                                          const int Q1D,
                                          const int NE,
                                          const bool symmetric,
                                          const Array<double> &bo,
                                          const Array<double> &bc,
                                          const Array<double> &bot,
                                          const Array<double> &bct,
                                          const Vector &pa_data,
                                          const Vector &x,
                                          Vector &y);

template void SmemPAHcurlMassApply3D<2,3>(const int D1D,
                                          const int Q1D,
                                          const int NE,
                                          const bool symmetric,
                                          const Array<double> &bo,
                                          const Array<double> &bc,
                                          const Array<double> &bot,
                                          const Array<double> &bct,
                                          const Vector &pa_data,
                                          const Vector &x,
                                          Vector &y);

template void SmemPAHcurlMassApply3D<3,4>(const int D1D,
                                          const int Q1D,
                                          const int NE,
                                          const bool symmetric,
                                          const Array<double> &bo,
                                          const Array<double> &bc,
                                          const Array<double> &bot,
                                          const Array<double> &bct,
                                          const Vector &pa_data,
                                          const Vector &x,
                                          Vector &y);

template void SmemPAHcurlMassApply3D<4,5>(const int D1D,
                                          const int Q1D,
                                          const int NE,
                                          const bool symmetric,
                                          const Array<double> &bo,
                                          const Array<double> &bc,
                                          const Array<double> &bot,
                                          const Array<double> &bct,
                                          const Vector &pa_data,
                                          const Vector &x,
                                          Vector &y);

template void SmemPAHcurlMassApply3D<5,6>(const int D1D,
                                          const int Q1D,
                                          const int NE,
                                          const bool symmetric,
                                          const Array<double> &bo,
                                          const Array<double> &bc,
                                          const Array<double> &bot,
                                          const Array<double> &bct,
                                          const Vector &pa_data,
                                          const Vector &x,
                                          Vector &y);

} // namespace mfem<|MERGE_RESOLUTION|>--- conflicted
+++ resolved
@@ -999,14 +999,9 @@
    const bool symmetric = (coeffDim != 9);
    auto W = w.Read();
    auto J = Reshape(j.Read(), NQ, 3, 3, NE);
-<<<<<<< HEAD
    auto C = Reshape(coeff.Read(), coeffDim, NQ, NE);
-   auto y = Reshape(op.Write(), NQ, 6, NE);
-=======
-   auto coeff = Reshape(_coeff.Read(), coeffDim, NQ, NE);
    auto y = Reshape(op.Write(), NQ, symmetric ? 6 : 9, NE);
 
->>>>>>> 6b23f3a8
    MFEM_FORALL(e, NE,
    {
       for (int q = 0; q < NQ; ++q)
@@ -1024,28 +1019,20 @@
          /* */               J21 * (J12 * J33 - J32 * J13) +
          /* */               J31 * (J12 * J23 - J22 * J13);
 
-<<<<<<< HEAD
-         const double D1 = C(0, q, e);
-         const double D2 = coeffDim == 3 ? C(1, q, e) : D1;
-         const double D3 = coeffDim == 3 ? C(2, q, e) : D1;
-
-         // set y to the 6 entries of J^T D J / det^2
-=======
->>>>>>> 6b23f3a8
          const double c_detJ = W[q] / detJ;
 
          if (coeffDim == 6 || coeffDim == 9) // Matrix coefficient version
          {
             // Set y to the 6 or 9 entries of J^T M J / det
-            const double M11 = coeff(0, q, e);
-            const double M12 = coeff(1, q, e);
-            const double M13 = coeff(2, q, e);
-            const double M21 = (!symmetric) ? coeff(3, q, e) : M12;
-            const double M22 = (!symmetric) ? coeff(4, q, e) : coeff(3, q, e);
-            const double M23 = (!symmetric) ? coeff(5, q, e) : coeff(4, q, e);
-            const double M31 = (!symmetric) ? coeff(6, q, e) : M13;
-            const double M32 = (!symmetric) ? coeff(7, q, e) : M23;
-            const double M33 = (!symmetric) ? coeff(8, q, e) : coeff(5, q, e);
+            const double M11 = C(0, q, e);
+            const double M12 = C(1, q, e);
+            const double M13 = C(2, q, e);
+            const double M21 = (!symmetric) ? C(3, q, e) : M12;
+            const double M22 = (!symmetric) ? C(4, q, e) : C(3, q, e);
+            const double M23 = (!symmetric) ? C(5, q, e) : C(4, q, e);
+            const double M31 = (!symmetric) ? C(6, q, e) : M13;
+            const double M32 = (!symmetric) ? C(7, q, e) : M23;
+            const double M33 = (!symmetric) ? C(8, q, e) : C(5, q, e);
 
             // First compute R = MJ
             const double R11 = M11*J11 + M12*J21 + M13*J31;
@@ -1084,9 +1071,9 @@
          else  // Vector or scalar coefficient version
          {
             // Set y to the 6 entries of J^T D J / det^2
-            const double D1 = coeff(0, q, e);
-            const double D2 = coeffDim == 3 ? coeff(1, q, e) : D1;
-            const double D3 = coeffDim == 3 ? coeff(2, q, e) : D1;
+            const double D1 = C(0, q, e);
+            const double D2 = coeffDim == 3 ? C(1, q, e) : D1;
+            const double D3 = coeffDim == 3 ? C(2, q, e) : D1;
 
             y(q,0,e) = c_detJ * (D1*J11*J11 + D2*J21*J21 + D3*J31*J31); // 1,1
             y(q,1,e) = c_detJ * (D1*J11*J12 + D2*J21*J22 + D3*J31*J32); // 1,2
@@ -1375,27 +1362,15 @@
 
    constexpr static int VDIM = 3;
 
-<<<<<<< HEAD
    auto Bo = Reshape(bo.Read(), Q1D, D1D-1);
    auto Bc = Reshape(bc.Read(), Q1D, D1D);
    auto Bot = Reshape(bot.Read(), D1D-1, Q1D);
    auto Bct = Reshape(bct.Read(), D1D, Q1D);
    auto Gc = Reshape(gc.Read(), Q1D, D1D);
    auto Gct = Reshape(gct.Read(), D1D, Q1D);
-   auto op = Reshape(pa_data.Read(), Q1D, Q1D, Q1D, 6, NE);
+   auto op = Reshape(pa_data.Read(), Q1D, Q1D, Q1D, (symmetric ? 6 : 9), NE);
    auto X = Reshape(x.Read(), 3*(D1D-1)*D1D*D1D, NE);
    auto Y = Reshape(y.ReadWrite(), 3*(D1D-1)*D1D*D1D, NE);
-=======
-   auto Bo = Reshape(_Bo.Read(), Q1D, D1D-1);
-   auto Bc = Reshape(_Bc.Read(), Q1D, D1D);
-   auto Bot = Reshape(_Bot.Read(), D1D-1, Q1D);
-   auto Bct = Reshape(_Bct.Read(), D1D, Q1D);
-   auto Gc = Reshape(_Gc.Read(), Q1D, D1D);
-   auto Gct = Reshape(_Gct.Read(), D1D, Q1D);
-   auto op = Reshape(_op.Read(), Q1D, Q1D, Q1D, (symmetric ? 6 : 9), NE);
-   auto x = Reshape(_x.Read(), 3*(D1D-1)*D1D*D1D, NE);
-   auto y = Reshape(_y.ReadWrite(), 3*(D1D-1)*D1D*D1D, NE);
->>>>>>> 6b23f3a8
 
    MFEM_FORALL(e, NE,
    {
@@ -1876,6 +1851,7 @@
 template<int MAX_D1D = HCURL_MAX_D1D, int MAX_Q1D = HCURL_MAX_Q1D>
 static void SmemPACurlCurlApply3D(const int D1D,
                                   const int Q1D,
+                                  const bool symmetric,
                                   const int NE,
                                   const Array<double> &bo,
                                   const Array<double> &bc,
@@ -1898,9 +1874,11 @@
    auto Bo = Reshape(bo.Read(), Q1D, D1D-1);
    auto Bc = Reshape(bc.Read(), Q1D, D1D);
    auto Gc = Reshape(gc.Read(), Q1D, D1D);
-   auto op = Reshape(pa_data.Read(), Q1D, Q1D, Q1D, 6, NE);
+   auto op = Reshape(pa_data.Read(), Q1D, Q1D, Q1D, symmetric ? 6 : 9, NE);
    auto X = Reshape(x.Read(), 3*(D1D-1)*D1D*D1D, NE);
    auto Y = Reshape(y.ReadWrite(), 3*(D1D-1)*D1D*D1D, NE);
+
+   const int s = symmetric ? 6 : 9;
 
    MFEM_FORALL_3D(e, NE, Q1D, Q1D, Q1D,
    {
@@ -1910,8 +1888,8 @@
       MFEM_SHARED double sBc[MAX_D1D][MAX_Q1D];
       MFEM_SHARED double sGc[MAX_D1D][MAX_Q1D];
 
-      double op6[6];
-      MFEM_SHARED double sop[6][MAX_Q1D][MAX_Q1D];
+      double ope[9];
+      MFEM_SHARED double sop[9][MAX_Q1D][MAX_Q1D];
       MFEM_SHARED double curl[MAX_Q1D][MAX_Q1D][3];
 
       MFEM_SHARED double sX[MAX_D1D][MAX_D1D][MAX_D1D];
@@ -1922,9 +1900,9 @@
          {
             MFEM_FOREACH_THREAD(qz,z,Q1D)
             {
-               for (int i=0; i<6; ++i)
-               {
-                  op6[i] = op(qx,qy,qz,i,e);
+               for (int i=0; i<s; ++i)
+               {
+                  ope[i] = op(qx,qy,qz,i,e);
                }
             }
          }
@@ -1990,9 +1968,9 @@
             {
                if (c == 0)
                {
-                  for (int i=0; i<6; ++i)
-                  {
-                     sop[i][tidx][tidy] = op6[i];
+                  for (int i=0; i<s; ++i)
+                  {
+                     sop[i][tidx][tidy] = ope[i];
                   }
                }
 
@@ -2119,15 +2097,18 @@
                         const double O11 = sop[0][qx][qy];
                         const double O12 = sop[1][qx][qy];
                         const double O13 = sop[2][qx][qy];
-                        const double O22 = sop[3][qx][qy];
-                        const double O23 = sop[4][qx][qy];
-                        const double O33 = sop[5][qx][qy];
+                        const double O21 = symmetric ? O12 : sop[3][qx][qy];
+                        const double O22 = symmetric ? sop[3][qx][qy] : sop[4][qx][qy];
+                        const double O23 = symmetric ? sop[4][qx][qy] : sop[5][qx][qy];
+                        const double O31 = symmetric ? O13 : sop[6][qx][qy];
+                        const double O32 = symmetric ? O23 : sop[7][qx][qy];
+                        const double O33 = symmetric ? sop[5][qx][qy] : sop[8][qx][qy];
 
                         const double c1 = (O11 * curl[qy][qx][0]) + (O12 * curl[qy][qx][1]) +
                                           (O13 * curl[qy][qx][2]);
-                        const double c2 = (O12 * curl[qy][qx][0]) + (O22 * curl[qy][qx][1]) +
+                        const double c2 = (O21 * curl[qy][qx][0]) + (O22 * curl[qy][qx][1]) +
                                           (O23 * curl[qy][qx][2]);
-                        const double c3 = (O13 * curl[qy][qx][0]) + (O23 * curl[qy][qx][1]) +
+                        const double c3 = (O31 * curl[qy][qx][0]) + (O32 * curl[qy][qx][1]) +
                                           (O33 * curl[qy][qx][2]);
 
                         const double wcx = sBc[dx][qx];
@@ -2185,36 +2166,32 @@
 {
    if (dim == 3)
    {
-<<<<<<< HEAD
       if (Device::Allows(Backend::DEVICE_MASK))
       {
          const int ID = (dofs1D << 4) | quad1D;
          switch (ID)
          {
-            case 0x23: return SmemPACurlCurlApply3D<2,3>(dofs1D, quad1D, ne, mapsO->B,
+            case 0x23: return SmemPACurlCurlApply3D<2,3>(dofs1D, quad1D, symmetric, ne,
+                                                            mapsO->B, mapsC->B, mapsO->Bt,
+                                                            mapsC->Bt, mapsC->G, mapsC->Gt, pa_data, x, y);
+            case 0x34: return SmemPACurlCurlApply3D<3,4>(dofs1D, quad1D, symmetric, ne,
+                                                            mapsO->B, mapsC->B, mapsO->Bt,
+                                                            mapsC->Bt, mapsC->G, mapsC->Gt, pa_data, x, y);
+            case 0x45: return SmemPACurlCurlApply3D<4,5>(dofs1D, quad1D, symmetric, ne,
+                                                            mapsO->B,
                                                             mapsC->B, mapsO->Bt,
                                                             mapsC->Bt, mapsC->G, mapsC->Gt, pa_data, x, y);
-            case 0x34: return SmemPACurlCurlApply3D<3,4>(dofs1D, quad1D, ne, mapsO->B,
-                                                            mapsC->B, mapsO->Bt,
+            case 0x56: return SmemPACurlCurlApply3D<5,6>(dofs1D, quad1D, symmetric, ne,
+                                                            mapsO->B, mapsC->B, mapsO->Bt,
                                                             mapsC->Bt, mapsC->G, mapsC->Gt, pa_data, x, y);
-            case 0x45: return SmemPACurlCurlApply3D<4,5>(dofs1D, quad1D, ne, mapsO->B,
-                                                            mapsC->B, mapsO->Bt,
-                                                            mapsC->Bt, mapsC->G, mapsC->Gt, pa_data, x, y);
-            case 0x56: return SmemPACurlCurlApply3D<5,6>(dofs1D, quad1D, ne, mapsO->B,
-                                                            mapsC->B, mapsO->Bt,
-                                                            mapsC->Bt, mapsC->G, mapsC->Gt, pa_data, x, y);
-            default: return SmemPACurlCurlApply3D(dofs1D, quad1D, ne, mapsO->B, mapsC->B,
-                                                     mapsO->Bt,
-                                                     mapsC->Bt, mapsC->G, mapsC->Gt, pa_data, x, y);
+            default: return SmemPACurlCurlApply3D(dofs1D, quad1D, symmetric, ne, mapsO->B,
+                                                     mapsC->B, mapsO->Bt, mapsC->Bt,
+                                                     mapsC->G, mapsC->Gt, pa_data, x, y);
          }
       }
       else
-         PACurlCurlApply3D(dofs1D, quad1D, ne, mapsO->B, mapsC->B, mapsO->Bt,
+         PACurlCurlApply3D(dofs1D, quad1D, symmetric, ne, mapsO->B, mapsC->B, mapsO->Bt,
                            mapsC->Bt, mapsC->G, mapsC->Gt, pa_data, x, y);
-=======
-      PACurlCurlApply3D(dofs1D, quad1D, symmetric, ne, mapsO->B, mapsC->B, mapsO->Bt,
-                        mapsC->Bt, mapsC->G, mapsC->Gt, pa_data, x, y);
->>>>>>> 6b23f3a8
    }
    else if (dim == 2)
    {
@@ -2297,21 +2274,12 @@
    MFEM_VERIFY(D1D <= MAX_D1D, "Error: D1D > MAX_D1D");
    MFEM_VERIFY(Q1D <= MAX_Q1D, "Error: Q1D > MAX_Q1D");
 
-<<<<<<< HEAD
    auto Bo = Reshape(bo.Read(), Q1D, D1D-1);
    auto Bc = Reshape(bc.Read(), Q1D, D1D);
    auto Go = Reshape(go.Read(), Q1D, D1D-1);
    auto Gc = Reshape(gc.Read(), Q1D, D1D);
-   auto op = Reshape(pa_data.Read(), Q1D, Q1D, Q1D, 6, NE);
+   auto op = Reshape(pa_data.Read(), Q1D, Q1D, Q1D, (symmetric ? 6 : 9), NE);
    auto D = Reshape(diag.ReadWrite(), 3*(D1D-1)*D1D*D1D, NE);
-=======
-   auto Bo = Reshape(_Bo.Read(), Q1D, D1D-1);
-   auto Bc = Reshape(_Bc.Read(), Q1D, D1D);
-   auto Go = Reshape(_Go.Read(), Q1D, D1D-1);
-   auto Gc = Reshape(_Gc.Read(), Q1D, D1D);
-   auto op = Reshape(_op.Read(), Q1D, Q1D, Q1D, (symmetric ? 6 : 9), NE);
-   auto diag = Reshape(_diag.ReadWrite(), 3*(D1D-1)*D1D*D1D, NE);
->>>>>>> 6b23f3a8
 
    const int s = symmetric ? 6 : 9;
    const int i11 = 0;
@@ -2443,66 +2411,28 @@
                      if (c == 0)
                      {
                         // (u_0)_{x_2} (O22 (u_0)_{x_2} - O23 (u_0)_{x_1}) - (u_0)_{x_1} (O32 (u_0)_{x_2} - O33 (u_0)_{x_1})
-
-<<<<<<< HEAD
-                        // (u_0)_{x_2} O22 (u_0)_{x_2}
-                        D(dx + ((dy + (dz * D1Dy)) * D1Dx) + osc,
-                          e) += yt[qx][dy][dz][3][2][0] * wx * wx;
-
-                        // -(u_0)_{x_2} O23 (u_0)_{x_1} - (u_0)_{x_1} O32 (u_0)_{x_2}
-                        D(dx + ((dy + (dz * D1Dy)) * D1Dx) + osc,
-                          e) += -2.0 * yt[qx][dy][dz][4][1][1] * wx * wx;
-
-                        // (u_0)_{x_1} O33 (u_0)_{x_1}
-                        D(dx + ((dy + (dz * D1Dy)) * D1Dx) + osc,
-                          e) += yt[qx][dy][dz][5][0][2] * wx * wx;
-=======
                         const double sumy = yt[qx][dy][dz][i22][2][0] - yt[qx][dy][dz][i23][1][1]
                                             - yt[qx][dy][dz][i32][1][1] + yt[qx][dy][dz][i33][0][2];
 
-                        diag(dx + ((dy + (dz * D1Dy)) * D1Dx) + osc, e) += sumy * wx * wx;
->>>>>>> 6b23f3a8
+                        D(dx + ((dy + (dz * D1Dy)) * D1Dx) + osc, e) += sumy * wx * wx;
                      }
                      else if (c == 1)
                      {
                         // (u_1)_{x_2} (O11 (u_1)_{x_2} - O13 (u_1)_{x_0}) + (u_1)_{x_0} (-O31 (u_1)_{x_2} + O33 (u_1)_{x_0})
-
-<<<<<<< HEAD
-                        // (u_1)_{x_2} O11 (u_1)_{x_2}
-                        D(dx + ((dy + (dz * D1Dy)) * D1Dx) + osc,
-                          e) += yt[qx][dy][dz][0][2][0] * wx * wx;
-
-                        // -(u_1)_{x_2} O13 (u_1)_{x_0} - (u_1)_{x_0} O31 (u_1)_{x_2}
-                        D(dx + ((dy + (dz * D1Dy)) * D1Dx) + osc,
-                          e) += -2.0 * yt[qx][dy][dz][2][1][0] * wDx * wx;
-
-                        // (u_1)_{x_0} O33 (u_1)_{x_0})
-                        D(dx + ((dy + (dz * D1Dy)) * D1Dx) + osc,
-                          e) += yt[qx][dy][dz][5][0][0] * wDx * wDx;
-=======
                         const double d = (yt[qx][dy][dz][i11][2][0] * wx * wx)
                                          - ((yt[qx][dy][dz][i13][1][0] + yt[qx][dy][dz][i31][1][0]) * wDx * wx)
                                          + (yt[qx][dy][dz][i33][0][0] * wDx * wDx);
 
-                        diag(dx + ((dy + (dz * D1Dy)) * D1Dx) + osc, e) += d;
->>>>>>> 6b23f3a8
+                        D(dx + ((dy + (dz * D1Dy)) * D1Dx) + osc, e) += d;
                      }
                      else
                      {
                         // (u_2)_{x_1} (O11 (u_2)_{x_1} - O12 (u_2)_{x_0}) - (u_2)_{x_0} (O21 (u_2)_{x_1} - O22 (u_2)_{x_0})
-
-<<<<<<< HEAD
-                        // (u_2)_{x_1} O11 (u_2)_{x_1}
-                        D(dx + ((dy + (dz * D1Dy)) * D1Dx) + osc,
-                          e) += yt[qx][dy][dz][0][0][2] * wx * wx;
-
-                        // -(u_2)_{x_1} O12 (u_2)_{x_0} - (u_2)_{x_0} O21 (u_2)_{x_1}
-                        D(dx + ((dy + (dz * D1Dy)) * D1Dx) + osc,
-                          e) += -2.0 * yt[qx][dy][dz][1][0][1] * wDx * wx;
-
-                        // (u_2)_{x_0} O22 (u_2)_{x_0}
-                        D(dx + ((dy + (dz * D1Dy)) * D1Dx) + osc,
-                          e) += yt[qx][dy][dz][3][0][0] * wDx * wDx;
+                        const double d = (yt[qx][dy][dz][i11][0][2] * wx * wx)
+                                         - ((yt[qx][dy][dz][i12][0][1] + yt[qx][dy][dz][i21][0][1]) * wDx * wx)
+                                         + (yt[qx][dy][dz][i22][0][0] * wDx * wDx);
+
+                        D(dx + ((dy + (dz * D1Dy)) * D1Dx) + osc, e) += d;
                      }
                   }
                }
@@ -2517,6 +2447,7 @@
 template<int MAX_D1D = HCURL_MAX_D1D, int MAX_Q1D = HCURL_MAX_Q1D>
 static void SmemPACurlCurlAssembleDiagonal3D(const int D1D,
                                              const int Q1D,
+                                             const bool symmetric,
                                              const int NE,
                                              const Array<double> &bo,
                                              const Array<double> &bc,
@@ -2532,8 +2463,19 @@
    auto Bc = Reshape(bc.Read(), Q1D, D1D);
    auto Go = Reshape(go.Read(), Q1D, D1D-1);
    auto Gc = Reshape(gc.Read(), Q1D, D1D);
-   auto op = Reshape(pa_data.Read(), Q1D, Q1D, Q1D, 6, NE);
+   auto op = Reshape(pa_data.Read(), Q1D, Q1D, Q1D, (symmetric ? 6 : 9), NE);
    auto D = Reshape(diag.ReadWrite(), 3*(D1D-1)*D1D*D1D, NE);
+
+   const int s = symmetric ? 6 : 9;
+   const int i11 = 0;
+   const int i12 = 1;
+   const int i13 = 2;
+   const int i21 = symmetric ? i12 : 3;
+   const int i22 = symmetric ? 3 : 4;
+   const int i23 = symmetric ? 4 : 5;
+   const int i31 = symmetric ? i13 : 6;
+   const int i32 = symmetric ? i23 : 7;
+   const int i33 = symmetric ? 5 : 8;
 
    MFEM_FORALL_3D(e, NE, Q1D, Q1D, Q1D,
    {
@@ -2550,8 +2492,8 @@
       MFEM_SHARED double sGo[MAX_Q1D][MAX_D1D];
       MFEM_SHARED double sGc[MAX_Q1D][MAX_D1D];
 
-      double op6[6];
-      MFEM_SHARED double sop[6][MAX_Q1D][MAX_Q1D];
+      double ope[9];
+      MFEM_SHARED double sop[9][MAX_Q1D][MAX_Q1D];
 
       MFEM_FOREACH_THREAD(qx,x,Q1D)
       {
@@ -2559,9 +2501,9 @@
          {
             MFEM_FOREACH_THREAD(qz,z,Q1D)
             {
-               for (int i=0; i<6; ++i)
-               {
-                  op6[i] = op(qx,qy,qz,i,e);
+               for (int i=0; i<s; ++i)
+               {
+                  ope[i] = op(qx,qy,qz,i,e);
                }
             }
          }
@@ -2602,9 +2544,9 @@
          {
             if (tidz == qz)
             {
-               for (int i=0; i<6; ++i)
-               {
-                  sop[i][tidx][tidy] = op6[i];
+               for (int i=0; i<s; ++i)
+               {
+                  sop[i][tidx][tidy] = ope[i];
                }
             }
 
@@ -2634,48 +2576,41 @@
                               // (u_0)_{x_2} (O22 (u_0)_{x_2} - O23 (u_0)_{x_1}) - (u_0)_{x_1} (O32 (u_0)_{x_2} - O33 (u_0)_{x_1})
 
                               // (u_0)_{x_2} O22 (u_0)_{x_2}
-                              dxyz += sop[3][qx][qy] * wx * wx * wy * wy * wDz * wDz;
+                              dxyz += sop[i22][qx][qy] * wx * wx * wy * wy * wDz * wDz;
 
                               // -(u_0)_{x_2} O23 (u_0)_{x_1} - (u_0)_{x_1} O32 (u_0)_{x_2}
-                              dxyz += -2.0 * sop[4][qx][qy] * wx * wx * wDy * wy * wDz * wz;
+                              dxyz += -(sop[i23][qx][qy] + sop[i32][qx][qy]) * wx * wx * wDy * wy * wDz * wz;
 
                               // (u_0)_{x_1} O33 (u_0)_{x_1}
-                              dxyz += sop[5][qx][qy] * wx * wx * wDy * wDy * wz * wz;
+                              dxyz += sop[i33][qx][qy] * wx * wx * wDy * wDy * wz * wz;
                            }
                            else if (c == 1)
                            {
                               // (u_1)_{x_2} (O11 (u_1)_{x_2} - O13 (u_1)_{x_0}) + (u_1)_{x_0} (-O31 (u_1)_{x_2} + O33 (u_1)_{x_0})
 
                               // (u_1)_{x_2} O11 (u_1)_{x_2}
-                              dxyz += sop[0][qx][qy] * wx * wx * wy * wy * wDz * wDz;
+                              dxyz += sop[i11][qx][qy] * wx * wx * wy * wy * wDz * wDz;
 
                               // -(u_1)_{x_2} O13 (u_1)_{x_0} - (u_1)_{x_0} O31 (u_1)_{x_2}
-                              dxyz += -2.0 * sop[2][qx][qy] * wDx * wx * wy * wy * wDz * wz;
+                              dxyz += -(sop[i13][qx][qy] + sop[i31][qx][qy]) * wDx * wx * wy * wy * wDz * wz;
 
                               // (u_1)_{x_0} O33 (u_1)_{x_0})
-                              dxyz += sop[5][qx][qy] * wDx * wDx * wy * wy * wz * wz;
+                              dxyz += sop[i33][qx][qy] * wDx * wDx * wy * wy * wz * wz;
                            }
                            else
                            {
                               // (u_2)_{x_1} (O11 (u_2)_{x_1} - O12 (u_2)_{x_0}) - (u_2)_{x_0} (O21 (u_2)_{x_1} - O22 (u_2)_{x_0})
 
                               // (u_2)_{x_1} O11 (u_2)_{x_1}
-                              dxyz += sop[0][qx][qy] * wx * wx * wDy * wDy * wz * wz;
+                              dxyz += sop[i11][qx][qy] * wx * wx * wDy * wDy * wz * wz;
 
                               // -(u_2)_{x_1} O12 (u_2)_{x_0} - (u_2)_{x_0} O21 (u_2)_{x_1}
-                              dxyz += -2.0 * sop[1][qx][qy] * wDx * wx * wDy * wy * wz * wz;
+                              dxyz += -(sop[i12][qx][qy] + sop[i21][qx][qy]) * wDx * wx * wDy * wy * wz * wz;
 
                               // (u_2)_{x_0} O22 (u_2)_{x_0}
-                              dxyz += sop[3][qx][qy] * wDx * wDx * wy * wy * wz * wz;
+                              dxyz += sop[i22][qx][qy] * wDx * wDx * wy * wy * wz * wz;
                            }
                         }
-=======
-                        const double d = (yt[qx][dy][dz][i11][0][2] * wx * wx)
-                                         - ((yt[qx][dy][dz][i12][0][1] + yt[qx][dy][dz][i21][0][1]) * wDx * wx)
-                                         + (yt[qx][dy][dz][i22][0][0] * wDx * wDx);
-
-                        diag(dx + ((dy + (dz * D1Dy)) * D1Dx) + osc, e) += d;
->>>>>>> 6b23f3a8
                      }
                   }
                }
@@ -2704,48 +2639,42 @@
 {
    if (dim == 3)
    {
-<<<<<<< HEAD
       if (Device::Allows(Backend::DEVICE_MASK))
       {
          const int ID = (dofs1D << 4) | quad1D;
          switch (ID)
          {
-            case 0x23: return SmemPACurlCurlAssembleDiagonal3D<2,3>(dofs1D, quad1D, ne,
+            case 0x23: return SmemPACurlCurlAssembleDiagonal3D<2,3>(dofs1D, quad1D,
+                                                                       symmetric, ne,
                                                                        mapsO->B, mapsC->B,
                                                                        mapsO->G, mapsC->G,
                                                                        pa_data, diag);
-            case 0x34: return SmemPACurlCurlAssembleDiagonal3D<3,4>(dofs1D, quad1D, ne,
+            case 0x34: return SmemPACurlCurlAssembleDiagonal3D<3,4>(dofs1D, quad1D,
+                                                                       symmetric, ne,
                                                                        mapsO->B, mapsC->B,
                                                                        mapsO->G, mapsC->G,
                                                                        pa_data, diag);
-            case 0x45: return SmemPACurlCurlAssembleDiagonal3D<4,5>(dofs1D, quad1D, ne,
+            case 0x45: return SmemPACurlCurlAssembleDiagonal3D<4,5>(dofs1D, quad1D,
+                                                                       symmetric, ne,
                                                                        mapsO->B, mapsC->B,
                                                                        mapsO->G, mapsC->G,
                                                                        pa_data, diag);
-            case 0x56: return SmemPACurlCurlAssembleDiagonal3D<5,6>(dofs1D, quad1D, ne,
+            case 0x56: return SmemPACurlCurlAssembleDiagonal3D<5,6>(dofs1D, quad1D,
+                                                                       symmetric, ne,
                                                                        mapsO->B, mapsC->B,
                                                                        mapsO->G, mapsC->G,
                                                                        pa_data, diag);
-            default: return SmemPACurlCurlAssembleDiagonal3D(dofs1D, quad1D, ne,
+            default: return SmemPACurlCurlAssembleDiagonal3D(dofs1D, quad1D, symmetric, ne,
                                                                 mapsO->B, mapsC->B,
                                                                 mapsO->G, mapsC->G,
                                                                 pa_data, diag);
          }
       }
       else
-         PACurlCurlAssembleDiagonal3D(dofs1D, quad1D, ne,
+         PACurlCurlAssembleDiagonal3D(dofs1D, quad1D, symmetric, ne,
                                       mapsO->B, mapsC->B,
                                       mapsO->G, mapsC->G,
                                       pa_data, diag);
-=======
-      // Reduce HCURL_MAX_D1D/Q1D to avoid using too much memory
-      constexpr int MAX_D1D = 4;
-      constexpr int MAX_Q1D = 5;
-      PACurlCurlAssembleDiagonal3D<MAX_D1D,MAX_Q1D>(dofs1D, quad1D, symmetric,
-                                                    ne, mapsO->B, mapsC->B,
-                                                    mapsO->G, mapsC->G,
-                                                    pa_data, diag);
->>>>>>> 6b23f3a8
    }
    else if (dim == 2)
    {
