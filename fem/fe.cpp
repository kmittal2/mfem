// Copyright (c) 2010, Lawrence Livermore National Security, LLC. Produced at
// the Lawrence Livermore National Laboratory. LLNL-CODE-443211. All Rights
// reserved. See file COPYRIGHT for details.
//
// This file is part of the MFEM library. For more information and source code
// availability see http://mfem.org.
//
// MFEM is free software; you can redistribute it and/or modify it under the
// terms of the GNU Lesser General Public License (as published by the Free
// Software Foundation) version 2.1 dated February 1999.

// Finite Element classes

#include "fe.hpp"
#include "fe_coll.hpp"
#include "../mesh/nurbs.hpp"
#include "bilininteg.hpp"
#include <cmath>

namespace mfem
{

using namespace std;

FiniteElement::FiniteElement(int D, int G, int Do, int O, int F)
   : Nodes(Do)
{
   Dim = D ; GeomType = G ; Dof = Do ; Order = O ; FuncSpace = F;
   RangeType = SCALAR;
   MapType = VALUE;
   DerivType = NONE;
   DerivRangeType = SCALAR;
   DerivMapType = VALUE;
#ifndef MFEM_THREAD_SAFE
   vshape.SetSize(Dof, Dim);
#endif
}

void FiniteElement::CalcVShape (
   const IntegrationPoint &ip, DenseMatrix &shape) const
{
   mfem_error ("FiniteElement::CalcVShape (ip, ...)\n"
               "   is not implemented for this class!");
}

void FiniteElement::CalcVShape (
   ElementTransformation &Trans, DenseMatrix &shape) const
{
   mfem_error ("FiniteElement::CalcVShape (trans, ...)\n"
               "   is not implemented for this class!");
}

void FiniteElement::CalcDivShape (
   const IntegrationPoint &ip, Vector &divshape) const
{
   mfem_error ("FiniteElement::CalcDivShape (ip, ...)\n"
               "   is not implemented for this class!");
}

void FiniteElement::CalcPhysDivShape(
   ElementTransformation &Trans, Vector &div_shape) const
{
   CalcDivShape(Trans.GetIntPoint(), div_shape);
   div_shape *= (1.0 / Trans.Weight());
}

void FiniteElement::CalcCurlShape(const IntegrationPoint &ip,
                                  DenseMatrix &curl_shape) const
{
   mfem_error ("FiniteElement::CalcCurlShape (ip, ...)\n"
               "   is not implemented for this class!");
}

void FiniteElement::CalcPhysCurlShape(ElementTransformation &Trans,
                                      DenseMatrix &curl_shape) const
{
   switch (Dim)
   {
      case 3:
      {
#ifdef MFEM_THREAD_SAFE
         DenseMatrix vshape(Dof, Dim);
#endif
         CalcCurlShape(Trans.GetIntPoint(), vshape);
         MultABt(vshape, Trans.Jacobian(), curl_shape);
         curl_shape *= (1.0 / Trans.Weight());
         break;
      }
      case 2:
         // This is valid for both 2x2 and 3x2 Jacobians
         CalcCurlShape(Trans.GetIntPoint(), curl_shape);
         curl_shape *= (1.0 / Trans.Weight());
         break;
      default:
         MFEM_ABORT("Invalid dimension, Dim = " << Dim);
   }
}

void FiniteElement::GetFaceDofs(int face, int **dofs, int *ndofs) const
{
   mfem_error ("FiniteElement::GetFaceDofs (...)");
}

void FiniteElement::CalcHessian (const IntegrationPoint &ip,
                                 DenseMatrix &h) const
{
   mfem_error ("FiniteElement::CalcHessian (...) is not overloaded !");
}

void FiniteElement::GetLocalInterpolation (ElementTransformation &Trans,
                                           DenseMatrix &I) const
{
   mfem_error ("GetLocalInterpolation (...) is not overloaded !");
}

void FiniteElement::Project (
   Coefficient &coeff, ElementTransformation &Trans, Vector &dofs) const
{
   mfem_error ("FiniteElement::Project (...) is not overloaded !");
}

void FiniteElement::Project (
   VectorCoefficient &vc, ElementTransformation &Trans, Vector &dofs) const
{
   mfem_error ("FiniteElement::Project (...) (vector) is not overloaded !");
}

void FiniteElement::ProjectMatrixCoefficient(
   MatrixCoefficient &mc, ElementTransformation &T, Vector &dofs) const
{
   mfem_error("FiniteElement::ProjectMatrixCoefficient() is not overloaded !");
}

void FiniteElement::ProjectDelta(int vertex, Vector &dofs) const
{
   mfem_error("FiniteElement::ProjectDelta(...) is not implemented for "
              "this element!");
}

void FiniteElement::Project(
   const FiniteElement &fe, ElementTransformation &Trans, DenseMatrix &I) const
{
   mfem_error("FiniteElement::Project(...) (fe version) is not implemented "
              "for this element!");
}

void FiniteElement::ProjectGrad(
   const FiniteElement &fe, ElementTransformation &Trans,
   DenseMatrix &grad) const
{
   mfem_error("FiniteElement::ProjectGrad(...) is not implemented for "
              "this element!");
}

void FiniteElement::ProjectCurl(
   const FiniteElement &fe, ElementTransformation &Trans,
   DenseMatrix &curl) const
{
   mfem_error("FiniteElement::ProjectCurl(...) is not implemented for "
              "this element!");
}

void FiniteElement::ProjectDiv(
   const FiniteElement &fe, ElementTransformation &Trans,
   DenseMatrix &div) const
{
   mfem_error("FiniteElement::ProjectDiv(...) is not implemented for "
              "this element!");
}

void FiniteElement::CalcPhysShape(ElementTransformation &Trans,
                                  Vector &shape) const
{
   CalcShape(Trans.GetIntPoint(), shape);
   if (MapType == INTEGRAL)
   {
      shape /= Trans.Weight();
   }
}

void FiniteElement::CalcPhysDShape(ElementTransformation &Trans,
                                   DenseMatrix &dshape) const
{
   MFEM_ASSERT(MapType == VALUE, "");
#ifdef MFEM_THREAD_SAFE
   DenseMatrix vshape(Dof, Dim);
#endif
   CalcDShape(Trans.GetIntPoint(), vshape);
   Mult(vshape, Trans.InverseJacobian(), dshape);
}

void NodalFiniteElement::NodalLocalInterpolation (
   ElementTransformation &Trans, DenseMatrix &I,
   const NodalFiniteElement &fine_fe) const
{
   double v[3];
   Vector vv (v, Dim);
   IntegrationPoint f_ip;

#ifdef MFEM_THREAD_SAFE
   Vector c_shape(Dof);
#endif

   MFEM_ASSERT(MapType == fine_fe.GetMapType(), "");

   for (int i = 0; i < fine_fe.Dof; i++)
   {
      Trans.Transform (fine_fe.Nodes.IntPoint (i), vv);
      f_ip.Set(v, Dim);
      CalcShape (f_ip, c_shape);
      for (int j = 0; j < Dof; j++)
         if (fabs (I (i,j) = c_shape (j)) < 1.0e-12)
         {
            I (i,j) = 0.0;
         }
   }
   if (MapType == INTEGRAL)
   {
      // assuming Trans is linear; this should be ok for all refinement types
      Trans.SetIntPoint(&Geometries.GetCenter(GeomType));
      I *= Trans.Weight();
   }
}

void NodalFiniteElement::ProjectCurl_2D(
   const FiniteElement &fe, ElementTransformation &Trans,
   DenseMatrix &curl) const
{
   MFEM_ASSERT(GetMapType() == FiniteElement::INTEGRAL, "");

   DenseMatrix curl_shape(fe.GetDof(), 1);

   curl.SetSize(Dof, fe.GetDof());
   for (int i = 0; i < Dof; i++)
   {
      fe.CalcCurlShape(Nodes.IntPoint(i), curl_shape);
      for (int j = 0; j < fe.GetDof(); j++)
      {
         curl(i,j) = curl_shape(j,0);
      }
   }
}

void NodalFiniteElement::Project (
   Coefficient &coeff, ElementTransformation &Trans, Vector &dofs) const
{
   for (int i = 0; i < Dof; i++)
   {
      const IntegrationPoint &ip = Nodes.IntPoint(i);
      // some coefficients expect that Trans.IntPoint is the same
      // as the second argument of Eval
      Trans.SetIntPoint(&ip);
      dofs(i) = coeff.Eval (Trans, ip);
      if (MapType == INTEGRAL)
      {
         dofs(i) *= Trans.Weight();
      }
   }
}

void NodalFiniteElement::Project (
   VectorCoefficient &vc, ElementTransformation &Trans, Vector &dofs) const
{
   MFEM_ASSERT(dofs.Size() == vc.GetVDim()*Dof, "");
   Vector x(vc.GetVDim());

   for (int i = 0; i < Dof; i++)
   {
      const IntegrationPoint &ip = Nodes.IntPoint(i);
      Trans.SetIntPoint(&ip);
      vc.Eval (x, Trans, ip);
      if (MapType == INTEGRAL)
      {
         x *= Trans.Weight();
      }
      for (int j = 0; j < x.Size(); j++)
      {
         dofs(Dof*j+i) = x(j);
      }
   }
}

void NodalFiniteElement::ProjectMatrixCoefficient(
   MatrixCoefficient &mc, ElementTransformation &T, Vector &dofs) const
{
   // (mc.height x mc.width) @ DOFs -> (Dof x mc.width x mc.height) in dofs
   MFEM_ASSERT(dofs.Size() == mc.GetHeight()*mc.GetWidth()*Dof, "");
   DenseMatrix MQ(mc.GetHeight(), mc.GetWidth());

   for (int k = 0; k < Dof; k++)
   {
      T.SetIntPoint(&Nodes.IntPoint(k));
      mc.Eval(MQ, T, Nodes.IntPoint(k));
      if (MapType == INTEGRAL) { MQ *= T.Weight(); }
      for (int r = 0; r < MQ.Height(); r++)
      {
         for (int d = 0; d < MQ.Width(); d++)
         {
            dofs(k+Dof*(d+MQ.Width()*r)) = MQ(r,d);
         }
      }
   }
}

void NodalFiniteElement::Project(
   const FiniteElement &fe, ElementTransformation &Trans, DenseMatrix &I) const
{
   if (fe.GetRangeType() == SCALAR)
   {
      MFEM_ASSERT(MapType == fe.GetMapType(), "");

      Vector shape(fe.GetDof());

      I.SetSize(Dof, fe.GetDof());
      for (int k = 0; k < Dof; k++)
      {
         fe.CalcShape(Nodes.IntPoint(k), shape);
         for (int j = 0; j < shape.Size(); j++)
         {
            I(k,j) = (fabs(shape(j)) < 1e-12) ? 0.0 : shape(j);
         }
      }
   }
   else
   {
      DenseMatrix vshape(fe.GetDof(), Dim);

      I.SetSize(Dim*Dof, fe.GetDof());
      for (int k = 0; k < Dof; k++)
      {
         Trans.SetIntPoint(&Nodes.IntPoint(k));
         fe.CalcVShape(Trans, vshape);
         if (MapType == INTEGRAL)
         {
            vshape *= Trans.Weight();
         }
         for (int j = 0; j < vshape.Height(); j++)
            for (int d = 0; d < vshape.Width(); d++)
            {
               I(k+d*Dof,j) = vshape(j,d);
            }
      }
   }
}

void NodalFiniteElement::ProjectGrad(
   const FiniteElement &fe, ElementTransformation &Trans,
   DenseMatrix &grad) const
{
   MFEM_ASSERT(fe.GetMapType() == VALUE, "");
   MFEM_ASSERT(Trans.GetSpaceDim() == Dim, "")

   DenseMatrix dshape(fe.GetDof(), Dim), grad_k(fe.GetDof(), Dim), Jinv(Dim);

   grad.SetSize(Dim*Dof, fe.GetDof());
   for (int k = 0; k < Dof; k++)
   {
      const IntegrationPoint &ip = Nodes.IntPoint(k);
      fe.CalcDShape(ip, dshape);
      Trans.SetIntPoint(&ip);
      CalcInverse(Trans.Jacobian(), Jinv);
      Mult(dshape, Jinv, grad_k);
      if (MapType == INTEGRAL)
      {
         grad_k *= Trans.Weight();
      }
      for (int j = 0; j < grad_k.Height(); j++)
         for (int d = 0; d < Dim; d++)
         {
            grad(k+d*Dof,j) = grad_k(j,d);
         }
   }
}

void NodalFiniteElement::ProjectDiv(
   const FiniteElement &fe, ElementTransformation &Trans,
   DenseMatrix &div) const
{
   double detJ;
   Vector div_shape(fe.GetDof());

   div.SetSize(Dof, fe.GetDof());
   for (int k = 0; k < Dof; k++)
   {
      const IntegrationPoint &ip = Nodes.IntPoint(k);
      fe.CalcDivShape(ip, div_shape);
      if (MapType == VALUE)
      {
         Trans.SetIntPoint(&ip);
         detJ = Trans.Weight();
         for (int j = 0; j < div_shape.Size(); j++)
         {
            div(k,j) = (fabs(div_shape(j)) < 1e-12) ? 0.0 : div_shape(j)/detJ;
         }
      }
      else
      {
         for (int j = 0; j < div_shape.Size(); j++)
         {
            div(k,j) = (fabs(div_shape(j)) < 1e-12) ? 0.0 : div_shape(j);
         }
      }
   }
}

void PositiveFiniteElement::PositiveLocalInterpolation (
   ElementTransformation &Trans, DenseMatrix &I,
   const PositiveFiniteElement &fine_fe) const
{
   // General interpolation, defined based on L2 projection

   double v[3];
   Vector vv (v, Dim);
   IntegrationPoint f_ip;

   const int fs = fine_fe.GetDof(), cs = this->GetDof();
   I.SetSize(fs, cs);
   Vector fine_shape(fs), coarse_shape(cs);
   DenseMatrix fine_mass(fs), fine_coarse_mass(fs, cs); // initialized with 0
   const int ir_order = GetOrder() + fine_fe.GetOrder();
   const IntegrationRule &ir = IntRules.Get(fine_fe.GetGeomType(), ir_order);

   for (int i = 0; i < ir.GetNPoints(); i++)
   {
      const IntegrationPoint &ip = ir.IntPoint(i);
      fine_fe.CalcShape(ip, fine_shape);
      Trans.Transform(ip, vv);
      f_ip.Set(v, Dim);
      this->CalcShape(f_ip, coarse_shape);

      AddMult_a_VVt(ip.weight, fine_shape, fine_mass);
      AddMult_a_VWt(ip.weight, fine_shape, coarse_shape, fine_coarse_mass);
   }

   DenseMatrixInverse fine_mass_inv(fine_mass);
   fine_mass_inv.Mult(fine_coarse_mass, I);

   if (MapType == INTEGRAL)
   {
      // assuming Trans is linear; this should be ok for all refinement types
      Trans.SetIntPoint(&Geometries.GetCenter(GeomType));
      I *= Trans.Weight();
   }
}

void PositiveFiniteElement::Project(
   Coefficient &coeff, ElementTransformation &Trans, Vector &dofs) const
{
   for (int i = 0; i < Dof; i++)
   {
      const IntegrationPoint &ip = Nodes.IntPoint(i);
      Trans.SetIntPoint(&ip);
      dofs(i) = coeff.Eval(Trans, ip);
   }
}

void PositiveFiniteElement::Project(
   const FiniteElement &fe, ElementTransformation &Trans, DenseMatrix &I) const
{
   const NodalFiniteElement *nfe =
      dynamic_cast<const NodalFiniteElement *>(&fe);

   if (nfe && Dof == nfe->GetDof())
   {
      nfe->Project(*this, Trans, I);
      I.Invert();
   }
   else
   {
      // local L2 projection
      DenseMatrix pos_mass, mixed_mass;
      MassIntegrator mass_integ;

      mass_integ.AssembleElementMatrix(*this, Trans, pos_mass);
      mass_integ.AssembleElementMatrix2(fe, *this, Trans, mixed_mass);

      DenseMatrixInverse pos_mass_inv(pos_mass);
      I.SetSize(Dof, fe.GetDof());
      pos_mass_inv.Mult(mixed_mass, I);
   }
}


void VectorFiniteElement::CalcShape (
   const IntegrationPoint &ip, Vector &shape ) const
{
   mfem_error ("Error: Cannot use scalar CalcShape(...) function with\n"
               "   VectorFiniteElements!");
}

void VectorFiniteElement::CalcDShape (
   const IntegrationPoint &ip, DenseMatrix &dshape ) const
{
   mfem_error ("Error: Cannot use scalar CalcDShape(...) function with\n"
               "   VectorFiniteElements!");
}

void VectorFiniteElement::SetDerivMembers()
{
   switch (MapType)
   {
      case H_DIV:
         DerivType = DIV;
         DerivRangeType = SCALAR;
         DerivMapType = INTEGRAL;
         break;
      case H_CURL:
         switch (Dim)
         {
            case 3: // curl: 3D H_CURL -> 3D H_DIV
               DerivType = CURL;
               DerivRangeType = VECTOR;
               DerivMapType = H_DIV;
               break;
            case 2:
               // curl: 2D H_CURL -> INTEGRAL
               DerivType = CURL;
               DerivRangeType = SCALAR;
               DerivMapType = INTEGRAL;
               break;
            case 1:
               DerivType = NONE;
               DerivRangeType = SCALAR;
               DerivMapType = INTEGRAL;
               break;
            default:
               MFEM_ABORT("Invalid dimension, Dim = " << Dim);
         }
         break;
      default:
         MFEM_ABORT("Invalid MapType = " << MapType);
   }
}

void VectorFiniteElement::CalcVShape_RT (
   ElementTransformation &Trans, DenseMatrix &shape) const
{
   MFEM_ASSERT(MapType == H_DIV, "");
#ifdef MFEM_THREAD_SAFE
   DenseMatrix vshape(Dof, Dim);
#endif
   CalcVShape(Trans.GetIntPoint(), vshape);
   MultABt(vshape, Trans.Jacobian(), shape);
   shape *= (1.0 / Trans.Weight());
}

void VectorFiniteElement::CalcVShape_ND (
   ElementTransformation &Trans, DenseMatrix &shape) const
{
   MFEM_ASSERT(MapType == H_CURL, "");
#ifdef MFEM_THREAD_SAFE
   DenseMatrix vshape(Dof, Dim);
#endif
   CalcVShape(Trans.GetIntPoint(), vshape);
   Mult(vshape, Trans.InverseJacobian(), shape);
}

void VectorFiniteElement::Project_RT(
   const double *nk, const Array<int> &d2n,
   VectorCoefficient &vc, ElementTransformation &Trans, Vector &dofs) const
{
   double vk[3];
   const int sdim = Trans.GetSpaceDim();
   MFEM_ASSERT(vc.GetVDim() == sdim, "");
   Vector xk(vk, sdim);
   const bool square_J = (Dim == sdim);

   for (int k = 0; k < Dof; k++)
   {
      Trans.SetIntPoint(&Nodes.IntPoint(k));
      vc.Eval(xk, Trans, Nodes.IntPoint(k));
      // dof_k = nk^t adj(J) xk
      dofs(k) = Trans.AdjugateJacobian().InnerProduct(vk, nk + d2n[k]*Dim);
      if (!square_J) { dofs(k) /= Trans.Weight(); }
   }
}

void VectorFiniteElement::ProjectMatrixCoefficient_RT(
   const double *nk, const Array<int> &d2n,
   MatrixCoefficient &mc, ElementTransformation &T, Vector &dofs) const
{
   // project the rows of the matrix coefficient in an RT space

   const int sdim = T.GetSpaceDim();
   MFEM_ASSERT(mc.GetWidth() == sdim, "");
   const bool square_J = (Dim == sdim);
   DenseMatrix MQ(mc.GetHeight(), mc.GetWidth());
   Vector nk_phys(sdim), dofs_k(MQ.Height());
   MFEM_ASSERT(dofs.Size() == Dof*MQ.Height(), "");

   for (int k = 0; k < Dof; k++)
   {
      T.SetIntPoint(&Nodes.IntPoint(k));
      mc.Eval(MQ, T, Nodes.IntPoint(k));
      // nk_phys = adj(J)^t nk
      T.AdjugateJacobian().MultTranspose(nk + d2n[k]*Dim, nk_phys);
      if (!square_J) { nk_phys /= T.Weight(); }
      MQ.Mult(nk_phys, dofs_k);
      for (int r = 0; r < MQ.Height(); r++)
      {
         dofs(k+Dof*r) = dofs_k(r);
      }
   }
}

void VectorFiniteElement::Project_RT(
   const double *nk, const Array<int> &d2n, const FiniteElement &fe,
   ElementTransformation &Trans, DenseMatrix &I) const
{
   if (fe.GetRangeType() == SCALAR)
   {
      double vk[3];
      Vector shape(fe.GetDof());
      int sdim = Trans.GetSpaceDim();

      I.SetSize(Dof, sdim*fe.GetDof());
      for (int k = 0; k < Dof; k++)
      {
         const IntegrationPoint &ip = Nodes.IntPoint(k);

         fe.CalcShape(ip, shape);
         Trans.SetIntPoint(&ip);
         Trans.AdjugateJacobian().MultTranspose(nk + d2n[k]*Dim, vk);
         if (fe.GetMapType() == INTEGRAL)
         {
            double w = 1.0/Trans.Weight();
            for (int d = 0; d < Dim; d++)
            {
               vk[d] *= w;
            }
         }

         for (int j = 0; j < shape.Size(); j++)
         {
            double s = shape(j);
            if (fabs(s) < 1e-12)
            {
               s = 0.0;
            }
            for (int d = 0; d < sdim; d++)
            {
               I(k,j+d*shape.Size()) = s*vk[d];
            }
         }
      }
   }
   else
   {
      mfem_error("VectorFiniteElement::Project_RT (fe version)");
   }
}

void VectorFiniteElement::ProjectGrad_RT(
   const double *nk, const Array<int> &d2n, const FiniteElement &fe,
   ElementTransformation &Trans, DenseMatrix &grad) const
{
   if (Dim != 2)
   {
      mfem_error("VectorFiniteElement::ProjectGrad_RT works only in 2D!");
   }

   DenseMatrix dshape(fe.GetDof(), fe.GetDim());
   Vector grad_k(fe.GetDof());
   double tk[2];

   grad.SetSize(Dof, fe.GetDof());
   for (int k = 0; k < Dof; k++)
   {
      fe.CalcDShape(Nodes.IntPoint(k), dshape);
      tk[0] = nk[d2n[k]*Dim+1];
      tk[1] = -nk[d2n[k]*Dim];
      dshape.Mult(tk, grad_k);
      for (int j = 0; j < grad_k.Size(); j++)
      {
         grad(k,j) = (fabs(grad_k(j)) < 1e-12) ? 0.0 : grad_k(j);
      }
   }
}

void VectorFiniteElement::ProjectCurl_ND(
   const double *tk, const Array<int> &d2t, const FiniteElement &fe,
   ElementTransformation &Trans, DenseMatrix &curl) const
{
#ifdef MFEM_THREAD_SAFE
   DenseMatrix curlshape(fe.GetDof(), Dim);
   DenseMatrix curlshape_J(fe.GetDof(), Dim);
   DenseMatrix J(Dim, Dim);
#else
   curlshape.SetSize(fe.GetDof(), Dim);
   curlshape_J.SetSize(fe.GetDof(), Dim);
   J.SetSize(Dim, Dim);
#endif

   Vector curl_k(fe.GetDof());

   curl.SetSize(Dof, fe.GetDof());
   for (int k = 0; k < Dof; k++)
   {
      const IntegrationPoint &ip = Nodes.IntPoint(k);

      // calculate J^t * J / |J|
      Trans.SetIntPoint(&ip);
      MultAtB(Trans.Jacobian(), Trans.Jacobian(), J);
      J *= 1.0 / Trans.Weight();

      // transform curl of shapes (rows) by J^t * J / |J|
      fe.CalcCurlShape(ip, curlshape);
      Mult(curlshape, J, curlshape_J);

      curlshape_J.Mult(tk + d2t[k]*Dim, curl_k);
      for (int j = 0; j < curl_k.Size(); j++)
      {
         curl(k,j) = (fabs(curl_k(j)) < 1e-12) ? 0.0 : curl_k(j);
      }
   }
}

void VectorFiniteElement::ProjectCurl_RT(
   const double *nk, const Array<int> &d2n, const FiniteElement &fe,
   ElementTransformation &Trans, DenseMatrix &curl) const
{
   DenseMatrix curl_shape(fe.GetDof(), Dim);
   Vector curl_k(fe.GetDof());

   curl.SetSize(Dof, fe.GetDof());
   for (int k = 0; k < Dof; k++)
   {
      fe.CalcCurlShape(Nodes.IntPoint(k), curl_shape);
      curl_shape.Mult(nk + d2n[k]*Dim, curl_k);
      for (int j = 0; j < curl_k.Size(); j++)
      {
         curl(k,j) = (fabs(curl_k(j)) < 1e-12) ? 0.0 : curl_k(j);
      }
   }
}

void VectorFiniteElement::Project_ND(
   const double *tk, const Array<int> &d2t,
   VectorCoefficient &vc, ElementTransformation &Trans, Vector &dofs) const
{
   double vk[3];
   Vector xk(vk, vc.GetVDim());

   for (int k = 0; k < Dof; k++)
   {
      Trans.SetIntPoint(&Nodes.IntPoint(k));

      vc.Eval(xk, Trans, Nodes.IntPoint(k));
      // dof_k = xk^t J tk
      dofs(k) = Trans.Jacobian().InnerProduct(tk + d2t[k]*Dim, vk);
   }
}

void VectorFiniteElement::ProjectMatrixCoefficient_ND(
   const double *tk, const Array<int> &d2t,
   MatrixCoefficient &mc, ElementTransformation &T, Vector &dofs) const
{
   // project the rows of the matrix coefficient in an ND space

   const int sdim = T.GetSpaceDim();
   MFEM_ASSERT(mc.GetWidth() == sdim, "");
   DenseMatrix MQ(mc.GetHeight(), mc.GetWidth());
   Vector tk_phys(sdim), dofs_k(MQ.Height());
   MFEM_ASSERT(dofs.Size() == Dof*MQ.Height(), "");

   for (int k = 0; k < Dof; k++)
   {
      T.SetIntPoint(&Nodes.IntPoint(k));
      mc.Eval(MQ, T, Nodes.IntPoint(k));
      // tk_phys = J tk
      T.Jacobian().Mult(tk + d2t[k]*Dim, tk_phys);
      MQ.Mult(tk_phys, dofs_k);
      for (int r = 0; r < MQ.Height(); r++)
      {
         dofs(k+Dof*r) = dofs_k(r);
      }
   }
}

void VectorFiniteElement::Project_ND(
   const double *tk, const Array<int> &d2t, const FiniteElement &fe,
   ElementTransformation &Trans, DenseMatrix &I) const
{
   if (fe.GetRangeType() == SCALAR)
   {
      int sdim = Trans.GetSpaceDim();
      double vk[3];
      Vector shape(fe.GetDof());

      I.SetSize(Dof, sdim*fe.GetDof());
      for (int k = 0; k < Dof; k++)
      {
         const IntegrationPoint &ip = Nodes.IntPoint(k);

         fe.CalcShape(ip, shape);
         Trans.SetIntPoint(&ip);
         Trans.Jacobian().Mult(tk + d2t[k]*Dim, vk);
         if (fe.GetMapType() == INTEGRAL)
         {
            double w = 1.0/Trans.Weight();
            for (int d = 0; d < sdim; d++)
            {
               vk[d] *= w;
            }
         }

         for (int j = 0; j < shape.Size(); j++)
         {
            double s = shape(j);
            if (fabs(s) < 1e-12)
            {
               s = 0.0;
            }
            for (int d = 0; d < sdim; d++)
            {
               I(k, j + d*shape.Size()) = s*vk[d];
            }
         }
      }
   }
   else
   {
      mfem_error("VectorFiniteElement::Project_ND (fe version)");
   }
}

void VectorFiniteElement::ProjectGrad_ND(
   const double *tk, const Array<int> &d2t, const FiniteElement &fe,
   ElementTransformation &Trans, DenseMatrix &grad) const
{
   MFEM_ASSERT(fe.GetMapType() == VALUE, "");

   DenseMatrix dshape(fe.GetDof(), fe.GetDim());
   Vector grad_k(fe.GetDof());

   grad.SetSize(Dof, fe.GetDof());
   for (int k = 0; k < Dof; k++)
   {
      fe.CalcDShape(Nodes.IntPoint(k), dshape);
      dshape.Mult(tk + d2t[k]*Dim, grad_k);
      for (int j = 0; j < grad_k.Size(); j++)
      {
         grad(k,j) = (fabs(grad_k(j)) < 1e-12) ? 0.0 : grad_k(j);
      }
   }
}

void VectorFiniteElement::LocalInterpolation_RT(
   const double *nk, const Array<int> &d2n, ElementTransformation &Trans,
   DenseMatrix &I) const
{
   double vk[3];
   Vector xk(vk, Dim);
   IntegrationPoint ip;
#ifdef MFEM_THREAD_SAFE
   DenseMatrix vshape(Dof, Dim);
#endif

   // assuming Trans is linear; this should be ok for all refinement types
   Trans.SetIntPoint(&Geometries.GetCenter(GeomType));
   const DenseMatrix &adjJ = Trans.AdjugateJacobian();
   for (int k = 0; k < Dof; k++)
   {
      Trans.Transform(Nodes.IntPoint(k), xk);
      ip.Set3(vk);
      CalcVShape(ip, vshape);
      // xk = |J| J^{-t} n_k
      adjJ.MultTranspose(nk + d2n[k]*Dim, vk);
      // I_k = vshape_k.adj(J)^t.n_k, k=1,...,Dof
      for (int j = 0; j < Dof; j++)
      {
         double Ikj = 0.;
         for (int i = 0; i < Dim; i++)
         {
            Ikj += vshape(j, i) * vk[i];
         }
         I(k, j) = (fabs(Ikj) < 1e-12) ? 0.0 : Ikj;
      }
   }
}

void VectorFiniteElement::LocalInterpolation_ND(
   const double *tk, const Array<int> &d2t, ElementTransformation &Trans,
   DenseMatrix &I) const
{
   double vk[3];
   Vector xk(vk, Dim);
   IntegrationPoint ip;
#ifdef MFEM_THREAD_SAFE
   DenseMatrix vshape(Dof, Dim);
#endif

   // assuming Trans is linear; this should be ok for all refinement types
   Trans.SetIntPoint(&Geometries.GetCenter(GeomType));
   const DenseMatrix &J = Trans.Jacobian();
   for (int k = 0; k < Dof; k++)
   {
      Trans.Transform(Nodes.IntPoint(k), xk);
      ip.Set3(vk);
      CalcVShape(ip, vshape);
      // xk = J t_k
      J.Mult(tk + d2t[k]*Dim, vk);
      // I_k = vshape_k.J.t_k, k=1,...,Dof
      for (int j = 0; j < Dof; j++)
      {
         double Ikj = 0.;
         for (int i = 0; i < Dim; i++)
         {
            Ikj += vshape(j, i) * vk[i];
         }
         I(k, j) = (fabs(Ikj) < 1e-12) ? 0.0 : Ikj;
      }
   }
}


PointFiniteElement::PointFiniteElement()
   : NodalFiniteElement(0, Geometry::POINT, 1, 0)
{
   Nodes.IntPoint(0).x = 0.0;
}

void PointFiniteElement::CalcShape(const IntegrationPoint &ip,
                                   Vector &shape) const
{
   shape(0) = 1.;
}

void PointFiniteElement::CalcDShape(const IntegrationPoint &ip,
                                    DenseMatrix &dshape) const
{
   // dshape is (1 x 0) - nothing to compute
}

Linear1DFiniteElement::Linear1DFiniteElement()
   : NodalFiniteElement(1, Geometry::SEGMENT, 2, 1)
{
   Nodes.IntPoint(0).x = 0.0;
   Nodes.IntPoint(1).x = 1.0;
}

void Linear1DFiniteElement::CalcShape(const IntegrationPoint &ip,
                                      Vector &shape) const
{
   shape(0) = 1. - ip.x;
   shape(1) = ip.x;
}

void Linear1DFiniteElement::CalcDShape(const IntegrationPoint &ip,
                                       DenseMatrix &dshape) const
{
   dshape(0,0) = -1.;
   dshape(1,0) =  1.;
}

Linear2DFiniteElement::Linear2DFiniteElement()
   : NodalFiniteElement(2, Geometry::TRIANGLE, 3, 1)
{
   Nodes.IntPoint(0).x = 0.0;
   Nodes.IntPoint(0).y = 0.0;
   Nodes.IntPoint(1).x = 1.0;
   Nodes.IntPoint(1).y = 0.0;
   Nodes.IntPoint(2).x = 0.0;
   Nodes.IntPoint(2).y = 1.0;
}

void Linear2DFiniteElement::CalcShape(const IntegrationPoint &ip,
                                      Vector &shape) const
{
   shape(0) = 1. - ip.x - ip.y;
   shape(1) = ip.x;
   shape(2) = ip.y;
}

void Linear2DFiniteElement::CalcDShape(const IntegrationPoint &ip,
                                       DenseMatrix &dshape) const
{
   dshape(0,0) = -1.; dshape(0,1) = -1.;
   dshape(1,0) =  1.; dshape(1,1) =  0.;
   dshape(2,0) =  0.; dshape(2,1) =  1.;
}

BiLinear2DFiniteElement::BiLinear2DFiniteElement()
   : NodalFiniteElement(2, Geometry::SQUARE , 4, 1, FunctionSpace::Qk)
{
   Nodes.IntPoint(0).x = 0.0;
   Nodes.IntPoint(0).y = 0.0;
   Nodes.IntPoint(1).x = 1.0;
   Nodes.IntPoint(1).y = 0.0;
   Nodes.IntPoint(2).x = 1.0;
   Nodes.IntPoint(2).y = 1.0;
   Nodes.IntPoint(3).x = 0.0;
   Nodes.IntPoint(3).y = 1.0;
}

void BiLinear2DFiniteElement::CalcShape(const IntegrationPoint &ip,
                                        Vector &shape) const
{
   shape(0) = (1. - ip.x) * (1. - ip.y) ;
   shape(1) = ip.x * (1. - ip.y) ;
   shape(2) = ip.x * ip.y ;
   shape(3) = (1. - ip.x) * ip.y ;
}

void BiLinear2DFiniteElement::CalcDShape(const IntegrationPoint &ip,
                                         DenseMatrix &dshape) const
{
   dshape(0,0) = -1. + ip.y; dshape(0,1) = -1. + ip.x ;
   dshape(1,0) =  1. - ip.y; dshape(1,1) = -ip.x ;
   dshape(2,0) =  ip.y ;     dshape(2,1) = ip.x ;
   dshape(3,0) = -ip.y ;     dshape(3,1) = 1. - ip.x ;
}

void BiLinear2DFiniteElement::CalcHessian(
   const IntegrationPoint &ip, DenseMatrix &h) const
{
   h(0,0) = 0.;   h(0,1) =  1.;   h(0,2) = 0.;
   h(1,0) = 0.;   h(1,1) = -1.;   h(1,2) = 0.;
   h(2,0) = 0.;   h(2,1) =  1.;   h(2,2) = 0.;
   h(3,0) = 0.;   h(3,1) = -1.;   h(3,2) = 0.;
}


GaussLinear2DFiniteElement::GaussLinear2DFiniteElement()
   : NodalFiniteElement(2, Geometry::TRIANGLE, 3, 1, FunctionSpace::Pk)
{
   Nodes.IntPoint(0).x = 1./6.;
   Nodes.IntPoint(0).y = 1./6.;
   Nodes.IntPoint(1).x = 2./3.;
   Nodes.IntPoint(1).y = 1./6.;
   Nodes.IntPoint(2).x = 1./6.;
   Nodes.IntPoint(2).y = 2./3.;
}

void GaussLinear2DFiniteElement::CalcShape(const IntegrationPoint &ip,
                                           Vector &shape) const
{
   const double x = ip.x, y = ip.y;

   shape(0) = 5./3. - 2. * (x + y);
   shape(1) = 2. * (x - 1./6.);
   shape(2) = 2. * (y - 1./6.);
}

void GaussLinear2DFiniteElement::CalcDShape(const IntegrationPoint &ip,
                                            DenseMatrix &dshape) const
{
   dshape(0,0) = -2.;  dshape(0,1) = -2.;
   dshape(1,0) =  2.;  dshape(1,1) =  0.;
   dshape(2,0) =  0.;  dshape(2,1) =  2.;
}

void GaussLinear2DFiniteElement::ProjectDelta(int vertex, Vector &dofs) const
{
   dofs(vertex)       = 2./3.;
   dofs((vertex+1)%3) = 1./6.;
   dofs((vertex+2)%3) = 1./6.;
}


// 0.5-0.5/sqrt(3) and 0.5+0.5/sqrt(3)
const double GaussBiLinear2DFiniteElement::p[] =
{ 0.2113248654051871177454256, 0.7886751345948128822545744 };

GaussBiLinear2DFiniteElement::GaussBiLinear2DFiniteElement()
   : NodalFiniteElement(2, Geometry::SQUARE, 4, 1, FunctionSpace::Qk)
{
   Nodes.IntPoint(0).x = p[0];
   Nodes.IntPoint(0).y = p[0];
   Nodes.IntPoint(1).x = p[1];
   Nodes.IntPoint(1).y = p[0];
   Nodes.IntPoint(2).x = p[1];
   Nodes.IntPoint(2).y = p[1];
   Nodes.IntPoint(3).x = p[0];
   Nodes.IntPoint(3).y = p[1];
}

void GaussBiLinear2DFiniteElement::CalcShape(const IntegrationPoint &ip,
                                             Vector &shape) const
{
   const double x = ip.x, y = ip.y;

   shape(0) = 3. * (p[1] - x) * (p[1] - y);
   shape(1) = 3. * (x - p[0]) * (p[1] - y);
   shape(2) = 3. * (x - p[0]) * (y - p[0]);
   shape(3) = 3. * (p[1] - x) * (y - p[0]);
}

void GaussBiLinear2DFiniteElement::CalcDShape(const IntegrationPoint &ip,
                                              DenseMatrix &dshape) const
{
   const double x = ip.x, y = ip.y;

   dshape(0,0) = 3. * (y - p[1]);  dshape(0,1) = 3. * (x - p[1]);
   dshape(1,0) = 3. * (p[1] - y);  dshape(1,1) = 3. * (p[0] - x);
   dshape(2,0) = 3. * (y - p[0]);  dshape(2,1) = 3. * (x - p[0]);
   dshape(3,0) = 3. * (p[0] - y);  dshape(3,1) = 3. * (p[1] - x);
}

void GaussBiLinear2DFiniteElement::ProjectDelta(int vertex, Vector &dofs) const
{
#if 1
   dofs(vertex)       = p[1]*p[1];
   dofs((vertex+1)%4) = p[0]*p[1];
   dofs((vertex+2)%4) = p[0]*p[0];
   dofs((vertex+3)%4) = p[0]*p[1];
#else
   dofs = 1.0;
#endif
}


P1OnQuadFiniteElement::P1OnQuadFiniteElement()
   : NodalFiniteElement(2, Geometry::SQUARE , 3, 1, FunctionSpace::Qk)
{
   Nodes.IntPoint(0).x = 0.0;
   Nodes.IntPoint(0).y = 0.0;
   Nodes.IntPoint(1).x = 1.0;
   Nodes.IntPoint(1).y = 0.0;
   Nodes.IntPoint(2).x = 0.0;
   Nodes.IntPoint(2).y = 1.0;
}

void P1OnQuadFiniteElement::CalcShape(const IntegrationPoint &ip,
                                      Vector &shape) const
{
   shape(0) = 1. - ip.x - ip.y;
   shape(1) = ip.x;
   shape(2) = ip.y;
}

void P1OnQuadFiniteElement::CalcDShape(const IntegrationPoint &ip,
                                       DenseMatrix &dshape) const
{
   dshape(0,0) = -1.; dshape(0,1) = -1.;
   dshape(1,0) =  1.; dshape(1,1) =  0.;
   dshape(2,0) =  0.; dshape(2,1) =  1.;
}


Quad1DFiniteElement::Quad1DFiniteElement()
   : NodalFiniteElement(1, Geometry::SEGMENT, 3, 2)
{
   Nodes.IntPoint(0).x = 0.0;
   Nodes.IntPoint(1).x = 1.0;
   Nodes.IntPoint(2).x = 0.5;
}

void Quad1DFiniteElement::CalcShape(const IntegrationPoint &ip,
                                    Vector &shape) const
{
   double x = ip.x;
   double l1 = 1.0 - x, l2 = x, l3 = 2. * x - 1.;

   shape(0) = l1 * (-l3);
   shape(1) = l2 * l3;
   shape(2) = 4. * l1 * l2;
}

void Quad1DFiniteElement::CalcDShape(const IntegrationPoint &ip,
                                     DenseMatrix &dshape) const
{
   double x = ip.x;

   dshape(0,0) = 4. * x - 3.;
   dshape(1,0) = 4. * x - 1.;
   dshape(2,0) = 4. - 8. * x;
}


QuadPos1DFiniteElement::QuadPos1DFiniteElement()
   : PositiveFiniteElement(1, Geometry::SEGMENT, 3, 2)
{
   Nodes.IntPoint(0).x = 0.0;
   Nodes.IntPoint(1).x = 1.0;
   Nodes.IntPoint(2).x = 0.5;
}

void QuadPos1DFiniteElement::CalcShape(const IntegrationPoint &ip,
                                       Vector &shape) const
{
   const double x = ip.x, x1 = 1. - x;

   shape(0) = x1 * x1;
   shape(1) = x * x;
   shape(2) = 2. * x * x1;
}

void QuadPos1DFiniteElement::CalcDShape(const IntegrationPoint &ip,
                                        DenseMatrix &dshape) const
{
   const double x = ip.x;

   dshape(0,0) = 2. * x - 2.;
   dshape(1,0) = 2. * x;
   dshape(2,0) = 2. - 4. * x;
}

Quad2DFiniteElement::Quad2DFiniteElement()
   : NodalFiniteElement(2, Geometry::TRIANGLE, 6, 2)
{
   Nodes.IntPoint(0).x = 0.0;
   Nodes.IntPoint(0).y = 0.0;
   Nodes.IntPoint(1).x = 1.0;
   Nodes.IntPoint(1).y = 0.0;
   Nodes.IntPoint(2).x = 0.0;
   Nodes.IntPoint(2).y = 1.0;
   Nodes.IntPoint(3).x = 0.5;
   Nodes.IntPoint(3).y = 0.0;
   Nodes.IntPoint(4).x = 0.5;
   Nodes.IntPoint(4).y = 0.5;
   Nodes.IntPoint(5).x = 0.0;
   Nodes.IntPoint(5).y = 0.5;
}

void Quad2DFiniteElement::CalcShape(const IntegrationPoint &ip,
                                    Vector &shape) const
{
   double x = ip.x, y = ip.y;
   double l1 = 1.-x-y, l2 = x, l3 = y;

   shape(0) = l1 * (2. * l1 - 1.);
   shape(1) = l2 * (2. * l2 - 1.);
   shape(2) = l3 * (2. * l3 - 1.);
   shape(3) = 4. * l1 * l2;
   shape(4) = 4. * l2 * l3;
   shape(5) = 4. * l3 * l1;
}

void Quad2DFiniteElement::CalcDShape(const IntegrationPoint &ip,
                                     DenseMatrix &dshape) const
{
   double x = ip.x, y = ip.y;

   dshape(0,0) =
      dshape(0,1) = 4. * (x + y) - 3.;

   dshape(1,0) = 4. * x - 1.;
   dshape(1,1) = 0.;

   dshape(2,0) = 0.;
   dshape(2,1) = 4. * y - 1.;

   dshape(3,0) = -4. * (2. * x + y - 1.);
   dshape(3,1) = -4. * x;

   dshape(4,0) = 4. * y;
   dshape(4,1) = 4. * x;

   dshape(5,0) = -4. * y;
   dshape(5,1) = -4. * (x + 2. * y - 1.);
}

void Quad2DFiniteElement::CalcHessian (const IntegrationPoint &ip,
                                       DenseMatrix &h) const
{
   h(0,0) = 4.;
   h(0,1) = 4.;
   h(0,2) = 4.;

   h(1,0) = 4.;
   h(1,1) = 0.;
   h(1,2) = 0.;

   h(2,0) = 0.;
   h(2,1) = 0.;
   h(2,2) = 4.;

   h(3,0) = -8.;
   h(3,1) = -4.;
   h(3,2) =  0.;

   h(4,0) = 0.;
   h(4,1) = 4.;
   h(4,2) = 0.;

   h(5,0) =  0.;
   h(5,1) = -4.;
   h(5,2) = -8.;
}

void Quad2DFiniteElement::ProjectDelta(int vertex, Vector &dofs) const
{
#if 0
   dofs = 1.;
#else
   dofs = 0.;
   dofs(vertex) = 1.;
   switch (vertex)
   {
      case 0: dofs(3) = 0.25; dofs(5) = 0.25; break;
      case 1: dofs(3) = 0.25; dofs(4) = 0.25; break;
      case 2: dofs(4) = 0.25; dofs(5) = 0.25; break;
   }
#endif
}


const double GaussQuad2DFiniteElement::p[] =
{ 0.0915762135097707434595714634022015, 0.445948490915964886318329253883051 };

GaussQuad2DFiniteElement::GaussQuad2DFiniteElement()
   : NodalFiniteElement(2, Geometry::TRIANGLE, 6, 2), A(6), D(6,2), pol(6)
{
   Nodes.IntPoint(0).x = p[0];
   Nodes.IntPoint(0).y = p[0];
   Nodes.IntPoint(1).x = 1. - 2. * p[0];
   Nodes.IntPoint(1).y = p[0];
   Nodes.IntPoint(2).x = p[0];
   Nodes.IntPoint(2).y = 1. - 2. * p[0];
   Nodes.IntPoint(3).x = p[1];
   Nodes.IntPoint(3).y = p[1];
   Nodes.IntPoint(4).x = 1. - 2. * p[1];
   Nodes.IntPoint(4).y = p[1];
   Nodes.IntPoint(5).x = p[1];
   Nodes.IntPoint(5).y = 1. - 2. * p[1];

   for (int i = 0; i < 6; i++)
   {
      const double x = Nodes.IntPoint(i).x, y = Nodes.IntPoint(i).y;
      A(0,i) = 1.;
      A(1,i) = x;
      A(2,i) = y;
      A(3,i) = x * x;
      A(4,i) = x * y;
      A(5,i) = y * y;
   }

   A.Invert();
}

void GaussQuad2DFiniteElement::CalcShape(const IntegrationPoint &ip,
                                         Vector &shape) const
{
   const double x = ip.x, y = ip.y;
   pol(0) = 1.;
   pol(1) = x;
   pol(2) = y;
   pol(3) = x * x;
   pol(4) = x * y;
   pol(5) = y * y;

   A.Mult(pol, shape);
}

void GaussQuad2DFiniteElement::CalcDShape(const IntegrationPoint &ip,
                                          DenseMatrix &dshape) const
{
   const double x = ip.x, y = ip.y;
   D(0,0) = 0.;      D(0,1) = 0.;
   D(1,0) = 1.;      D(1,1) = 0.;
   D(2,0) = 0.;      D(2,1) = 1.;
   D(3,0) = 2. *  x; D(3,1) = 0.;
   D(4,0) = y;       D(4,1) = x;
   D(5,0) = 0.;      D(5,1) = 2. * y;

   Mult(A, D, dshape);
}


BiQuad2DFiniteElement::BiQuad2DFiniteElement()
   : NodalFiniteElement(2, Geometry::SQUARE, 9, 2, FunctionSpace::Qk)
{
   Nodes.IntPoint(0).x = 0.0;
   Nodes.IntPoint(0).y = 0.0;
   Nodes.IntPoint(1).x = 1.0;
   Nodes.IntPoint(1).y = 0.0;
   Nodes.IntPoint(2).x = 1.0;
   Nodes.IntPoint(2).y = 1.0;
   Nodes.IntPoint(3).x = 0.0;
   Nodes.IntPoint(3).y = 1.0;
   Nodes.IntPoint(4).x = 0.5;
   Nodes.IntPoint(4).y = 0.0;
   Nodes.IntPoint(5).x = 1.0;
   Nodes.IntPoint(5).y = 0.5;
   Nodes.IntPoint(6).x = 0.5;
   Nodes.IntPoint(6).y = 1.0;
   Nodes.IntPoint(7).x = 0.0;
   Nodes.IntPoint(7).y = 0.5;
   Nodes.IntPoint(8).x = 0.5;
   Nodes.IntPoint(8).y = 0.5;
}

void BiQuad2DFiniteElement::CalcShape(const IntegrationPoint &ip,
                                      Vector &shape) const
{
   double x = ip.x, y = ip.y;
   double l1x, l2x, l3x, l1y, l2y, l3y;

   l1x = (x - 1.) * (2. * x - 1);
   l2x = 4. * x * (1. - x);
   l3x = x * (2. * x - 1.);
   l1y = (y - 1.) * (2. * y - 1);
   l2y = 4. * y * (1. - y);
   l3y = y * (2. * y - 1.);

   shape(0) = l1x * l1y;
   shape(4) = l2x * l1y;
   shape(1) = l3x * l1y;
   shape(7) = l1x * l2y;
   shape(8) = l2x * l2y;
   shape(5) = l3x * l2y;
   shape(3) = l1x * l3y;
   shape(6) = l2x * l3y;
   shape(2) = l3x * l3y;
}

void BiQuad2DFiniteElement::CalcDShape(const IntegrationPoint &ip,
                                       DenseMatrix &dshape) const
{
   double x = ip.x, y = ip.y;
   double l1x, l2x, l3x, l1y, l2y, l3y;
   double d1x, d2x, d3x, d1y, d2y, d3y;

   l1x = (x - 1.) * (2. * x - 1);
   l2x = 4. * x * (1. - x);
   l3x = x * (2. * x - 1.);
   l1y = (y - 1.) * (2. * y - 1);
   l2y = 4. * y * (1. - y);
   l3y = y * (2. * y - 1.);

   d1x = 4. * x - 3.;
   d2x = 4. - 8. * x;
   d3x = 4. * x - 1.;
   d1y = 4. * y - 3.;
   d2y = 4. - 8. * y;
   d3y = 4. * y - 1.;

   dshape(0,0) = d1x * l1y;
   dshape(0,1) = l1x * d1y;

   dshape(4,0) = d2x * l1y;
   dshape(4,1) = l2x * d1y;

   dshape(1,0) = d3x * l1y;
   dshape(1,1) = l3x * d1y;

   dshape(7,0) = d1x * l2y;
   dshape(7,1) = l1x * d2y;

   dshape(8,0) = d2x * l2y;
   dshape(8,1) = l2x * d2y;

   dshape(5,0) = d3x * l2y;
   dshape(5,1) = l3x * d2y;

   dshape(3,0) = d1x * l3y;
   dshape(3,1) = l1x * d3y;

   dshape(6,0) = d2x * l3y;
   dshape(6,1) = l2x * d3y;

   dshape(2,0) = d3x * l3y;
   dshape(2,1) = l3x * d3y;
}

void BiQuad2DFiniteElement::ProjectDelta(int vertex, Vector &dofs) const
{
#if 0
   dofs = 1.;
#else
   dofs = 0.;
   dofs(vertex) = 1.;
   switch (vertex)
   {
      case 0: dofs(4) = 0.25; dofs(7) = 0.25; break;
      case 1: dofs(4) = 0.25; dofs(5) = 0.25; break;
      case 2: dofs(5) = 0.25; dofs(6) = 0.25; break;
      case 3: dofs(6) = 0.25; dofs(7) = 0.25; break;
   }
   dofs(8) = 1./16.;
#endif
}

BiQuadPos2DFiniteElement::BiQuadPos2DFiniteElement()
   : PositiveFiniteElement(2, Geometry::SQUARE, 9, 2, FunctionSpace::Qk)
{
   Nodes.IntPoint(0).x = 0.0;
   Nodes.IntPoint(0).y = 0.0;
   Nodes.IntPoint(1).x = 1.0;
   Nodes.IntPoint(1).y = 0.0;
   Nodes.IntPoint(2).x = 1.0;
   Nodes.IntPoint(2).y = 1.0;
   Nodes.IntPoint(3).x = 0.0;
   Nodes.IntPoint(3).y = 1.0;
   Nodes.IntPoint(4).x = 0.5;
   Nodes.IntPoint(4).y = 0.0;
   Nodes.IntPoint(5).x = 1.0;
   Nodes.IntPoint(5).y = 0.5;
   Nodes.IntPoint(6).x = 0.5;
   Nodes.IntPoint(6).y = 1.0;
   Nodes.IntPoint(7).x = 0.0;
   Nodes.IntPoint(7).y = 0.5;
   Nodes.IntPoint(8).x = 0.5;
   Nodes.IntPoint(8).y = 0.5;
}

void BiQuadPos2DFiniteElement::CalcShape(const IntegrationPoint &ip,
                                         Vector &shape) const
{
   double x = ip.x, y = ip.y;
   double l1x, l2x, l3x, l1y, l2y, l3y;

   l1x = (1. - x) * (1. - x);
   l2x = 2. * x * (1. - x);
   l3x = x * x;
   l1y = (1. - y) * (1. - y);
   l2y = 2. * y * (1. - y);
   l3y = y * y;

   shape(0) = l1x * l1y;
   shape(4) = l2x * l1y;
   shape(1) = l3x * l1y;
   shape(7) = l1x * l2y;
   shape(8) = l2x * l2y;
   shape(5) = l3x * l2y;
   shape(3) = l1x * l3y;
   shape(6) = l2x * l3y;
   shape(2) = l3x * l3y;
}

void BiQuadPos2DFiniteElement::CalcDShape(const IntegrationPoint &ip,
                                          DenseMatrix &dshape) const
{
   double x = ip.x, y = ip.y;
   double l1x, l2x, l3x, l1y, l2y, l3y;
   double d1x, d2x, d3x, d1y, d2y, d3y;

   l1x = (1. - x) * (1. - x);
   l2x = 2. * x * (1. - x);
   l3x = x * x;
   l1y = (1. - y) * (1. - y);
   l2y = 2. * y * (1. - y);
   l3y = y * y;

   d1x = 2. * x - 2.;
   d2x = 2. - 4. * x;
   d3x = 2. * x;
   d1y = 2. * y - 2.;
   d2y = 2. - 4. * y;
   d3y = 2. * y;

   dshape(0,0) = d1x * l1y;
   dshape(0,1) = l1x * d1y;

   dshape(4,0) = d2x * l1y;
   dshape(4,1) = l2x * d1y;

   dshape(1,0) = d3x * l1y;
   dshape(1,1) = l3x * d1y;

   dshape(7,0) = d1x * l2y;
   dshape(7,1) = l1x * d2y;

   dshape(8,0) = d2x * l2y;
   dshape(8,1) = l2x * d2y;

   dshape(5,0) = d3x * l2y;
   dshape(5,1) = l3x * d2y;

   dshape(3,0) = d1x * l3y;
   dshape(3,1) = l1x * d3y;

   dshape(6,0) = d2x * l3y;
   dshape(6,1) = l2x * d3y;

   dshape(2,0) = d3x * l3y;
   dshape(2,1) = l3x * d3y;
}

void BiQuadPos2DFiniteElement::GetLocalInterpolation(
   ElementTransformation &Trans, DenseMatrix &I) const
{
   double s[9];
   IntegrationPoint tr_ip;
   Vector xx(&tr_ip.x, 2), shape(s, 9);

   for (int i = 0; i < 9; i++)
   {
      Trans.Transform(Nodes.IntPoint(i), xx);
      CalcShape(tr_ip, shape);
      for (int j = 0; j < 9; j++)
         if (fabs(I(i,j) = s[j]) < 1.0e-12)
         {
            I(i,j) = 0.0;
         }
   }
   for (int i = 0; i < 9; i++)
   {
      double *d = &I(0,i);
      d[4] = 2. * d[4] - 0.5 * (d[0] + d[1]);
      d[5] = 2. * d[5] - 0.5 * (d[1] + d[2]);
      d[6] = 2. * d[6] - 0.5 * (d[2] + d[3]);
      d[7] = 2. * d[7] - 0.5 * (d[3] + d[0]);
      d[8] = 4. * d[8] - 0.5 * (d[4] + d[5] + d[6] + d[7]) -
             0.25 * (d[0] + d[1] + d[2] + d[3]);
   }
}

void BiQuadPos2DFiniteElement::Project(
   Coefficient &coeff, ElementTransformation &Trans, Vector &dofs) const
{
   double *d = dofs;

   for (int i = 0; i < 9; i++)
   {
      const IntegrationPoint &ip = Nodes.IntPoint(i);
      Trans.SetIntPoint(&ip);
      d[i] = coeff.Eval(Trans, ip);
   }
   d[4] = 2. * d[4] - 0.5 * (d[0] + d[1]);
   d[5] = 2. * d[5] - 0.5 * (d[1] + d[2]);
   d[6] = 2. * d[6] - 0.5 * (d[2] + d[3]);
   d[7] = 2. * d[7] - 0.5 * (d[3] + d[0]);
   d[8] = 4. * d[8] - 0.5 * (d[4] + d[5] + d[6] + d[7]) -
          0.25 * (d[0] + d[1] + d[2] + d[3]);
}

void BiQuadPos2DFiniteElement::Project (
   VectorCoefficient &vc, ElementTransformation &Trans,
   Vector &dofs) const
{
   double v[3];
   Vector x (v, vc.GetVDim());

   for (int i = 0; i < 9; i++)
   {
      const IntegrationPoint &ip = Nodes.IntPoint(i);
      Trans.SetIntPoint(&ip);
      vc.Eval (x, Trans, ip);
      for (int j = 0; j < x.Size(); j++)
      {
         dofs(9*j+i) = v[j];
      }
   }
   for (int j = 0; j < x.Size(); j++)
   {
      double *d = &dofs(9*j);

      d[4] = 2. * d[4] - 0.5 * (d[0] + d[1]);
      d[5] = 2. * d[5] - 0.5 * (d[1] + d[2]);
      d[6] = 2. * d[6] - 0.5 * (d[2] + d[3]);
      d[7] = 2. * d[7] - 0.5 * (d[3] + d[0]);
      d[8] = 4. * d[8] - 0.5 * (d[4] + d[5] + d[6] + d[7]) -
             0.25 * (d[0] + d[1] + d[2] + d[3]);
   }
}


GaussBiQuad2DFiniteElement::GaussBiQuad2DFiniteElement()
   : NodalFiniteElement(2, Geometry::SQUARE, 9, 2, FunctionSpace::Qk)
{
   const double p1 = 0.5*(1.-sqrt(3./5.));

   Nodes.IntPoint(0).x = p1;
   Nodes.IntPoint(0).y = p1;
   Nodes.IntPoint(4).x = 0.5;
   Nodes.IntPoint(4).y = p1;
   Nodes.IntPoint(1).x = 1.-p1;
   Nodes.IntPoint(1).y = p1;
   Nodes.IntPoint(7).x = p1;
   Nodes.IntPoint(7).y = 0.5;
   Nodes.IntPoint(8).x = 0.5;
   Nodes.IntPoint(8).y = 0.5;
   Nodes.IntPoint(5).x = 1.-p1;
   Nodes.IntPoint(5).y = 0.5;
   Nodes.IntPoint(3).x = p1;
   Nodes.IntPoint(3).y = 1.-p1;
   Nodes.IntPoint(6).x = 0.5;
   Nodes.IntPoint(6).y = 1.-p1;
   Nodes.IntPoint(2).x = 1.-p1;
   Nodes.IntPoint(2).y = 1.-p1;
}

void GaussBiQuad2DFiniteElement::CalcShape(const IntegrationPoint &ip,
                                           Vector &shape) const
{
   const double a = sqrt(5./3.);
   const double p1 = 0.5*(1.-sqrt(3./5.));

   double x = a*(ip.x-p1), y = a*(ip.y-p1);
   double l1x, l2x, l3x, l1y, l2y, l3y;

   l1x = (x - 1.) * (2. * x - 1);
   l2x = 4. * x * (1. - x);
   l3x = x * (2. * x - 1.);
   l1y = (y - 1.) * (2. * y - 1);
   l2y = 4. * y * (1. - y);
   l3y = y * (2. * y - 1.);

   shape(0) = l1x * l1y;
   shape(4) = l2x * l1y;
   shape(1) = l3x * l1y;
   shape(7) = l1x * l2y;
   shape(8) = l2x * l2y;
   shape(5) = l3x * l2y;
   shape(3) = l1x * l3y;
   shape(6) = l2x * l3y;
   shape(2) = l3x * l3y;
}

void GaussBiQuad2DFiniteElement::CalcDShape(const IntegrationPoint &ip,
                                            DenseMatrix &dshape) const
{
   const double a = sqrt(5./3.);
   const double p1 = 0.5*(1.-sqrt(3./5.));

   double x = a*(ip.x-p1), y = a*(ip.y-p1);
   double l1x, l2x, l3x, l1y, l2y, l3y;
   double d1x, d2x, d3x, d1y, d2y, d3y;

   l1x = (x - 1.) * (2. * x - 1);
   l2x = 4. * x * (1. - x);
   l3x = x * (2. * x - 1.);
   l1y = (y - 1.) * (2. * y - 1);
   l2y = 4. * y * (1. - y);
   l3y = y * (2. * y - 1.);

   d1x = a * (4. * x - 3.);
   d2x = a * (4. - 8. * x);
   d3x = a * (4. * x - 1.);
   d1y = a * (4. * y - 3.);
   d2y = a * (4. - 8. * y);
   d3y = a * (4. * y - 1.);

   dshape(0,0) = d1x * l1y;
   dshape(0,1) = l1x * d1y;

   dshape(4,0) = d2x * l1y;
   dshape(4,1) = l2x * d1y;

   dshape(1,0) = d3x * l1y;
   dshape(1,1) = l3x * d1y;

   dshape(7,0) = d1x * l2y;
   dshape(7,1) = l1x * d2y;

   dshape(8,0) = d2x * l2y;
   dshape(8,1) = l2x * d2y;

   dshape(5,0) = d3x * l2y;
   dshape(5,1) = l3x * d2y;

   dshape(3,0) = d1x * l3y;
   dshape(3,1) = l1x * d3y;

   dshape(6,0) = d2x * l3y;
   dshape(6,1) = l2x * d3y;

   dshape(2,0) = d3x * l3y;
   dshape(2,1) = l3x * d3y;
}

BiCubic2DFiniteElement::BiCubic2DFiniteElement()
   : NodalFiniteElement (2, Geometry::SQUARE, 16, 3, FunctionSpace::Qk)
{
   Nodes.IntPoint(0).x = 0.;
   Nodes.IntPoint(0).y = 0.;
   Nodes.IntPoint(1).x = 1.;
   Nodes.IntPoint(1).y = 0.;
   Nodes.IntPoint(2).x = 1.;
   Nodes.IntPoint(2).y = 1.;
   Nodes.IntPoint(3).x = 0.;
   Nodes.IntPoint(3).y = 1.;
   Nodes.IntPoint(4).x = 1./3.;
   Nodes.IntPoint(4).y = 0.;
   Nodes.IntPoint(5).x = 2./3.;
   Nodes.IntPoint(5).y = 0.;
   Nodes.IntPoint(6).x = 1.;
   Nodes.IntPoint(6).y = 1./3.;
   Nodes.IntPoint(7).x = 1.;
   Nodes.IntPoint(7).y = 2./3.;
   Nodes.IntPoint(8).x = 2./3.;
   Nodes.IntPoint(8).y = 1.;
   Nodes.IntPoint(9).x = 1./3.;
   Nodes.IntPoint(9).y = 1.;
   Nodes.IntPoint(10).x = 0.;
   Nodes.IntPoint(10).y = 2./3.;
   Nodes.IntPoint(11).x = 0.;
   Nodes.IntPoint(11).y = 1./3.;
   Nodes.IntPoint(12).x = 1./3.;
   Nodes.IntPoint(12).y = 1./3.;
   Nodes.IntPoint(13).x = 2./3.;
   Nodes.IntPoint(13).y = 1./3.;
   Nodes.IntPoint(14).x = 1./3.;
   Nodes.IntPoint(14).y = 2./3.;
   Nodes.IntPoint(15).x = 2./3.;
   Nodes.IntPoint(15).y = 2./3.;
}

void BiCubic2DFiniteElement::CalcShape(
   const IntegrationPoint &ip, Vector &shape) const
{
   double x = ip.x, y = ip.y;

   double w1x, w2x, w3x, w1y, w2y, w3y;
   double l0x, l1x, l2x, l3x, l0y, l1y, l2y, l3y;

   w1x = x - 1./3.; w2x = x - 2./3.; w3x = x - 1.;
   w1y = y - 1./3.; w2y = y - 2./3.; w3y = y - 1.;

   l0x = (- 4.5) * w1x * w2x * w3x;
   l1x = ( 13.5) *   x * w2x * w3x;
   l2x = (-13.5) *   x * w1x * w3x;
   l3x = (  4.5) *   x * w1x * w2x;

   l0y = (- 4.5) * w1y * w2y * w3y;
   l1y = ( 13.5) *   y * w2y * w3y;
   l2y = (-13.5) *   y * w1y * w3y;
   l3y = (  4.5) *   y * w1y * w2y;

   shape(0)  = l0x * l0y;
   shape(1)  = l3x * l0y;
   shape(2)  = l3x * l3y;
   shape(3)  = l0x * l3y;
   shape(4)  = l1x * l0y;
   shape(5)  = l2x * l0y;
   shape(6)  = l3x * l1y;
   shape(7)  = l3x * l2y;
   shape(8)  = l2x * l3y;
   shape(9)  = l1x * l3y;
   shape(10) = l0x * l2y;
   shape(11) = l0x * l1y;
   shape(12) = l1x * l1y;
   shape(13) = l2x * l1y;
   shape(14) = l1x * l2y;
   shape(15) = l2x * l2y;
}

void BiCubic2DFiniteElement::CalcDShape(
   const IntegrationPoint &ip, DenseMatrix &dshape) const
{
   double x = ip.x, y = ip.y;

   double w1x, w2x, w3x, w1y, w2y, w3y;
   double l0x, l1x, l2x, l3x, l0y, l1y, l2y, l3y;
   double d0x, d1x, d2x, d3x, d0y, d1y, d2y, d3y;

   w1x = x - 1./3.; w2x = x - 2./3.; w3x = x - 1.;
   w1y = y - 1./3.; w2y = y - 2./3.; w3y = y - 1.;

   l0x = (- 4.5) * w1x * w2x * w3x;
   l1x = ( 13.5) *   x * w2x * w3x;
   l2x = (-13.5) *   x * w1x * w3x;
   l3x = (  4.5) *   x * w1x * w2x;

   l0y = (- 4.5) * w1y * w2y * w3y;
   l1y = ( 13.5) *   y * w2y * w3y;
   l2y = (-13.5) *   y * w1y * w3y;
   l3y = (  4.5) *   y * w1y * w2y;

   d0x = -5.5 + ( 18. - 13.5 * x) * x;
   d1x =  9.  + (-45. + 40.5 * x) * x;
   d2x = -4.5 + ( 36. - 40.5 * x) * x;
   d3x =  1.  + (- 9. + 13.5 * x) * x;

   d0y = -5.5 + ( 18. - 13.5 * y) * y;
   d1y =  9.  + (-45. + 40.5 * y) * y;
   d2y = -4.5 + ( 36. - 40.5 * y) * y;
   d3y =  1.  + (- 9. + 13.5 * y) * y;

   dshape( 0,0) = d0x * l0y;   dshape( 0,1) = l0x * d0y;
   dshape( 1,0) = d3x * l0y;   dshape( 1,1) = l3x * d0y;
   dshape( 2,0) = d3x * l3y;   dshape( 2,1) = l3x * d3y;
   dshape( 3,0) = d0x * l3y;   dshape( 3,1) = l0x * d3y;
   dshape( 4,0) = d1x * l0y;   dshape( 4,1) = l1x * d0y;
   dshape( 5,0) = d2x * l0y;   dshape( 5,1) = l2x * d0y;
   dshape( 6,0) = d3x * l1y;   dshape( 6,1) = l3x * d1y;
   dshape( 7,0) = d3x * l2y;   dshape( 7,1) = l3x * d2y;
   dshape( 8,0) = d2x * l3y;   dshape( 8,1) = l2x * d3y;
   dshape( 9,0) = d1x * l3y;   dshape( 9,1) = l1x * d3y;
   dshape(10,0) = d0x * l2y;   dshape(10,1) = l0x * d2y;
   dshape(11,0) = d0x * l1y;   dshape(11,1) = l0x * d1y;
   dshape(12,0) = d1x * l1y;   dshape(12,1) = l1x * d1y;
   dshape(13,0) = d2x * l1y;   dshape(13,1) = l2x * d1y;
   dshape(14,0) = d1x * l2y;   dshape(14,1) = l1x * d2y;
   dshape(15,0) = d2x * l2y;   dshape(15,1) = l2x * d2y;
}

void BiCubic2DFiniteElement::CalcHessian(
   const IntegrationPoint &ip, DenseMatrix &h) const
{
   double x = ip.x, y = ip.y;

   double w1x, w2x, w3x, w1y, w2y, w3y;
   double l0x, l1x, l2x, l3x, l0y, l1y, l2y, l3y;
   double d0x, d1x, d2x, d3x, d0y, d1y, d2y, d3y;
   double h0x, h1x, h2x, h3x, h0y, h1y, h2y, h3y;

   w1x = x - 1./3.; w2x = x - 2./3.; w3x = x - 1.;
   w1y = y - 1./3.; w2y = y - 2./3.; w3y = y - 1.;

   l0x = (- 4.5) * w1x * w2x * w3x;
   l1x = ( 13.5) *   x * w2x * w3x;
   l2x = (-13.5) *   x * w1x * w3x;
   l3x = (  4.5) *   x * w1x * w2x;

   l0y = (- 4.5) * w1y * w2y * w3y;
   l1y = ( 13.5) *   y * w2y * w3y;
   l2y = (-13.5) *   y * w1y * w3y;
   l3y = (  4.5) *   y * w1y * w2y;

   d0x = -5.5 + ( 18. - 13.5 * x) * x;
   d1x =  9.  + (-45. + 40.5 * x) * x;
   d2x = -4.5 + ( 36. - 40.5 * x) * x;
   d3x =  1.  + (- 9. + 13.5 * x) * x;

   d0y = -5.5 + ( 18. - 13.5 * y) * y;
   d1y =  9.  + (-45. + 40.5 * y) * y;
   d2y = -4.5 + ( 36. - 40.5 * y) * y;
   d3y =  1.  + (- 9. + 13.5 * y) * y;

   h0x = -27. * x + 18.;
   h1x =  81. * x - 45.;
   h2x = -81. * x + 36.;
   h3x =  27. * x -  9.;

   h0y = -27. * y + 18.;
   h1y =  81. * y - 45.;
   h2y = -81. * y + 36.;
   h3y =  27. * y -  9.;

   h( 0,0) = h0x * l0y;   h( 0,1) = d0x * d0y;   h( 0,2) = l0x * h0y;
   h( 1,0) = h3x * l0y;   h( 1,1) = d3x * d0y;   h( 1,2) = l3x * h0y;
   h( 2,0) = h3x * l3y;   h( 2,1) = d3x * d3y;   h( 2,2) = l3x * h3y;
   h( 3,0) = h0x * l3y;   h( 3,1) = d0x * d3y;   h( 3,2) = l0x * h3y;
   h( 4,0) = h1x * l0y;   h( 4,1) = d1x * d0y;   h( 4,2) = l1x * h0y;
   h( 5,0) = h2x * l0y;   h( 5,1) = d2x * d0y;   h( 5,2) = l2x * h0y;
   h( 6,0) = h3x * l1y;   h( 6,1) = d3x * d1y;   h( 6,2) = l3x * h1y;
   h( 7,0) = h3x * l2y;   h( 7,1) = d3x * d2y;   h( 7,2) = l3x * h2y;
   h( 8,0) = h2x * l3y;   h( 8,1) = d2x * d3y;   h( 8,2) = l2x * h3y;
   h( 9,0) = h1x * l3y;   h( 9,1) = d1x * d3y;   h( 9,2) = l1x * h3y;
   h(10,0) = h0x * l2y;   h(10,1) = d0x * d2y;   h(10,2) = l0x * h2y;
   h(11,0) = h0x * l1y;   h(11,1) = d0x * d1y;   h(11,2) = l0x * h1y;
   h(12,0) = h1x * l1y;   h(12,1) = d1x * d1y;   h(12,2) = l1x * h1y;
   h(13,0) = h2x * l1y;   h(13,1) = d2x * d1y;   h(13,2) = l2x * h1y;
   h(14,0) = h1x * l2y;   h(14,1) = d1x * d2y;   h(14,2) = l1x * h2y;
   h(15,0) = h2x * l2y;   h(15,1) = d2x * d2y;   h(15,2) = l2x * h2y;
}


Cubic1DFiniteElement::Cubic1DFiniteElement()
   : NodalFiniteElement(1, Geometry::SEGMENT, 4, 3)
{
   Nodes.IntPoint(0).x = 0.0;
   Nodes.IntPoint(1).x = 1.0;
   Nodes.IntPoint(2).x = 0.33333333333333333333;
   Nodes.IntPoint(3).x = 0.66666666666666666667;
}

void Cubic1DFiniteElement::CalcShape(const IntegrationPoint &ip,
                                     Vector &shape) const
{
   double x = ip.x;
   double l1 = x,
          l2 = (1.0-x),
          l3 = (0.33333333333333333333-x),
          l4 = (0.66666666666666666667-x);

   shape(0) =   4.5 * l2 * l3 * l4;
   shape(1) =   4.5 * l1 * l3 * l4;
   shape(2) =  13.5 * l1 * l2 * l4;
   shape(3) = -13.5 * l1 * l2 * l3;
}

void Cubic1DFiniteElement::CalcDShape(const IntegrationPoint &ip,
                                      DenseMatrix &dshape) const
{
   double x = ip.x;

   dshape(0,0) = -5.5 + x * (18. - 13.5 * x);
   dshape(1,0) = 1. - x * (9. - 13.5 * x);
   dshape(2,0) = 9. - x * (45. - 40.5 * x);
   dshape(3,0) = -4.5 + x * (36. - 40.5 * x);
}


Cubic2DFiniteElement::Cubic2DFiniteElement()
   : NodalFiniteElement(2, Geometry::TRIANGLE, 10, 3)
{
   Nodes.IntPoint(0).x = 0.0;
   Nodes.IntPoint(0).y = 0.0;
   Nodes.IntPoint(1).x = 1.0;
   Nodes.IntPoint(1).y = 0.0;
   Nodes.IntPoint(2).x = 0.0;
   Nodes.IntPoint(2).y = 1.0;
   Nodes.IntPoint(3).x = 0.33333333333333333333;
   Nodes.IntPoint(3).y = 0.0;
   Nodes.IntPoint(4).x = 0.66666666666666666667;
   Nodes.IntPoint(4).y = 0.0;
   Nodes.IntPoint(5).x = 0.66666666666666666667;
   Nodes.IntPoint(5).y = 0.33333333333333333333;
   Nodes.IntPoint(6).x = 0.33333333333333333333;
   Nodes.IntPoint(6).y = 0.66666666666666666667;
   Nodes.IntPoint(7).x = 0.0;
   Nodes.IntPoint(7).y = 0.66666666666666666667;
   Nodes.IntPoint(8).x = 0.0;
   Nodes.IntPoint(8).y = 0.33333333333333333333;
   Nodes.IntPoint(9).x = 0.33333333333333333333;
   Nodes.IntPoint(9).y = 0.33333333333333333333;
}

void Cubic2DFiniteElement::CalcShape(const IntegrationPoint &ip,
                                     Vector &shape) const
{
   double x = ip.x, y = ip.y;
   double l1 = (-1. + x + y),
          lx = (-1. + 3.*x),
          ly = (-1. + 3.*y);

   shape(0) = -0.5*l1*(3.*l1 + 1.)*(3.*l1 + 2.);
   shape(1) =  0.5*x*(lx - 1.)*lx;
   shape(2) =  0.5*y*(-1. + ly)*ly;
   shape(3) =  4.5*x*l1*(3.*l1 + 1.);
   shape(4) = -4.5*x*lx*l1;
   shape(5) =  4.5*x*lx*y;
   shape(6) =  4.5*x*y*ly;
   shape(7) = -4.5*y*l1*ly;
   shape(8) =  4.5*y*l1*(1. + 3.*l1);
   shape(9) = -27.*x*y*l1;
}

void Cubic2DFiniteElement::CalcDShape(const IntegrationPoint &ip,
                                      DenseMatrix &dshape) const
{
   double x = ip.x, y = ip.y;

   dshape(0,0) =  0.5*(-11. + 36.*y - 9.*(x*(-4. + 3.*x) + 6.*x*y + 3.*y*y));
   dshape(1,0) =  1. + 4.5*x*(-2. + 3.*x);
   dshape(2,0) =  0.;
   dshape(3,0) =  4.5*(2. + 9.*x*x - 5.*y + 3.*y*y + 2.*x*(-5. + 6.*y));
   dshape(4,0) = -4.5*(1. - 1.*y + x*(-8. + 9.*x + 6.*y));
   dshape(5,0) =  4.5*(-1. + 6.*x)*y;
   dshape(6,0) =  4.5*y*(-1. + 3.*y);
   dshape(7,0) =  4.5*(1. - 3.*y)*y;
   dshape(8,0) =  4.5*y*(-5. + 6.*x + 6.*y);
   dshape(9,0) =  -27.*y*(-1. + 2.*x + y);

   dshape(0,1) =  0.5*(-11. + 36.*y - 9.*(x*(-4. + 3.*x) + 6.*x*y + 3.*y*y));
   dshape(1,1) =  0.;
   dshape(2,1) =  1. + 4.5*y*(-2. + 3.*y);
   dshape(3,1) =  4.5*x*(-5. + 6.*x + 6.*y);
   dshape(4,1) =  4.5*(1. - 3.*x)*x;
   dshape(5,1) =  4.5*x*(-1. + 3.*x);
   dshape(6,1) =  4.5*x*(-1. + 6.*y);
   dshape(7,1) = -4.5*(1. + x*(-1. + 6.*y) + y*(-8. + 9.*y));
   dshape(8,1) =  4.5*(2. + 3.*x*x + y*(-10. + 9.*y) + x*(-5. + 12.*y));
   dshape(9,1) = -27.*x*(-1. + x + 2.*y);
}

void Cubic2DFiniteElement::CalcHessian (const IntegrationPoint &ip,
                                        DenseMatrix &h) const
{
   double x = ip.x, y = ip.y;

   h(0,0) = 18.-27.*(x+y);
   h(0,1) = 18.-27.*(x+y);
   h(0,2) = 18.-27.*(x+y);

   h(1,0) = -9.+27.*x;
   h(1,1) = 0.;
   h(1,2) = 0.;

   h(2,0) = 0.;
   h(2,1) = 0.;
   h(2,2) = -9.+27.*y;

   h(3,0) = -45.+81.*x+54.*y;
   h(3,1) = -22.5+54.*x+27.*y;
   h(3,2) = 27.*x;

   h(4,0) = 36.-81.*x-27.*y;
   h(4,1) = 4.5-27.*x;
   h(4,2) = 0.;

   h(5,0) = 27.*y;
   h(5,1) = -4.5+27.*x;
   h(5,2) = 0.;

   h(6,0) = 0.;
   h(6,1) = -4.5+27.*y;
   h(6,2) = 27.*x;

   h(7,0) = 0.;
   h(7,1) = 4.5-27.*y;
   h(7,2) = 36.-27.*x-81.*y;

   h(8,0) = 27.*y;
   h(8,1) = -22.5+27.*x+54.*y;
   h(8,2) = -45.+54.*x+81.*y;

   h(9,0) = -54.*y;
   h(9,1) = 27.-54.*(x+y);
   h(9,2) = -54.*x;
}


Cubic3DFiniteElement::Cubic3DFiniteElement()
   : NodalFiniteElement(3, Geometry::TETRAHEDRON, 20, 3)
{
   Nodes.IntPoint(0).x = 0;
   Nodes.IntPoint(0).y = 0;
   Nodes.IntPoint(0).z = 0;
   Nodes.IntPoint(1).x = 1.;
   Nodes.IntPoint(1).y = 0;
   Nodes.IntPoint(1).z = 0;
   Nodes.IntPoint(2).x = 0;
   Nodes.IntPoint(2).y = 1.;
   Nodes.IntPoint(2).z = 0;
   Nodes.IntPoint(3).x = 0;
   Nodes.IntPoint(3).y = 0;
   Nodes.IntPoint(3).z = 1.;
   Nodes.IntPoint(4).x = 0.3333333333333333333333333333;
   Nodes.IntPoint(4).y = 0;
   Nodes.IntPoint(4).z = 0;
   Nodes.IntPoint(5).x = 0.6666666666666666666666666667;
   Nodes.IntPoint(5).y = 0;
   Nodes.IntPoint(5).z = 0;
   Nodes.IntPoint(6).x = 0;
   Nodes.IntPoint(6).y = 0.3333333333333333333333333333;
   Nodes.IntPoint(6).z = 0;
   Nodes.IntPoint(7).x = 0;
   Nodes.IntPoint(7).y = 0.6666666666666666666666666667;
   Nodes.IntPoint(7).z = 0;
   Nodes.IntPoint(8).x = 0;
   Nodes.IntPoint(8).y = 0;
   Nodes.IntPoint(8).z = 0.3333333333333333333333333333;
   Nodes.IntPoint(9).x = 0;
   Nodes.IntPoint(9).y = 0;
   Nodes.IntPoint(9).z = 0.6666666666666666666666666667;
   Nodes.IntPoint(10).x = 0.6666666666666666666666666667;
   Nodes.IntPoint(10).y = 0.3333333333333333333333333333;
   Nodes.IntPoint(10).z = 0;
   Nodes.IntPoint(11).x = 0.3333333333333333333333333333;
   Nodes.IntPoint(11).y = 0.6666666666666666666666666667;
   Nodes.IntPoint(11).z = 0;
   Nodes.IntPoint(12).x = 0.6666666666666666666666666667;
   Nodes.IntPoint(12).y = 0;
   Nodes.IntPoint(12).z = 0.3333333333333333333333333333;
   Nodes.IntPoint(13).x = 0.3333333333333333333333333333;
   Nodes.IntPoint(13).y = 0;
   Nodes.IntPoint(13).z = 0.6666666666666666666666666667;
   Nodes.IntPoint(14).x = 0;
   Nodes.IntPoint(14).y = 0.6666666666666666666666666667;
   Nodes.IntPoint(14).z = 0.3333333333333333333333333333;
   Nodes.IntPoint(15).x = 0;
   Nodes.IntPoint(15).y = 0.3333333333333333333333333333;
   Nodes.IntPoint(15).z = 0.6666666666666666666666666667;
   Nodes.IntPoint(16).x = 0.3333333333333333333333333333;
   Nodes.IntPoint(16).y = 0.3333333333333333333333333333;
   Nodes.IntPoint(16).z = 0.3333333333333333333333333333;
   Nodes.IntPoint(17).x = 0;
   Nodes.IntPoint(17).y = 0.3333333333333333333333333333;
   Nodes.IntPoint(17).z = 0.3333333333333333333333333333;
   Nodes.IntPoint(18).x = 0.3333333333333333333333333333;
   Nodes.IntPoint(18).y = 0;
   Nodes.IntPoint(18).z = 0.3333333333333333333333333333;
   Nodes.IntPoint(19).x = 0.3333333333333333333333333333;
   Nodes.IntPoint(19).y = 0.3333333333333333333333333333;
   Nodes.IntPoint(19).z = 0;
}

void Cubic3DFiniteElement::CalcShape(const IntegrationPoint &ip,
                                     Vector &shape) const
{
   double x = ip.x, y = ip.y, z = ip.z;

   shape(0) = -((-1 + x + y + z)*(-2 + 3*x + 3*y + 3*z)*
                (-1 + 3*x + 3*y + 3*z))/2.;
   shape(4) = (9*x*(-1 + x + y + z)*(-2 + 3*x + 3*y + 3*z))/2.;
   shape(5) = (-9*x*(-1 + 3*x)*(-1 + x + y + z))/2.;
   shape(1) = (x*(2 + 9*(-1 + x)*x))/2.;
   shape(6) = (9*y*(-1 + x + y + z)*(-2 + 3*x + 3*y + 3*z))/2.;
   shape(19) = -27*x*y*(-1 + x + y + z);
   shape(10) = (9*x*(-1 + 3*x)*y)/2.;
   shape(7) = (-9*y*(-1 + 3*y)*(-1 + x + y + z))/2.;
   shape(11) = (9*x*y*(-1 + 3*y))/2.;
   shape(2) = (y*(2 + 9*(-1 + y)*y))/2.;
   shape(8) = (9*z*(-1 + x + y + z)*(-2 + 3*x + 3*y + 3*z))/2.;
   shape(18) = -27*x*z*(-1 + x + y + z);
   shape(12) = (9*x*(-1 + 3*x)*z)/2.;
   shape(17) = -27*y*z*(-1 + x + y + z);
   shape(16) = 27*x*y*z;
   shape(14) = (9*y*(-1 + 3*y)*z)/2.;
   shape(9) = (-9*z*(-1 + x + y + z)*(-1 + 3*z))/2.;
   shape(13) = (9*x*z*(-1 + 3*z))/2.;
   shape(15) = (9*y*z*(-1 + 3*z))/2.;
   shape(3) = (z*(2 + 9*(-1 + z)*z))/2.;
}

void Cubic3DFiniteElement::CalcDShape(const IntegrationPoint &ip,
                                      DenseMatrix &dshape) const
{
   double x = ip.x, y = ip.y, z = ip.z;

   dshape(0,0) = (-11 + 36*y + 36*z - 9*(3*pow(x,2) + 3*pow(y + z,2) +
                                         x*(-4 + 6*y + 6*z)))/2.;
   dshape(0,1) = (-11 + 36*y + 36*z - 9*(3*pow(x,2) + 3*pow(y + z,2) +
                                         x*(-4 + 6*y + 6*z)))/2.;
   dshape(0,2) = (-11 + 36*y + 36*z - 9*(3*pow(x,2) + 3*pow(y + z,2) +
                                         x*(-4 + 6*y + 6*z)))/2.;
   dshape(4,0) = (9*(9*pow(x,2) + (-1 + y + z)*(-2 + 3*y + 3*z) +
                     2*x*(-5 + 6*y + 6*z)))/2.;
   dshape(4,1) = (9*x*(-5 + 6*x + 6*y + 6*z))/2.;
   dshape(4,2) = (9*x*(-5 + 6*x + 6*y + 6*z))/2.;
   dshape(5,0) = (-9*(1 - y - z + x*(-8 + 9*x + 6*y + 6*z)))/2.;
   dshape(5,1) = (9*(1 - 3*x)*x)/2.;
   dshape(5,2) = (9*(1 - 3*x)*x)/2.;
   dshape(1,0) = 1 + (9*x*(-2 + 3*x))/2.;
   dshape(1,1) = 0;
   dshape(1,2) = 0;
   dshape(6,0) = (9*y*(-5 + 6*x + 6*y + 6*z))/2.;
   dshape(6,1) = (9*(2 + 3*pow(x,2) - 10*y - 5*z + 3*(y + z)*(3*y + z) +
                     x*(-5 + 12*y + 6*z)))/2.;
   dshape(6,2) = (9*y*(-5 + 6*x + 6*y + 6*z))/2.;
   dshape(19,0) = -27*y*(-1 + 2*x + y + z);
   dshape(19,1) = -27*x*(-1 + x + 2*y + z);
   dshape(19,2) = -27*x*y;
   dshape(10,0) = (9*(-1 + 6*x)*y)/2.;
   dshape(10,1) = (9*x*(-1 + 3*x))/2.;
   dshape(10,2) = 0;
   dshape(7,0) = (9*(1 - 3*y)*y)/2.;
   dshape(7,1) = (-9*(1 + x*(-1 + 6*y) - z + y*(-8 + 9*y + 6*z)))/2.;
   dshape(7,2) = (9*(1 - 3*y)*y)/2.;
   dshape(11,0) = (9*y*(-1 + 3*y))/2.;
   dshape(11,1) = (9*x*(-1 + 6*y))/2.;
   dshape(11,2) = 0;
   dshape(2,0) = 0;
   dshape(2,1) = 1 + (9*y*(-2 + 3*y))/2.;
   dshape(2,2) = 0;
   dshape(8,0) = (9*z*(-5 + 6*x + 6*y + 6*z))/2.;
   dshape(8,1) = (9*z*(-5 + 6*x + 6*y + 6*z))/2.;
   dshape(8,2) = (9*(2 + 3*pow(x,2) - 5*y - 10*z + 3*(y + z)*(y + 3*z) +
                     x*(-5 + 6*y + 12*z)))/2.;
   dshape(18,0) = -27*z*(-1 + 2*x + y + z);
   dshape(18,1) = -27*x*z;
   dshape(18,2) = -27*x*(-1 + x + y + 2*z);
   dshape(12,0) = (9*(-1 + 6*x)*z)/2.;
   dshape(12,1) = 0;
   dshape(12,2) = (9*x*(-1 + 3*x))/2.;
   dshape(17,0) = -27*y*z;
   dshape(17,1) = -27*z*(-1 + x + 2*y + z);
   dshape(17,2) = -27*y*(-1 + x + y + 2*z);
   dshape(16,0) = 27*y*z;
   dshape(16,1) = 27*x*z;
   dshape(16,2) = 27*x*y;
   dshape(14,0) = 0;
   dshape(14,1) = (9*(-1 + 6*y)*z)/2.;
   dshape(14,2) = (9*y*(-1 + 3*y))/2.;
   dshape(9,0) = (9*(1 - 3*z)*z)/2.;
   dshape(9,1) = (9*(1 - 3*z)*z)/2.;
   dshape(9,2) = (9*(-1 + x + y + 8*z - 6*(x + y)*z - 9*pow(z,2)))/2.;
   dshape(13,0) = (9*z*(-1 + 3*z))/2.;
   dshape(13,1) = 0;
   dshape(13,2) = (9*x*(-1 + 6*z))/2.;
   dshape(15,0) = 0;
   dshape(15,1) = (9*z*(-1 + 3*z))/2.;
   dshape(15,2) = (9*y*(-1 + 6*z))/2.;
   dshape(3,0) = 0;
   dshape(3,1) = 0;
   dshape(3,2) = 1 + (9*z*(-2 + 3*z))/2.;
}


P0TriangleFiniteElement::P0TriangleFiniteElement()
   : NodalFiniteElement(2, Geometry::TRIANGLE , 1, 0)
{
   Nodes.IntPoint(0).x = 0.333333333333333333;
   Nodes.IntPoint(0).y = 0.333333333333333333;
}

void P0TriangleFiniteElement::CalcShape(const IntegrationPoint &ip,
                                        Vector &shape) const
{
   shape(0) = 1.0;
}

void P0TriangleFiniteElement::CalcDShape(const IntegrationPoint &ip,
                                         DenseMatrix &dshape) const
{
   dshape(0,0) = 0.0;
   dshape(0,1) = 0.0;
}


P0QuadFiniteElement::P0QuadFiniteElement()
   : NodalFiniteElement(2, Geometry::SQUARE , 1, 0, FunctionSpace::Qk)
{
   Nodes.IntPoint(0).x = 0.5;
   Nodes.IntPoint(0).y = 0.5;
}

void P0QuadFiniteElement::CalcShape(const IntegrationPoint &ip,
                                    Vector &shape) const
{
   shape(0) = 1.0;
}

void P0QuadFiniteElement::CalcDShape(const IntegrationPoint &ip,
                                     DenseMatrix &dshape) const
{
   dshape(0,0) = 0.0;
   dshape(0,1) = 0.0;
}


Linear3DFiniteElement::Linear3DFiniteElement()
   : NodalFiniteElement(3, Geometry::TETRAHEDRON, 4, 1)
{
   Nodes.IntPoint(0).x = 0.0;
   Nodes.IntPoint(0).y = 0.0;
   Nodes.IntPoint(0).z = 0.0;
   Nodes.IntPoint(1).x = 1.0;
   Nodes.IntPoint(1).y = 0.0;
   Nodes.IntPoint(1).z = 0.0;
   Nodes.IntPoint(2).x = 0.0;
   Nodes.IntPoint(2).y = 1.0;
   Nodes.IntPoint(2).z = 0.0;
   Nodes.IntPoint(3).x = 0.0;
   Nodes.IntPoint(3).y = 0.0;
   Nodes.IntPoint(3).z = 1.0;
}

void Linear3DFiniteElement::CalcShape(const IntegrationPoint &ip,
                                      Vector &shape) const
{
   shape(0) = 1. - ip.x - ip.y - ip.z;
   shape(1) = ip.x;
   shape(2) = ip.y;
   shape(3) = ip.z;
}

void Linear3DFiniteElement::CalcDShape(const IntegrationPoint &ip,
                                       DenseMatrix &dshape) const
{
   if (dshape.Height() == 4)
   {
      double *A = &dshape(0,0);
      A[0] = -1.; A[4] = -1.; A[8]  = -1.;
      A[1] =  1.; A[5] =  0.; A[9]  =  0.;
      A[2] =  0.; A[6] =  1.; A[10] =  0.;
      A[3] =  0.; A[7] =  0.; A[11] =  1.;
   }
   else
   {
      dshape(0,0) = -1.; dshape(0,1) = -1.; dshape(0,2) = -1.;
      dshape(1,0) =  1.; dshape(1,1) =  0.; dshape(1,2) =  0.;
      dshape(2,0) =  0.; dshape(2,1) =  1.; dshape(2,2) =  0.;
      dshape(3,0) =  0.; dshape(3,1) =  0.; dshape(3,2) =  1.;
   }
}

void Linear3DFiniteElement::GetFaceDofs (int face, int **dofs, int *ndofs)
const
{
   static int face_dofs[4][3] = {{1, 2, 3}, {0, 2, 3}, {0, 1, 3}, {0, 1, 2}};

   *ndofs = 3;
   *dofs  = face_dofs[face];
}


Quadratic3DFiniteElement::Quadratic3DFiniteElement()
   : NodalFiniteElement(3, Geometry::TETRAHEDRON, 10, 2)
{
   Nodes.IntPoint(0).x = 0.0;
   Nodes.IntPoint(0).y = 0.0;
   Nodes.IntPoint(0).z = 0.0;
   Nodes.IntPoint(1).x = 1.0;
   Nodes.IntPoint(1).y = 0.0;
   Nodes.IntPoint(1).z = 0.0;
   Nodes.IntPoint(2).x = 0.0;
   Nodes.IntPoint(2).y = 1.0;
   Nodes.IntPoint(2).z = 0.0;
   Nodes.IntPoint(3).x = 0.0;
   Nodes.IntPoint(3).y = 0.0;
   Nodes.IntPoint(3).z = 1.0;
   Nodes.IntPoint(4).x = 0.5;
   Nodes.IntPoint(4).y = 0.0;
   Nodes.IntPoint(4).z = 0.0;
   Nodes.IntPoint(5).x = 0.0;
   Nodes.IntPoint(5).y = 0.5;
   Nodes.IntPoint(5).z = 0.0;
   Nodes.IntPoint(6).x = 0.0;
   Nodes.IntPoint(6).y = 0.0;
   Nodes.IntPoint(6).z = 0.5;
   Nodes.IntPoint(7).x = 0.5;
   Nodes.IntPoint(7).y = 0.5;
   Nodes.IntPoint(7).z = 0.0;
   Nodes.IntPoint(8).x = 0.5;
   Nodes.IntPoint(8).y = 0.0;
   Nodes.IntPoint(8).z = 0.5;
   Nodes.IntPoint(9).x = 0.0;
   Nodes.IntPoint(9).y = 0.5;
   Nodes.IntPoint(9).z = 0.5;
}

void Quadratic3DFiniteElement::CalcShape(const IntegrationPoint &ip,
                                         Vector &shape) const
{
   double L0, L1, L2, L3;

   L0 = 1. - ip.x - ip.y - ip.z;
   L1 = ip.x;
   L2 = ip.y;
   L3 = ip.z;

   shape(0) = L0 * ( 2.0 * L0 - 1.0 );
   shape(1) = L1 * ( 2.0 * L1 - 1.0 );
   shape(2) = L2 * ( 2.0 * L2 - 1.0 );
   shape(3) = L3 * ( 2.0 * L3 - 1.0 );
   shape(4) = 4.0 * L0 * L1;
   shape(5) = 4.0 * L0 * L2;
   shape(6) = 4.0 * L0 * L3;
   shape(7) = 4.0 * L1 * L2;
   shape(8) = 4.0 * L1 * L3;
   shape(9) = 4.0 * L2 * L3;
}

void Quadratic3DFiniteElement::CalcDShape(const IntegrationPoint &ip,
                                          DenseMatrix &dshape) const
{
   double x, y, z, L0;

   x = ip.x;
   y = ip.y;
   z = ip.z;
   L0 = 1.0 - x - y - z;

   dshape(0,0) = dshape(0,1) = dshape(0,2) = 1.0 - 4.0 * L0;
   dshape(1,0) = -1.0 + 4.0 * x; dshape(1,1) = 0.0; dshape(1,2) = 0.0;
   dshape(2,0) = 0.0; dshape(2,1) = -1.0 + 4.0 * y; dshape(2,2) = 0.0;
   dshape(3,0) = dshape(3,1) = 0.0; dshape(3,2) = -1.0 + 4.0 * z;
   dshape(4,0) = 4.0 * (L0 - x); dshape(4,1) = dshape(4,2) = -4.0 * x;
   dshape(5,0) = dshape(5,2) = -4.0 * y; dshape(5,1) = 4.0 * (L0 - y);
   dshape(6,0) = dshape(6,1) = -4.0 * z; dshape(6,2) = 4.0 * (L0 - z);
   dshape(7,0) = 4.0 * y; dshape(7,1) = 4.0 * x; dshape(7,2) = 0.0;
   dshape(8,0) = 4.0 * z; dshape(8,1) = 0.0; dshape(8,2) = 4.0 * x;
   dshape(9,0) = 0.0; dshape(9,1) = 4.0 * z; dshape(9,2) = 4.0 * y;
}

TriLinear3DFiniteElement::TriLinear3DFiniteElement()
   : NodalFiniteElement(3, Geometry::CUBE, 8, 1, FunctionSpace::Qk)
{
   Nodes.IntPoint(0).x = 0.0;
   Nodes.IntPoint(0).y = 0.0;
   Nodes.IntPoint(0).z = 0.0;

   Nodes.IntPoint(1).x = 1.0;
   Nodes.IntPoint(1).y = 0.0;
   Nodes.IntPoint(1).z = 0.0;

   Nodes.IntPoint(2).x = 1.0;
   Nodes.IntPoint(2).y = 1.0;
   Nodes.IntPoint(2).z = 0.0;

   Nodes.IntPoint(3).x = 0.0;
   Nodes.IntPoint(3).y = 1.0;
   Nodes.IntPoint(3).z = 0.0;

   Nodes.IntPoint(4).x = 0.0;
   Nodes.IntPoint(4).y = 0.0;
   Nodes.IntPoint(4).z = 1.0;

   Nodes.IntPoint(5).x = 1.0;
   Nodes.IntPoint(5).y = 0.0;
   Nodes.IntPoint(5).z = 1.0;

   Nodes.IntPoint(6).x = 1.0;
   Nodes.IntPoint(6).y = 1.0;
   Nodes.IntPoint(6).z = 1.0;

   Nodes.IntPoint(7).x = 0.0;
   Nodes.IntPoint(7).y = 1.0;
   Nodes.IntPoint(7).z = 1.0;
}

void TriLinear3DFiniteElement::CalcShape(const IntegrationPoint &ip,
                                         Vector &shape) const
{
   double x = ip.x, y = ip.y, z = ip.z;
   double ox = 1.-x, oy = 1.-y, oz = 1.-z;

   shape(0) = ox * oy * oz;
   shape(1) =  x * oy * oz;
   shape(2) =  x *  y * oz;
   shape(3) = ox *  y * oz;
   shape(4) = ox * oy *  z;
   shape(5) =  x * oy *  z;
   shape(6) =  x *  y *  z;
   shape(7) = ox *  y *  z;
}

void TriLinear3DFiniteElement::CalcDShape(const IntegrationPoint &ip,
                                          DenseMatrix &dshape) const
{
   double x = ip.x, y = ip.y, z = ip.z;
   double ox = 1.-x, oy = 1.-y, oz = 1.-z;

   dshape(0,0) = - oy * oz;
   dshape(0,1) = - ox * oz;
   dshape(0,2) = - ox * oy;

   dshape(1,0) =   oy * oz;
   dshape(1,1) = -  x * oz;
   dshape(1,2) = -  x * oy;

   dshape(2,0) =    y * oz;
   dshape(2,1) =    x * oz;
   dshape(2,2) = -  x *  y;

   dshape(3,0) = -  y * oz;
   dshape(3,1) =   ox * oz;
   dshape(3,2) = - ox *  y;

   dshape(4,0) = - oy *  z;
   dshape(4,1) = - ox *  z;
   dshape(4,2) =   ox * oy;

   dshape(5,0) =   oy *  z;
   dshape(5,1) = -  x *  z;
   dshape(5,2) =    x * oy;

   dshape(6,0) =    y *  z;
   dshape(6,1) =    x *  z;
   dshape(6,2) =    x *  y;

   dshape(7,0) = -  y *  z;
   dshape(7,1) =   ox *  z;
   dshape(7,2) =   ox *  y;
}

BiLinear3DFiniteElement::BiLinear3DFiniteElement()
   : NodalFiniteElement(3, Geometry::PRISM, 6, 1, FunctionSpace::Qk)
{
   Nodes.IntPoint(0).x = 0.0;
   Nodes.IntPoint(0).y = 0.0;
   Nodes.IntPoint(0).z = 0.0;
   Nodes.IntPoint(1).x = 1.0;
   Nodes.IntPoint(1).y = 0.0;
   Nodes.IntPoint(1).z = 0.0;
   Nodes.IntPoint(2).x = 0.0;
   Nodes.IntPoint(2).y = 1.0;
   Nodes.IntPoint(2).z = 0.0;
   Nodes.IntPoint(3).x = 0.0;
   Nodes.IntPoint(3).y = 0.0;
   Nodes.IntPoint(3).z = 1.0;
   Nodes.IntPoint(4).x = 1.0;
   Nodes.IntPoint(4).y = 0.0;
   Nodes.IntPoint(4).z = 1.0;
   Nodes.IntPoint(5).x = 0.0;
   Nodes.IntPoint(5).y = 1.0;
   Nodes.IntPoint(5).z = 1.0;
}

void BiLinear3DFiniteElement::CalcShape(const IntegrationPoint &ip,
                                        Vector &shape) const
{
   double x = ip.x, y = ip.y, z = ip.z;
   double os = 1. - x - y, oz = 1.-z;

   shape(0) = os * oz;
   shape(1) =  x * oz;
   shape(2) =  y * oz;
   shape(3) = os *  z;
   shape(4) =  x *  z;
   shape(5) =  y *  z;
}

void BiLinear3DFiniteElement::CalcDShape(const IntegrationPoint &ip,
                                         DenseMatrix &dshape) const
{
   double x = ip.x, y = ip.y, z = ip.z;
   double os = 1. - x - y, oz = 1.-z;

   dshape(0,0) = -oz; dshape(0,1) = -oz; dshape(0,2) = -os;
   dshape(1,0) =  oz; dshape(1,1) =  0.; dshape(1,2) =  -x;
   dshape(2,0) =  0.; dshape(2,1) =  oz; dshape(2,2) =  -y;

   dshape(3,0) =  -z; dshape(3,1) =  -z; dshape(3,2) =  os;
   dshape(4,0) =   z; dshape(4,1) =  0.; dshape(4,2) =   x;
   dshape(5,0) =  0.; dshape(5,1) =   z; dshape(5,2) =   y;
}

void BiLinear3DFiniteElement::GetFaceDofs (int face, int **dofs, int *ndofs)
const
{
   static int face_dofs[5][4] =
   {{2, 1, 0, -1}, {3, 4, 5, -1}, {0, 1, 4, 3}, {1, 2, 5, 4}, {2, 0, 3, 5}};

   *ndofs = (face < 2)? 3 : 4;
   *dofs  = face_dofs[face];
}


BiQuadratic3DFiniteElement::BiQuadratic3DFiniteElement()
   : NodalFiniteElement(3, Geometry::PRISM, 18, 2, FunctionSpace::Qk)
{
   // Vertices
   Nodes.IntPoint(0).x = 0.0;
   Nodes.IntPoint(0).y = 0.0;
   Nodes.IntPoint(0).z = 0.0;
   Nodes.IntPoint(1).x = 1.0;
   Nodes.IntPoint(1).y = 0.0;
   Nodes.IntPoint(1).z = 0.0;
   Nodes.IntPoint(2).x = 0.0;
   Nodes.IntPoint(2).y = 1.0;
   Nodes.IntPoint(2).z = 0.0;
   Nodes.IntPoint(3).x = 0.0;
   Nodes.IntPoint(3).y = 0.0;
   Nodes.IntPoint(3).z = 1.0;
   Nodes.IntPoint(4).x = 1.0;
   Nodes.IntPoint(4).y = 0.0;
   Nodes.IntPoint(4).z = 1.0;
   Nodes.IntPoint(5).x = 0.0;
   Nodes.IntPoint(5).y = 1.0;
   Nodes.IntPoint(5).z = 1.0;

   // Edges
   Nodes.IntPoint(6).x = 0.5;
   Nodes.IntPoint(6).y = 0.0;
   Nodes.IntPoint(6).z = 0.0;
   Nodes.IntPoint(7).x = 0.5;
   Nodes.IntPoint(7).y = 0.5;
   Nodes.IntPoint(7).z = 0.0;
   Nodes.IntPoint(8).x = 0.0;
   Nodes.IntPoint(8).y = 0.5;
   Nodes.IntPoint(8).z = 0.0;
   Nodes.IntPoint(9).x = 0.5;
   Nodes.IntPoint(9).y = 0.0;
   Nodes.IntPoint(9).z = 1.0;
   Nodes.IntPoint(10).x = 0.5;
   Nodes.IntPoint(10).y = 0.5;
   Nodes.IntPoint(10).z = 1.0;
   Nodes.IntPoint(11).x = 0.0;
   Nodes.IntPoint(11).y = 0.5;
   Nodes.IntPoint(11).z = 1.0;
   Nodes.IntPoint(12).x = 0.0;
   Nodes.IntPoint(12).y = 0.0;
   Nodes.IntPoint(12).z = 0.5;
   Nodes.IntPoint(13).x = 1.0;
   Nodes.IntPoint(13).y = 0.0;
   Nodes.IntPoint(13).z = 0.5;
   Nodes.IntPoint(14).x = 0.0;
   Nodes.IntPoint(14).y = 1.0;
   Nodes.IntPoint(14).z = 0.5;

   // Faces
   Nodes.IntPoint(15).x = 0.5;
   Nodes.IntPoint(15).y = 0.0;
   Nodes.IntPoint(15).z = 0.5;
   Nodes.IntPoint(16).x = 0.5;
   Nodes.IntPoint(16).y = 0.5;
   Nodes.IntPoint(16).z = 0.5;
   Nodes.IntPoint(17).x = 0.0;
   Nodes.IntPoint(17).y = 0.5;
   Nodes.IntPoint(17).z = 0.5;
}

void BiQuadratic3DFiniteElement::CalcShape(const IntegrationPoint &ip,
                                           Vector &shape) const
{
   double x = ip.x, y = ip.y, z = ip.z;
   double l1t = 1.-x-y, l2t = x, l3t = y;
   double l1z, l2z, l3z;

   l1z = (z - 1.) * (2. * z - 1);
   l2z = 4. * z * (1. - z);
   l3z = z * (2. * z - 1.);

   // Vertices
   shape(0) = l1t * (2. * l1t - 1.) * l1z;
   shape(1) = l2t * (2. * l2t - 1.) * l1z;
   shape(2) = l3t * (2. * l3t - 1.) * l1z;
   shape(3) = l1t * (2. * l1t - 1.) * l3z;
   shape(4) = l2t * (2. * l2t - 1.) * l3z;
   shape(5) = l3t * (2. * l3t - 1.) * l3z;

   // Edges
   shape(6) = 4. * l1t * l2t * l1z;
   shape(7) = 4. * l2t * l3t * l1z;
   shape(8) = 4. * l3t * l1t * l1z;
   shape(9) = 4. * l1t * l2t * l3z;
   shape(10) = 4. * l2t * l3t * l3z;
   shape(11) = 4. * l3t * l1t * l3z;
   shape(12) = l1t * (2. * l1t - 1.) * l2z;
   shape(13) = l2t * (2. * l2t - 1.) * l2z;
   shape(14) = l3t * (2. * l3t - 1.) * l2z;

   // Faces
   shape(15) = 4. * l1t * l2t * l2z;
   shape(16) = 4. * l2t * l3t * l2z;
   shape(17) = 4. * l3t * l1t * l2z;
}

void BiQuadratic3DFiniteElement::CalcDShape(const IntegrationPoint &ip,
                                            DenseMatrix &dshape) const
{
   double x = ip.x, y = ip.y, z = ip.z;
   double l1t = 1.-x-y, l2t = x, l3t = y;
   double l1z, l2z, l3z;
   double dl1z, dl2z, dl3z;

   l1z = (z - 1.) * (2. * z - 1);
   l2z = 4. * z * (1. - z);
   l3z = z * (2. * z - 1.);

   dl1z = 4. * z - 3.;
   dl2z = 4. - 8. * z;
   dl3z = 4. * z - 1.;

   // Vertices
   dshape(0,0) = (1. - 4. * l1t) * l1z;
   dshape(0,1) = (1. - 4. * l1t) * l1z;
   dshape(0,2) = l1t * (2. * l1t - 1.) * dl1z;

   dshape(1,0) = (4. * l2t - 1.) * l1z;
   dshape(1,1) = 0.;
   dshape(1,2) = l2t * (2. * l2t - 1.) * dl1z;

   dshape(2,0) = 0.;
   dshape(2,1) = (4. * l3t - 1.) * l1z;
   dshape(2,2) = l3t * (2. * l3t - 1.) * dl1z;

   dshape(3,0) = (1. - 4. * l1t) * l3z;
   dshape(3,1) = (1. - 4. * l1t) * l3z;
   dshape(3,2) = l1t * (2. * l1t - 1.) * dl3z;

   dshape(4,0) = (4. * l2t - 1.) * l3z;
   dshape(4,1) = 0.;
   dshape(4,2) = l2t * (2. * l2t - 1.) * dl3z;

   dshape(5,0) = 0.;
   dshape(5,1) = (4. * l3t - 1.) * l3z;
   dshape(5,2) = l3t * (2. * l3t - 1.) * dl3z;

   // Edges
   dshape(6,0) = 4. * (l1t - l2t) * l1z;
   dshape(6,1) = -4. * l2t * l1z;
   dshape(6,2) = 4. * l1t * l2t * dl1z;

   dshape(7,0) = 4. * l3t * l1z;
   dshape(7,1) = 4. * l2t * l1z;
   dshape(7,2) = 4. * l2t * l3t * dl1z;

   dshape(8,0) = -4. * l3t * l1z;
   dshape(8,1) = 4. * (l1t - l3t) * l1z;
   dshape(8,2) = 4. * l3t * l1t * dl1z;

   dshape(9,0) = 4. * (l1t - l2t) * l3z;
   dshape(9,1) = -4. * l2t * l3z;
   dshape(9,2) = 4. * l1t * l2t * dl3z;

   dshape(10,0) = 4. * l3t * l3z;
   dshape(10,1) = 4. * l2t * l3z;
   dshape(10,2) = 4. * l2t * l3t * dl3z;

   dshape(11,0) = -4. * l3t * l3z;
   dshape(11,1) = 4. * (l1t - l3t) * l3z;
   dshape(11,2) = 4. * l3t * l1t * dl3z;

   dshape(12,0) = (1. - 4. * l1t) * l2z;
   dshape(12,1) = (1. - 4. * l1t) * l2z;
   dshape(12,2) = l1t * (2. * l1t - 1.) * dl2z;

   dshape(13,0) = (4. * l2t - 1.) * l2z;
   dshape(13,1) = 0.;
   dshape(13,2) = l2t * (2. * l2t - 1.) * dl2z;

   dshape(14,0) = 0.;
   dshape(14,1) = (4. * l3t - 1.) * l2z;
   dshape(14,2) = l3t * (2. * l3t - 1.) * dl2z;

   // Faces
   dshape(15,0) = 4. * (l1t - l2t) * l2z;
   dshape(15,1) = -4. * l2t * l2z;
   dshape(15,2) = 4. * l1t * l2t * dl2z;

   dshape(16,0) = 4. * l3t * l2z;
   dshape(16,1) = 4. * l2t * l2z;
   dshape(16,2) = 4. * l2t * l3t * dl2z;

   dshape(17,0) = -4. * l3t * l2z;
   dshape(17,1) = 4. * (l1t - l3t) * l2z;
   dshape(17,2) = 4. * l3t * l1t * dl2z;
}

void BiQuadratic3DFiniteElement::GetFaceDofs (int face, int **dofs, int *ndofs)
const
{
   static int face_dofs[5][9] =
   {
      {2, 1, 0, 7,  6,  8, -1, -1, -1},
      {3, 4, 5, 9, 10, 11, -1, -1, -1},
      {0, 1, 4, 3,  6, 13,  9, 12, 15},
      {1, 2, 5, 4,  7, 14, 10, 13, 16},
      {2, 0, 3, 5,  8, 12, 11, 14, 17}
   };

   *ndofs = (face < 2)? 6 : 9;
   *dofs  = face_dofs[face];
}


BiCubic3DFiniteElement::BiCubic3DFiniteElement()
   : NodalFiniteElement(3, Geometry::PRISM, 40, 3, FunctionSpace::Qk)
{
   // Vertices
   Nodes.IntPoint(0).x = 0.0;
   Nodes.IntPoint(0).y = 0.0;
   Nodes.IntPoint(0).z = 0.0;
   Nodes.IntPoint(1).x = 1.0;
   Nodes.IntPoint(1).y = 0.0;
   Nodes.IntPoint(1).z = 0.0;
   Nodes.IntPoint(2).x = 0.0;
   Nodes.IntPoint(2).y = 1.0;
   Nodes.IntPoint(2).z = 0.0;
   Nodes.IntPoint(3).x = 0.0;
   Nodes.IntPoint(3).y = 0.0;
   Nodes.IntPoint(3).z = 1.0;
   Nodes.IntPoint(4).x = 1.0;
   Nodes.IntPoint(4).y = 0.0;
   Nodes.IntPoint(4).z = 1.0;
   Nodes.IntPoint(5).x = 0.0;
   Nodes.IntPoint(5).y = 1.0;
   Nodes.IntPoint(5).z = 1.0;

   // Edges
   Nodes.IntPoint(6).x = 1./3.;
   Nodes.IntPoint(6).y = 0.0;
   Nodes.IntPoint(6).z = 0.0;
   Nodes.IntPoint(7).x = 2./3.;
   Nodes.IntPoint(7).y = 0.0;
   Nodes.IntPoint(7).z = 0.0;

   Nodes.IntPoint(8).x = 2./3.;
   Nodes.IntPoint(8).y = 1./3.;
   Nodes.IntPoint(8).z = 0.0;
   Nodes.IntPoint(9).x = 1./3.;
   Nodes.IntPoint(9).y = 2./3.;
   Nodes.IntPoint(9).z = 0.0;

   Nodes.IntPoint(10).x = 0.0;
   Nodes.IntPoint(10).y = 2./3.;
   Nodes.IntPoint(10).z = 0.0;
   Nodes.IntPoint(11).x = 0.0;
   Nodes.IntPoint(11).y = 1./3.;
   Nodes.IntPoint(11).z = 0.0;

   Nodes.IntPoint(12).x = 1./3.;
   Nodes.IntPoint(12).y = 0.0;
   Nodes.IntPoint(12).z = 1.0;
   Nodes.IntPoint(13).x = 2./3.;
   Nodes.IntPoint(13).y = 0.0;
   Nodes.IntPoint(13).z = 1.0;

   Nodes.IntPoint(14).x = 2./3.;
   Nodes.IntPoint(14).y = 1./3.;
   Nodes.IntPoint(14).z = 1.0;
   Nodes.IntPoint(15).x = 1./3.;
   Nodes.IntPoint(15).y = 2./3.;
   Nodes.IntPoint(15).z = 1.0;

   Nodes.IntPoint(16).x = 0.0;
   Nodes.IntPoint(16).y = 2./3.;
   Nodes.IntPoint(16).z = 1.0;
   Nodes.IntPoint(17).x = 0.0;
   Nodes.IntPoint(17).y = 1./3.;
   Nodes.IntPoint(17).z = 1.0;

   Nodes.IntPoint(18).x = 0.0;
   Nodes.IntPoint(18).y = 0.0;
   Nodes.IntPoint(18).z = 1./3.;
   Nodes.IntPoint(19).x = 0.0;
   Nodes.IntPoint(19).y = 0.0;
   Nodes.IntPoint(19).z = 2./3.;

   Nodes.IntPoint(20).x = 1.0;
   Nodes.IntPoint(20).y = 0.0;
   Nodes.IntPoint(20).z = 1./3.;
   Nodes.IntPoint(21).x = 1.0;
   Nodes.IntPoint(21).y = 0.0;
   Nodes.IntPoint(21).z = 2./3.;

   Nodes.IntPoint(22).x = 0.0;
   Nodes.IntPoint(22).y = 1.0;
   Nodes.IntPoint(22).z = 1./3.;
   Nodes.IntPoint(23).x = 0.0;
   Nodes.IntPoint(23).y = 1.0;
   Nodes.IntPoint(23).z = 2./3.;

   // Faces
   Nodes.IntPoint(24).x = 1./3.;
   Nodes.IntPoint(24).y = 1./3.;
   Nodes.IntPoint(24).z = 0.0;
   Nodes.IntPoint(25).x = 1./3.;
   Nodes.IntPoint(25).y = 1./3.;
   Nodes.IntPoint(25).z = 1.0;

   Nodes.IntPoint(26).x = 1./3.;
   Nodes.IntPoint(26).y = 0.0;
   Nodes.IntPoint(26).z = 1./3.;
   Nodes.IntPoint(27).x = 2./3.;
   Nodes.IntPoint(27).y = 0.0;
   Nodes.IntPoint(27).z = 1./3.;
   Nodes.IntPoint(28).x = 1./3.;
   Nodes.IntPoint(28).y = 0.0;
   Nodes.IntPoint(28).z = 2./3.;
   Nodes.IntPoint(29).x = 2./3.;
   Nodes.IntPoint(29).y = 0.0;
   Nodes.IntPoint(29).z = 2./3.;

   Nodes.IntPoint(30).x = 2./3.;
   Nodes.IntPoint(30).y = 1./3.;
   Nodes.IntPoint(30).z = 1./3.;
   Nodes.IntPoint(31).x = 1./3.;
   Nodes.IntPoint(31).y = 2./3.;
   Nodes.IntPoint(31).z = 1./3.;
   Nodes.IntPoint(32).x = 2./3.;
   Nodes.IntPoint(32).y = 1./3.;
   Nodes.IntPoint(32).z = 2./3.;
   Nodes.IntPoint(33).x = 1./3.;
   Nodes.IntPoint(33).y = 2./3.;
   Nodes.IntPoint(33).z = 2./3.;

   Nodes.IntPoint(34).x = 0.0;
   Nodes.IntPoint(34).y = 2./3.;
   Nodes.IntPoint(34).z = 1./3.;
   Nodes.IntPoint(35).x = 0.0;
   Nodes.IntPoint(35).y = 1./3.;
   Nodes.IntPoint(35).z = 1./3.;
   Nodes.IntPoint(36).x = 0.0;
   Nodes.IntPoint(36).y = 2./3.;
   Nodes.IntPoint(36).z = 2./3.;
   Nodes.IntPoint(37).x = 0.0;
   Nodes.IntPoint(37).y = 1./3.;
   Nodes.IntPoint(37).z = 2./3.;

   // Interior
   Nodes.IntPoint(38).x = 1./3.;
   Nodes.IntPoint(38).y = 1./3.;
   Nodes.IntPoint(38).z = 1./3.;
   Nodes.IntPoint(39).x = 1./3.;
   Nodes.IntPoint(39).y = 1./3.;
   Nodes.IntPoint(39).z = 2./3.;
}

void BiCubic3DFiniteElement::CalcShape(const IntegrationPoint &ip,
                                       Vector &shape) const
{
   double x = ip.x, y = ip.y, z = ip.z;
   double lt = (-1. + x + y),
          lx = (-1. + 3.*x),
          ly = (-1. + 3.*y);

   double l1z = z,
          l2z = (1. - z),
          l3z = (1./3. - z),
          l4z = (2./3. - z);

   double bz0 =   4.5 * l2z * l3z * l4z;
   double bz1 =   4.5 * l1z * l3z * l4z;
   double bz2 =  13.5 * l1z * l2z * l4z;
   double bz3 = -13.5 * l1z * l2z * l3z;

   double bt0 = -0.5*lt*(3.*lt + 1.)*(3.*lt + 2.);
   double bt1 =  0.5*x*(lx - 1.)*lx;
   double bt2 =  0.5*y*(-1. + ly)*ly;
   double bt3 =  4.5*x*lt*(3.*lt + 1.);
   double bt4 = -4.5*x*lx*lt;
   double bt5 =  4.5*x*lx*y;
   double bt6 =  4.5*x*y*ly;
   double bt7 = -4.5*y*lt*ly;
   double bt8 =  4.5*y*lt*(1. + 3.*lt);
   double bt9 = -27.*x*y*lt;

   // Vertices
   shape( 0) = bt0 * bz0;
   shape( 1) = bt1 * bz0;
   shape( 2) = bt2 * bz0;
   shape( 3) = bt0 * bz1;
   shape( 4) = bt1 * bz1;
   shape( 5) = bt2 * bz1;

   // Edges
   shape( 6) = bt3 * bz0;
   shape( 7) = bt4 * bz0;

   shape( 8) = bt5 * bz0;
   shape( 9) = bt6 * bz0;

   shape(10) = bt7 * bz0;
   shape(11) = bt8 * bz0;

   shape(12) = bt3 * bz1;
   shape(13) = bt4 * bz1;

   shape(14) = bt5 * bz1;
   shape(15) = bt6 * bz1;

   shape(16) = bt7 * bz1;
   shape(17) = bt8 * bz1;

   shape(18) = bt0 * bz2;
   shape(19) = bt0 * bz3;

   shape(20) = bt1 * bz2;
   shape(21) = bt1 * bz3;

   shape(22) = bt2 * bz2;
   shape(23) = bt2 * bz3;

   // Faces
   shape(24) = bt9 * bz0;
   shape(25) = bt9 * bz1;

   shape(26) = bt3 * bz2;
   shape(27) = bt4 * bz2;
   shape(28) = bt3 * bz3;
   shape(29) = bt4 * bz3;

   shape(30) = bt5 * bz2;
   shape(31) = bt6 * bz2;
   shape(32) = bt5 * bz3;
   shape(33) = bt6 * bz3;

   shape(34) = bt7 * bz2;
   shape(35) = bt8 * bz2;
   shape(36) = bt7 * bz3;
   shape(37) = bt8 * bz3;

   // Interior
   shape(38) = bt9 * bz2;
   shape(39) = bt9 * bz3;
}

void BiCubic3DFiniteElement::CalcDShape(const IntegrationPoint &ip,
                                        DenseMatrix &dshape) const
{
   double x = ip.x, y = ip.y, z = ip.z;

   double lt = (-1. + x + y), dlt = 1.,
          lx = (-1. + 3.*x),  dlx = 3.,
          ly = (-1. + 3.*y), dly = 3.;

   double l1z = z, dl1z = 1.,
          l2z = (1. - z), dl2z = -1.,
          l3z = (1./3. - z), dl3z = -1.,
          l4z = (2./3. - z), dl4z = -1.;

   double bz0 =   4.5 * l2z * l3z * l4z;
   double bz1 =   4.5 * l1z * l3z * l4z;
   double bz2 =  13.5 * l1z * l2z * l4z;
   double bz3 = -13.5 * l1z * l2z * l3z;

   double dbz0 =   4.5 * (dl2z * l3z * l4z +
                          l2z * dl3z * l4z +
                          l2z * l3z * dl4z);
   double dbz1 =   4.5 * (dl1z * l3z * l4z +
                          l1z * dl3z * l4z +
                          l1z * l3z * dl4z);
   double dbz2 =  13.5 * (dl1z * l2z * l4z +
                          l1z * dl2z * l4z +
                          l1z * l2z * dl4z);
   double dbz3 = -13.5 * (dl1z * l2z * l3z +
                          l1z * dl2z * l3z +
                          l1z * l2z * dl3z);

   double bt0 = -0.5*lt*(3.*lt + 1.)*(3.*lt + 2.);
   double bt1 =  0.5*x*(lx - 1.)*lx;
   double bt2 =  0.5*y*(-1. + ly)*ly;
   double bt3 =  4.5*x*lt*(3.*lt + 1.);
   double bt4 = -4.5*x*lx*lt;
   double bt5 =  4.5*x*lx*y;
   double bt6 =  4.5*x*y*ly;
   double bt7 = -4.5*y*lt*ly;
   double bt8 =  4.5*y*lt*(1. + 3.*lt);
   double bt9 = -27.*x*y*lt;

   double dbt0x = -0.5*(dlt*(3.*lt + 1.)*(3.*lt + 2.) +
                        lt*(3.*dlt)*(3.*lt + 2.) +
                        lt*(3.*lt + 1.)*(3.*dlt));
   double dbt0y = dbt0x;
   double dbt1x =  0.5*((lx - 1.)*lx + x*dlx*lx + x*(lx - 1.)*dlx);
   double dbt1y =  0.0;
   double dbt2x =  0.0;
   double dbt2y =  0.5*((-1. + ly)*ly + y*(dly)*ly + y*(-1. + ly)*dly);
   double dbt3x =  4.5*(lt*(3.*lt + 1.) + x*dlt*(3.*lt + 1.) + x*lt*(3.*dlt));
   double dbt3y =  4.5*(x*dlt*(3.*lt + 1.) + x*lt*(3.*dlt));
   double dbt4x = -4.5*(lx*lt + x*dlx*lt + x*lx*dlt);
   double dbt4y = -4.5*(x*lx*dlt);
   double dbt5x =  4.5*(lx*y + x*dlx*y);
   double dbt5y =  4.5*(x*lx);
   double dbt6x =  4.5*(y*ly);
   double dbt6y =  4.5*(x*ly + x*y*dly);
   double dbt7x = -4.5*(y*dlt*ly);
   double dbt7y = -4.5*(lt*ly + y*dlt*ly + y*lt*dly);
   double dbt8x =  4.5*(y*dlt*(1. + 3.*lt) + y*lt*(3.*dlt));
   double dbt8y =  4.5*(lt*(1. + 3.*lt) + y*dlt*(1. + 3.*lt) + y*lt*(3.*dlt));
   double dbt9x = -27.*(y*lt + x*y*dlt);
   double dbt9y = -27.*(x*lt + x*y*dlt);

   // Vertices
   dshape( 0, 0) = dbt0x * bz0;
   dshape( 0, 1) = dbt0y * bz0;
   dshape( 0, 2) = bt0 * dbz0;

   dshape( 1, 0) = dbt1x * bz0;
   dshape( 1, 1) = dbt1y * bz0;
   dshape( 1, 2) = bt1 * dbz0;

   dshape( 2, 0) = dbt2x * bz0;
   dshape( 2, 1) = dbt2y * bz0;
   dshape( 2, 2) = bt2 * dbz0;

   dshape( 3, 0) = dbt0x * bz1;
   dshape( 3, 1) = dbt0y * bz1;
   dshape( 3, 2) = bt0 * dbz1;

   dshape( 4, 0) = dbt1x * bz1;
   dshape( 4, 1) = dbt1y * bz1;
   dshape( 4, 2) = bt1 * dbz1;

   dshape( 5, 0) = dbt2x * bz1;
   dshape( 5, 1) = dbt2y * bz1;
   dshape( 5, 2) = bt2 * dbz1;

   // Edges
   dshape( 6, 0) = dbt3x * bz0;
   dshape( 6, 1) = dbt3y * bz0;
   dshape( 6, 2) = bt3 * dbz0;

   dshape( 7, 0) = dbt4x * bz0;
   dshape( 7, 1) = dbt4y * bz0;
   dshape( 7, 2) = bt4 * dbz0;

   dshape( 8, 0) = dbt5x * bz0;
   dshape( 8, 1) = dbt5y * bz0;
   dshape( 8, 2) = bt5 * dbz0;

   dshape( 9, 0) = dbt6x * bz0;
   dshape( 9, 1) = dbt6y * bz0;
   dshape( 9, 2) = bt6 * dbz0;

   dshape(10, 0) = dbt7x * bz0;
   dshape(10, 1) = dbt7y * bz0;
   dshape(10, 2) = bt7 * dbz0;

   dshape(11, 0) = dbt8x * bz0;
   dshape(11, 1) = dbt8y * bz0;
   dshape(11, 2) = bt8 * dbz0;

   dshape(12, 0) = dbt3x * bz1;
   dshape(12, 1) = dbt3y * bz1;
   dshape(12, 2) = bt3 * dbz1;

   dshape(13, 0) = dbt4x * bz1;
   dshape(13, 1) = dbt4y * bz1;
   dshape(13, 2) = bt4 * dbz1;

   dshape(14, 0) = dbt5x * bz1;
   dshape(14, 1) = dbt5y * bz1;
   dshape(14, 2) = bt5 * dbz1;

   dshape(15, 0) = dbt6x * bz1;
   dshape(15, 1) = dbt6y * bz1;
   dshape(15, 2) = bt6 * dbz1;

   dshape(16, 0) = dbt7x * bz1;
   dshape(16, 1) = dbt7y * bz1;
   dshape(16, 2) = bt7 * dbz1;

   dshape(17, 0) = dbt8x * bz1;
   dshape(17, 1) = dbt8y * bz1;
   dshape(17, 2) = bt8 * dbz1;

   dshape(18, 0) = dbt0x * bz2;
   dshape(18, 1) = dbt0y * bz2;
   dshape(18, 2) = bt0 * dbz2;

   dshape(19, 0) = dbt0x * bz3;
   dshape(19, 1) = dbt0y * bz3;
   dshape(19, 2) = bt0 * dbz3;

   dshape(20, 0) = dbt1x * bz2;
   dshape(20, 1) = dbt1y * bz2;
   dshape(20, 2) = bt1 * dbz2;

   dshape(21, 0) = dbt1x * bz3;
   dshape(21, 1) = dbt1y * bz3;
   dshape(21, 2) = bt1 * dbz3;

   dshape(22, 0) = dbt2x * bz2;
   dshape(22, 1) = dbt2y * bz2;
   dshape(22, 2) = bt2 * dbz2;

   dshape(23, 0) = dbt2x * bz3;
   dshape(23, 1) = dbt2y * bz3;
   dshape(23, 2) = bt2 * dbz3;

   // Faces
   dshape(24, 0) = dbt9x * bz0;
   dshape(24, 1) = dbt9y * bz0;
   dshape(24, 2) = bt9 * dbz0;

   dshape(25, 0) = dbt9x * bz1;
   dshape(25, 1) = dbt9y * bz1;
   dshape(25, 2) = bt9 * dbz1;

   dshape(26, 0) = dbt3x * bz2;
   dshape(26, 1) = dbt3y * bz2;
   dshape(26, 2) = bt3 * dbz2;

   dshape(27, 0) = dbt4x * bz2;
   dshape(27, 1) = dbt4y * bz2;
   dshape(27, 2) = bt4 * dbz2;

   dshape(28, 0) = dbt3x * bz3;
   dshape(28, 1) = dbt3y * bz3;
   dshape(28, 2) = bt3 * dbz3;

   dshape(29, 0) = dbt4x * bz3;
   dshape(29, 1) = dbt4y * bz3;
   dshape(29, 2) = bt4 * dbz3;

   dshape(30, 0) = dbt5x * bz2;
   dshape(30, 1) = dbt5y * bz2;
   dshape(30, 2) = bt5 * dbz2;

   dshape(31, 0) = dbt6x * bz2;
   dshape(31, 1) = dbt6y * bz2;
   dshape(31, 2) = bt6 * dbz2;

   dshape(32, 0) = dbt5x * bz3;
   dshape(32, 1) = dbt5y * bz3;
   dshape(32, 2) = bt5 * dbz3;

   dshape(33, 0) = dbt6x * bz3;
   dshape(33, 1) = dbt6y * bz3;
   dshape(33, 2) = bt6 * dbz3;

   dshape(34, 0) = dbt7x * bz2;
   dshape(34, 1) = dbt7y * bz2;
   dshape(34, 2) = bt7 * dbz2;

   dshape(35, 0) = dbt8x * bz2;
   dshape(35, 1) = dbt8y * bz2;
   dshape(35, 2) = bt8 * dbz2;

   dshape(36, 0) = dbt7x * bz3;
   dshape(36, 1) = dbt7y * bz3;
   dshape(36, 2) = bt7 * dbz3;

   dshape(37, 0) = dbt8x * bz3;
   dshape(37, 1) = dbt8y * bz3;
   dshape(37, 2) = bt8 * dbz3;

   // Interior
   dshape(38, 0) = dbt9x * bz2;
   dshape(38, 1) = dbt9y * bz2;
   dshape(38, 2) = bt9 * dbz2;
   dshape(39, 0) = dbt9x * bz3;
   dshape(39, 1) = dbt9y * bz3;
   dshape(39, 2) = bt9 * dbz3;
}


P0SegmentFiniteElement::P0SegmentFiniteElement(int Ord)
   : NodalFiniteElement(1, Geometry::SEGMENT , 1, Ord)  // defaul Ord = 0
{
   Nodes.IntPoint(0).x = 0.5;
}

void P0SegmentFiniteElement::CalcShape(const IntegrationPoint &ip,
                                       Vector &shape) const
{
   shape(0) = 1.0;
}

void P0SegmentFiniteElement::CalcDShape(const IntegrationPoint &ip,
                                        DenseMatrix &dshape) const
{
   dshape(0,0) = 0.0;
}

CrouzeixRaviartFiniteElement::CrouzeixRaviartFiniteElement()
   : NodalFiniteElement(2, Geometry::TRIANGLE , 3, 1)
{
   Nodes.IntPoint(0).x = 0.5;
   Nodes.IntPoint(0).y = 0.0;
   Nodes.IntPoint(1).x = 0.5;
   Nodes.IntPoint(1).y = 0.5;
   Nodes.IntPoint(2).x = 0.0;
   Nodes.IntPoint(2).y = 0.5;
}

void CrouzeixRaviartFiniteElement::CalcShape(const IntegrationPoint &ip,
                                             Vector &shape) const
{
   shape(0) =  1.0 - 2.0 * ip.y;
   shape(1) = -1.0 + 2.0 * ( ip.x + ip.y );
   shape(2) =  1.0 - 2.0 * ip.x;
}

void CrouzeixRaviartFiniteElement::CalcDShape(const IntegrationPoint &ip,
                                              DenseMatrix &dshape) const
{
   dshape(0,0) =  0.0; dshape(0,1) = -2.0;
   dshape(1,0) =  2.0; dshape(1,1) =  2.0;
   dshape(2,0) = -2.0; dshape(2,1) =  0.0;
}

CrouzeixRaviartQuadFiniteElement::CrouzeixRaviartQuadFiniteElement()
// the FunctionSpace should be rotated (45 degrees) Q_1
// i.e. the span of { 1, x, y, x^2 - y^2 }
   : NodalFiniteElement(2, Geometry::SQUARE , 4, 2, FunctionSpace::Qk)
{
   Nodes.IntPoint(0).x = 0.5;
   Nodes.IntPoint(0).y = 0.0;
   Nodes.IntPoint(1).x = 1.0;
   Nodes.IntPoint(1).y = 0.5;
   Nodes.IntPoint(2).x = 0.5;
   Nodes.IntPoint(2).y = 1.0;
   Nodes.IntPoint(3).x = 0.0;
   Nodes.IntPoint(3).y = 0.5;
}

void CrouzeixRaviartQuadFiniteElement::CalcShape(const IntegrationPoint &ip,
                                                 Vector &shape) const
{
   const double l1 = ip.x+ip.y-0.5, l2 = 1.-l1, l3 = ip.x-ip.y+0.5, l4 = 1.-l3;

   shape(0) = l2 * l3;
   shape(1) = l1 * l3;
   shape(2) = l1 * l4;
   shape(3) = l2 * l4;
}

void CrouzeixRaviartQuadFiniteElement::CalcDShape(const IntegrationPoint &ip,
                                                  DenseMatrix &dshape) const
{
   const double x2 = 2.*ip.x, y2 = 2.*ip.y;

   dshape(0,0) =  1. - x2; dshape(0,1) = -2. + y2;
   dshape(1,0) =       x2; dshape(1,1) =  1. - y2;
   dshape(2,0) =  1. - x2; dshape(2,1) =       y2;
   dshape(3,0) = -2. + x2; dshape(3,1) =  1. - y2;
}


RT0TriangleFiniteElement::RT0TriangleFiniteElement()
   : VectorFiniteElement(2, Geometry::TRIANGLE, 3, 1, H_DIV)
{
   Nodes.IntPoint(0).x = 0.5;
   Nodes.IntPoint(0).y = 0.0;
   Nodes.IntPoint(1).x = 0.5;
   Nodes.IntPoint(1).y = 0.5;
   Nodes.IntPoint(2).x = 0.0;
   Nodes.IntPoint(2).y = 0.5;
}

void RT0TriangleFiniteElement::CalcVShape(const IntegrationPoint &ip,
                                          DenseMatrix &shape) const
{
   double x = ip.x, y = ip.y;

   shape(0,0) = x;
   shape(0,1) = y - 1.;
   shape(1,0) = x;
   shape(1,1) = y;
   shape(2,0) = x - 1.;
   shape(2,1) = y;
}

void RT0TriangleFiniteElement::CalcDivShape(const IntegrationPoint &ip,
                                            Vector &divshape) const
{
   divshape(0) = 2.;
   divshape(1) = 2.;
   divshape(2) = 2.;
}

const double RT0TriangleFiniteElement::nk[3][2] =
{ {0, -1}, {1, 1}, {-1, 0} };

void RT0TriangleFiniteElement::GetLocalInterpolation (
   ElementTransformation &Trans, DenseMatrix &I) const
{
   int k, j;
#ifdef MFEM_THREAD_SAFE
   DenseMatrix vshape(Dof, Dim);
   DenseMatrix Jinv(Dim);
#endif

#ifdef MFEM_DEBUG
   for (k = 0; k < 3; k++)
   {
      CalcVShape (Nodes.IntPoint(k), vshape);
      for (j = 0; j < 3; j++)
      {
         double d = vshape(j,0)*nk[k][0]+vshape(j,1)*nk[k][1];
         if (j == k) { d -= 1.0; }
         if (fabs(d) > 1.0e-12)
         {
            mfem::err << "RT0TriangleFiniteElement::GetLocalInterpolation (...)\n"
                      " k = " << k << ", j = " << j << ", d = " << d << endl;
            mfem_error();
         }
      }
   }
#endif

   IntegrationPoint ip;
   ip.x = ip.y = 0.0;
   Trans.SetIntPoint (&ip);
   // Trans must be linear
   // set Jinv = |J| J^{-t} = adj(J)^t
   CalcAdjugateTranspose (Trans.Jacobian(), Jinv);
   double vk[2];
   Vector xk (vk, 2);

   for (k = 0; k < 3; k++)
   {
      Trans.Transform (Nodes.IntPoint (k), xk);
      ip.x = vk[0]; ip.y = vk[1];
      CalcVShape (ip, vshape);
      //  vk = |J| J^{-t} nk
      vk[0] = Jinv(0,0)*nk[k][0]+Jinv(0,1)*nk[k][1];
      vk[1] = Jinv(1,0)*nk[k][0]+Jinv(1,1)*nk[k][1];
      for (j = 0; j < 3; j++)
         if (fabs (I(k,j) = vshape(j,0)*vk[0]+vshape(j,1)*vk[1]) < 1.0e-12)
         {
            I(k,j) = 0.0;
         }
   }
}

void RT0TriangleFiniteElement::Project (
   VectorCoefficient &vc, ElementTransformation &Trans,
   Vector &dofs) const
{
   double vk[2];
   Vector xk (vk, 2);
#ifdef MFEM_THREAD_SAFE
   DenseMatrix Jinv(Dim);
#endif

   for (int k = 0; k < 3; k++)
   {
      Trans.SetIntPoint (&Nodes.IntPoint (k));
      // set Jinv = |J| J^{-t} = adj(J)^t
      CalcAdjugateTranspose (Trans.Jacobian(), Jinv);

      vc.Eval (xk, Trans, Nodes.IntPoint (k));
      //  xk^t |J| J^{-t} nk
      dofs(k) = (vk[0] * ( Jinv(0,0)*nk[k][0]+Jinv(0,1)*nk[k][1] ) +
                 vk[1] * ( Jinv(1,0)*nk[k][0]+Jinv(1,1)*nk[k][1] ));
   }
}

RT0QuadFiniteElement::RT0QuadFiniteElement()
   : VectorFiniteElement(2, Geometry::SQUARE, 4, 1, H_DIV, FunctionSpace::Qk)
{
   Nodes.IntPoint(0).x = 0.5;
   Nodes.IntPoint(0).y = 0.0;
   Nodes.IntPoint(1).x = 1.0;
   Nodes.IntPoint(1).y = 0.5;
   Nodes.IntPoint(2).x = 0.5;
   Nodes.IntPoint(2).y = 1.0;
   Nodes.IntPoint(3).x = 0.0;
   Nodes.IntPoint(3).y = 0.5;
}

void RT0QuadFiniteElement::CalcVShape(const IntegrationPoint &ip,
                                      DenseMatrix &shape) const
{
   double x = ip.x, y = ip.y;

   shape(0,0) = 0;
   shape(0,1) = y - 1.;
   shape(1,0) = x;
   shape(1,1) = 0;
   shape(2,0) = 0;
   shape(2,1) = y;
   shape(3,0) = x - 1.;
   shape(3,1) = 0;
}

void RT0QuadFiniteElement::CalcDivShape(const IntegrationPoint &ip,
                                        Vector &divshape) const
{
   divshape(0) = 1.;
   divshape(1) = 1.;
   divshape(2) = 1.;
   divshape(3) = 1.;
}

const double RT0QuadFiniteElement::nk[4][2] =
{ {0, -1}, {1, 0}, {0, 1}, {-1, 0} };

void RT0QuadFiniteElement::GetLocalInterpolation (
   ElementTransformation &Trans, DenseMatrix &I) const
{
   int k, j;
#ifdef MFEM_THREAD_SAFE
   DenseMatrix vshape(Dof, Dim);
   DenseMatrix Jinv(Dim);
#endif

#ifdef MFEM_DEBUG
   for (k = 0; k < 4; k++)
   {
      CalcVShape (Nodes.IntPoint(k), vshape);
      for (j = 0; j < 4; j++)
      {
         double d = vshape(j,0)*nk[k][0]+vshape(j,1)*nk[k][1];
         if (j == k) { d -= 1.0; }
         if (fabs(d) > 1.0e-12)
         {
            mfem::err << "RT0QuadFiniteElement::GetLocalInterpolation (...)\n"
                      " k = " << k << ", j = " << j << ", d = " << d << endl;
            mfem_error();
         }
      }
   }
#endif

   IntegrationPoint ip;
   ip.x = ip.y = 0.0;
   Trans.SetIntPoint (&ip);
   // Trans must be linear (more to have embedding?)
   // set Jinv = |J| J^{-t} = adj(J)^t
   CalcAdjugateTranspose (Trans.Jacobian(), Jinv);
   double vk[2];
   Vector xk (vk, 2);

   for (k = 0; k < 4; k++)
   {
      Trans.Transform (Nodes.IntPoint (k), xk);
      ip.x = vk[0]; ip.y = vk[1];
      CalcVShape (ip, vshape);
      //  vk = |J| J^{-t} nk
      vk[0] = Jinv(0,0)*nk[k][0]+Jinv(0,1)*nk[k][1];
      vk[1] = Jinv(1,0)*nk[k][0]+Jinv(1,1)*nk[k][1];
      for (j = 0; j < 4; j++)
         if (fabs (I(k,j) = vshape(j,0)*vk[0]+vshape(j,1)*vk[1]) < 1.0e-12)
         {
            I(k,j) = 0.0;
         }
   }
}

void RT0QuadFiniteElement::Project (
   VectorCoefficient &vc, ElementTransformation &Trans,
   Vector &dofs) const
{
   double vk[2];
   Vector xk (vk, 2);
#ifdef MFEM_THREAD_SAFE
   DenseMatrix Jinv(Dim);
#endif

   for (int k = 0; k < 4; k++)
   {
      Trans.SetIntPoint (&Nodes.IntPoint (k));
      // set Jinv = |J| J^{-t} = adj(J)^t
      CalcAdjugateTranspose (Trans.Jacobian(), Jinv);

      vc.Eval (xk, Trans, Nodes.IntPoint (k));
      //  xk^t |J| J^{-t} nk
      dofs(k) = (vk[0] * ( Jinv(0,0)*nk[k][0]+Jinv(0,1)*nk[k][1] ) +
                 vk[1] * ( Jinv(1,0)*nk[k][0]+Jinv(1,1)*nk[k][1] ));
   }
}

RT1TriangleFiniteElement::RT1TriangleFiniteElement()
   : VectorFiniteElement(2, Geometry::TRIANGLE, 8, 2, H_DIV)
{
   Nodes.IntPoint(0).x = 0.33333333333333333333;
   Nodes.IntPoint(0).y = 0.0;
   Nodes.IntPoint(1).x = 0.66666666666666666667;
   Nodes.IntPoint(1).y = 0.0;
   Nodes.IntPoint(2).x = 0.66666666666666666667;
   Nodes.IntPoint(2).y = 0.33333333333333333333;
   Nodes.IntPoint(3).x = 0.33333333333333333333;
   Nodes.IntPoint(3).y = 0.66666666666666666667;
   Nodes.IntPoint(4).x = 0.0;
   Nodes.IntPoint(4).y = 0.66666666666666666667;
   Nodes.IntPoint(5).x = 0.0;
   Nodes.IntPoint(5).y = 0.33333333333333333333;
   Nodes.IntPoint(6).x = 0.33333333333333333333;
   Nodes.IntPoint(6).y = 0.33333333333333333333;
   Nodes.IntPoint(7).x = 0.33333333333333333333;
   Nodes.IntPoint(7).y = 0.33333333333333333333;
}

void RT1TriangleFiniteElement::CalcVShape(const IntegrationPoint &ip,
                                          DenseMatrix &shape) const
{
   double x = ip.x, y = ip.y;

   shape(0,0) = -2 * x * (-1 + x + 2 * y);
   shape(0,1) = -2 * (-1 + y) * (-1 + x + 2 * y);
   shape(1,0) =  2 * x * (x - y);
   shape(1,1) =  2 * (x - y) * (-1 + y);
   shape(2,0) =  2 * x * (-1 + 2 * x + y);
   shape(2,1) =  2 * y * (-1 + 2 * x + y);
   shape(3,0) =  2 * x * (-1 + x + 2 * y);
   shape(3,1) =  2 * y * (-1 + x + 2 * y);
   shape(4,0) = -2 * (-1 + x) * (x - y);
   shape(4,1) =  2 * y * (-x + y);
   shape(5,0) = -2 * (-1 + x) * (-1 + 2 * x + y);
   shape(5,1) = -2 * y * (-1 + 2 * x + y);
   shape(6,0) = -3 * x * (-2 + 2 * x + y);
   shape(6,1) = -3 * y * (-1 + 2 * x + y);
   shape(7,0) = -3 * x * (-1 + x + 2 * y);
   shape(7,1) = -3 * y * (-2 + x + 2 * y);
}

void RT1TriangleFiniteElement::CalcDivShape(const IntegrationPoint &ip,
                                            Vector &divshape) const
{
   double x = ip.x, y = ip.y;

   divshape(0) = -2 * (-4 + 3 * x + 6 * y);
   divshape(1) =  2 + 6 * x - 6 * y;
   divshape(2) = -4 + 12 * x + 6 * y;
   divshape(3) = -4 + 6 * x + 12 * y;
   divshape(4) =  2 - 6 * x + 6 * y;
   divshape(5) = -2 * (-4 + 6 * x + 3 * y);
   divshape(6) = -9 * (-1 + 2 * x + y);
   divshape(7) = -9 * (-1 + x + 2 * y);
}

const double RT1TriangleFiniteElement::nk[8][2] =
{
   { 0,-1}, { 0,-1},
   { 1, 1}, { 1, 1},
   {-1, 0}, {-1, 0},
   { 1, 0}, { 0, 1}
};

void RT1TriangleFiniteElement::GetLocalInterpolation (
   ElementTransformation &Trans, DenseMatrix &I) const
{
   int k, j;
#ifdef MFEM_THREAD_SAFE
   DenseMatrix vshape(Dof, Dim);
   DenseMatrix Jinv(Dim);
#endif

#ifdef MFEM_DEBUG
   for (k = 0; k < 8; k++)
   {
      CalcVShape (Nodes.IntPoint(k), vshape);
      for (j = 0; j < 8; j++)
      {
         double d = vshape(j,0)*nk[k][0]+vshape(j,1)*nk[k][1];
         if (j == k) { d -= 1.0; }
         if (fabs(d) > 1.0e-12)
         {
            mfem::err << "RT1QuadFiniteElement::GetLocalInterpolation (...)\n"
                      " k = " << k << ", j = " << j << ", d = " << d << endl;
            mfem_error();
         }
      }
   }
#endif

   IntegrationPoint ip;
   ip.x = ip.y = 0.0;
   Trans.SetIntPoint (&ip);
   // Trans must be linear (more to have embedding?)
   // set Jinv = |J| J^{-t} = adj(J)^t
   CalcAdjugateTranspose (Trans.Jacobian(), Jinv);
   double vk[2];
   Vector xk (vk, 2);

   for (k = 0; k < 8; k++)
   {
      Trans.Transform (Nodes.IntPoint (k), xk);
      ip.x = vk[0]; ip.y = vk[1];
      CalcVShape (ip, vshape);
      //  vk = |J| J^{-t} nk
      vk[0] = Jinv(0,0)*nk[k][0]+Jinv(0,1)*nk[k][1];
      vk[1] = Jinv(1,0)*nk[k][0]+Jinv(1,1)*nk[k][1];
      for (j = 0; j < 8; j++)
         if (fabs (I(k,j) = vshape(j,0)*vk[0]+vshape(j,1)*vk[1]) < 1.0e-12)
         {
            I(k,j) = 0.0;
         }
   }
}

void RT1TriangleFiniteElement::Project (
   VectorCoefficient &vc, ElementTransformation &Trans, Vector &dofs) const
{
   double vk[2];
   Vector xk (vk, 2);
#ifdef MFEM_THREAD_SAFE
   DenseMatrix Jinv(Dim);
#endif

   for (int k = 0; k < 8; k++)
   {
      Trans.SetIntPoint (&Nodes.IntPoint (k));
      // set Jinv = |J| J^{-t} = adj(J)^t
      CalcAdjugateTranspose (Trans.Jacobian(), Jinv);

      vc.Eval (xk, Trans, Nodes.IntPoint (k));
      //  xk^t |J| J^{-t} nk
      dofs(k) = (vk[0] * ( Jinv(0,0)*nk[k][0]+Jinv(0,1)*nk[k][1] ) +
                 vk[1] * ( Jinv(1,0)*nk[k][0]+Jinv(1,1)*nk[k][1] ));
      dofs(k) *= 0.5;
   }
}

RT1QuadFiniteElement::RT1QuadFiniteElement()
   : VectorFiniteElement(2, Geometry::SQUARE, 12, 2, H_DIV, FunctionSpace::Qk)
{
   // y = 0
   Nodes.IntPoint(0).x  = 1./3.;
   Nodes.IntPoint(0).y  = 0.0;
   Nodes.IntPoint(1).x  = 2./3.;
   Nodes.IntPoint(1).y  = 0.0;
   // x = 1
   Nodes.IntPoint(2).x  = 1.0;
   Nodes.IntPoint(2).y  = 1./3.;
   Nodes.IntPoint(3).x  = 1.0;
   Nodes.IntPoint(3).y  = 2./3.;
   // y = 1
   Nodes.IntPoint(4).x  = 2./3.;
   Nodes.IntPoint(4).y  = 1.0;
   Nodes.IntPoint(5).x  = 1./3.;
   Nodes.IntPoint(5).y  = 1.0;
   // x = 0
   Nodes.IntPoint(6).x  = 0.0;
   Nodes.IntPoint(6).y  = 2./3.;
   Nodes.IntPoint(7).x  = 0.0;
   Nodes.IntPoint(7).y  = 1./3.;
   // x = 0.5 (interior)
   Nodes.IntPoint(8).x  = 0.5;
   Nodes.IntPoint(8).y  = 1./3.;
   Nodes.IntPoint(9).x  = 0.5;
   Nodes.IntPoint(9).y  = 2./3.;
   // y = 0.5 (interior)
   Nodes.IntPoint(10).x = 1./3.;
   Nodes.IntPoint(10).y = 0.5;
   Nodes.IntPoint(11).x = 2./3.;
   Nodes.IntPoint(11).y = 0.5;
}

void RT1QuadFiniteElement::CalcVShape(const IntegrationPoint &ip,
                                      DenseMatrix &shape) const
{
   double x = ip.x, y = ip.y;

   // y = 0
   shape(0,0)  = 0;
   shape(0,1)  = -( 1. - 3.*y + 2.*y*y)*( 2. - 3.*x);
   shape(1,0)  = 0;
   shape(1,1)  = -( 1. - 3.*y + 2.*y*y)*(-1. + 3.*x);
   // x = 1
   shape(2,0)  = (-x + 2.*x*x)*( 2. - 3.*y);
   shape(2,1)  = 0;
   shape(3,0)  = (-x + 2.*x*x)*(-1. + 3.*y);
   shape(3,1)  = 0;
   // y = 1
   shape(4,0)  = 0;
   shape(4,1)  = (-y + 2.*y*y)*(-1. + 3.*x);
   shape(5,0)  = 0;
   shape(5,1)  = (-y + 2.*y*y)*( 2. - 3.*x);
   // x = 0
   shape(6,0)  = -(1. - 3.*x + 2.*x*x)*(-1. + 3.*y);
   shape(6,1)  = 0;
   shape(7,0)  = -(1. - 3.*x + 2.*x*x)*( 2. - 3.*y);
   shape(7,1)  = 0;
   // x = 0.5 (interior)
   shape(8,0)  = (4.*x - 4.*x*x)*( 2. - 3.*y);
   shape(8,1)  = 0;
   shape(9,0)  = (4.*x - 4.*x*x)*(-1. + 3.*y);
   shape(9,1)  = 0;
   // y = 0.5 (interior)
   shape(10,0) = 0;
   shape(10,1) = (4.*y - 4.*y*y)*( 2. - 3.*x);
   shape(11,0) = 0;
   shape(11,1) = (4.*y - 4.*y*y)*(-1. + 3.*x);
}

void RT1QuadFiniteElement::CalcDivShape(const IntegrationPoint &ip,
                                        Vector &divshape) const
{
   double x = ip.x, y = ip.y;

   divshape(0)  = -(-3. + 4.*y)*( 2. - 3.*x);
   divshape(1)  = -(-3. + 4.*y)*(-1. + 3.*x);
   divshape(2)  = (-1. + 4.*x)*( 2. - 3.*y);
   divshape(3)  = (-1. + 4.*x)*(-1. + 3.*y);
   divshape(4)  = (-1. + 4.*y)*(-1. + 3.*x);
   divshape(5)  = (-1. + 4.*y)*( 2. - 3.*x);
   divshape(6)  = -(-3. + 4.*x)*(-1. + 3.*y);
   divshape(7)  = -(-3. + 4.*x)*( 2. - 3.*y);
   divshape(8)  = ( 4. - 8.*x)*( 2. - 3.*y);
   divshape(9)  = ( 4. - 8.*x)*(-1. + 3.*y);
   divshape(10) = ( 4. - 8.*y)*( 2. - 3.*x);
   divshape(11) = ( 4. - 8.*y)*(-1. + 3.*x);
}

const double RT1QuadFiniteElement::nk[12][2] =
{
   // y = 0
   {0,-1}, {0,-1},
   // X = 1
   {1, 0}, {1, 0},
   // y = 1
   {0, 1}, {0, 1},
   // x = 0
   {-1,0}, {-1,0},
   // x = 0.5 (interior)
   {1, 0}, {1, 0},
   // y = 0.5 (interior)
   {0, 1}, {0, 1}
};

void RT1QuadFiniteElement::GetLocalInterpolation (
   ElementTransformation &Trans, DenseMatrix &I) const
{
   int k, j;
#ifdef MFEM_THREAD_SAFE
   DenseMatrix vshape(Dof, Dim);
   DenseMatrix Jinv(Dim);
#endif

#ifdef MFEM_DEBUG
   for (k = 0; k < 12; k++)
   {
      CalcVShape (Nodes.IntPoint(k), vshape);
      for (j = 0; j < 12; j++)
      {
         double d = vshape(j,0)*nk[k][0]+vshape(j,1)*nk[k][1];
         if (j == k) { d -= 1.0; }
         if (fabs(d) > 1.0e-12)
         {
            mfem::err << "RT1QuadFiniteElement::GetLocalInterpolation (...)\n"
                      " k = " << k << ", j = " << j << ", d = " << d << endl;
            mfem_error();
         }
      }
   }
#endif

   IntegrationPoint ip;
   ip.x = ip.y = 0.0;
   Trans.SetIntPoint (&ip);
   // Trans must be linear (more to have embedding?)
   // set Jinv = |J| J^{-t} = adj(J)^t
   CalcAdjugateTranspose (Trans.Jacobian(), Jinv);
   double vk[2];
   Vector xk (vk, 2);

   for (k = 0; k < 12; k++)
   {
      Trans.Transform (Nodes.IntPoint (k), xk);
      ip.x = vk[0]; ip.y = vk[1];
      CalcVShape (ip, vshape);
      //  vk = |J| J^{-t} nk
      vk[0] = Jinv(0,0)*nk[k][0]+Jinv(0,1)*nk[k][1];
      vk[1] = Jinv(1,0)*nk[k][0]+Jinv(1,1)*nk[k][1];
      for (j = 0; j < 12; j++)
         if (fabs (I(k,j) = vshape(j,0)*vk[0]+vshape(j,1)*vk[1]) < 1.0e-12)
         {
            I(k,j) = 0.0;
         }
   }
}

void RT1QuadFiniteElement::Project (
   VectorCoefficient &vc, ElementTransformation &Trans, Vector &dofs) const
{
   double vk[2];
   Vector xk (vk, 2);
#ifdef MFEM_THREAD_SAFE
   DenseMatrix Jinv(Dim);
#endif

   for (int k = 0; k < 12; k++)
   {
      Trans.SetIntPoint (&Nodes.IntPoint (k));
      // set Jinv = |J| J^{-t} = adj(J)^t
      CalcAdjugateTranspose (Trans.Jacobian(), Jinv);

      vc.Eval (xk, Trans, Nodes.IntPoint (k));
      //  xk^t |J| J^{-t} nk
      dofs(k) = (vk[0] * ( Jinv(0,0)*nk[k][0]+Jinv(0,1)*nk[k][1] ) +
                 vk[1] * ( Jinv(1,0)*nk[k][0]+Jinv(1,1)*nk[k][1] ));
   }
}

const double RT2TriangleFiniteElement::M[15][15] =
{
   {
      0, -5.3237900077244501311, 5.3237900077244501311, 16.647580015448900262,
      0, 24.442740046346700787, -16.647580015448900262, -12.,
      -19.118950038622250656, -47.237900077244501311, 0, -34.414110069520051180,
      12., 30.590320061795601049, 15.295160030897800524
   },
   {
      0, 1.5, -1.5, -15., 0, 2.625, 15., 15., -4.125, 30., 0, -14.625, -15.,
      -15., 10.5
   },
   {
      0, -0.67620999227554986889, 0.67620999227554986889, 7.3524199845510997378,
      0, -3.4427400463467007866, -7.3524199845510997378, -12.,
      4.1189500386222506555, -0.76209992275549868892, 0, 7.4141100695200511800,
      12., -6.5903200617956010489, -3.2951600308978005244
   },
   {
      0, 0, 1.5, 0, 0, 1.5, -11.471370023173350393, 0, 2.4713700231733503933,
      -11.471370023173350393, 0, 2.4713700231733503933, 15.295160030897800524,
      0, -3.2951600308978005244
   },
   {
      0, 0, 4.875, 0, 0, 4.875, -16.875, 0, -16.875, -16.875, 0, -16.875, 10.5,
      36., 10.5
   },
   {
      0, 0, 1.5, 0, 0, 1.5, 2.4713700231733503933, 0, -11.471370023173350393,
      2.4713700231733503933, 0, -11.471370023173350393, -3.2951600308978005244,
      0, 15.295160030897800524
   },
   {
      -0.67620999227554986889, 0, -3.4427400463467007866, 0,
      7.3524199845510997378, 0.67620999227554986889, 7.4141100695200511800, 0,
      -0.76209992275549868892, 4.1189500386222506555, -12.,
      -7.3524199845510997378, -3.2951600308978005244, -6.5903200617956010489,
      12.
   },
   {
      1.5, 0, 2.625, 0, -15., -1.5, -14.625, 0, 30., -4.125, 15., 15., 10.5,
      -15., -15.
   },
   {
      -5.3237900077244501311, 0, 24.442740046346700787, 0, 16.647580015448900262,
      5.3237900077244501311, -34.414110069520051180, 0, -47.237900077244501311,
      -19.118950038622250656, -12., -16.647580015448900262, 15.295160030897800524,
      30.590320061795601049, 12.
   },
   { 0, 0, 18., 0, 0, 6., -42., 0, -30., -26., 0, -14., 24., 32., 8.},
   { 0, 0, 6., 0, 0, 18., -14., 0, -26., -30., 0, -42., 8., 32., 24.},
   { 0, 0, -6., 0, 0, -4., 30., 0, 4., 22., 0, 4., -24., -16., 0},
   { 0, 0, -4., 0, 0, -8., 20., 0, 8., 36., 0, 8., -16., -32., 0},
   { 0, 0, -8., 0, 0, -4., 8., 0, 36., 8., 0, 20., 0, -32., -16.},
   { 0, 0, -4., 0, 0, -6., 4., 0, 22., 4., 0, 30., 0, -16., -24.}
};

RT2TriangleFiniteElement::RT2TriangleFiniteElement()
   : VectorFiniteElement(2, Geometry::TRIANGLE, 15, 3, H_DIV)
{
   const double p = 0.11270166537925831148;

   Nodes.IntPoint(0).x = p;
   Nodes.IntPoint(0).y = 0.0;
   Nodes.IntPoint(1).x = 0.5;
   Nodes.IntPoint(1).y = 0.0;
   Nodes.IntPoint(2).x = 1.-p;
   Nodes.IntPoint(2).y = 0.0;
   Nodes.IntPoint(3).x = 1.-p;
   Nodes.IntPoint(3).y = p;
   Nodes.IntPoint(4).x = 0.5;
   Nodes.IntPoint(4).y = 0.5;
   Nodes.IntPoint(5).x = p;
   Nodes.IntPoint(5).y = 1.-p;
   Nodes.IntPoint(6).x = 0.0;
   Nodes.IntPoint(6).y = 1.-p;
   Nodes.IntPoint(7).x = 0.0;
   Nodes.IntPoint(7).y = 0.5;
   Nodes.IntPoint(8).x = 0.0;
   Nodes.IntPoint(8).y = p;
   Nodes.IntPoint(9).x  = 0.25;
   Nodes.IntPoint(9).y  = 0.25;
   Nodes.IntPoint(10).x = 0.25;
   Nodes.IntPoint(10).y = 0.25;
   Nodes.IntPoint(11).x = 0.5;
   Nodes.IntPoint(11).y = 0.25;
   Nodes.IntPoint(12).x = 0.5;
   Nodes.IntPoint(12).y = 0.25;
   Nodes.IntPoint(13).x = 0.25;
   Nodes.IntPoint(13).y = 0.5;
   Nodes.IntPoint(14).x = 0.25;
   Nodes.IntPoint(14).y = 0.5;
}

void RT2TriangleFiniteElement::CalcVShape(const IntegrationPoint &ip,
                                          DenseMatrix &shape) const
{
   double x = ip.x, y = ip.y;

   double Bx[15] = {1., 0., x, 0., y, 0., x*x, 0., x*y, 0., y*y, 0., x*x*x,
                    x*x*y, x*y*y
                   };
   double By[15] = {0., 1., 0., x, 0., y, 0., x*x, 0., x*y, 0., y*y,
                    x*x*y, x*y*y, y*y*y
                   };

   for (int i = 0; i < 15; i++)
   {
      double cx = 0.0, cy = 0.0;
      for (int j = 0; j < 15; j++)
      {
         cx += M[i][j] * Bx[j];
         cy += M[i][j] * By[j];
      }
      shape(i,0) = cx;
      shape(i,1) = cy;
   }
}

void RT2TriangleFiniteElement::CalcDivShape(const IntegrationPoint &ip,
                                            Vector &divshape) const
{
   double x = ip.x, y = ip.y;

   double DivB[15] = {0., 0., 1., 0., 0., 1., 2.*x, 0., y, x, 0., 2.*y,
                      4.*x*x, 4.*x*y, 4.*y*y
                     };

   for (int i = 0; i < 15; i++)
   {
      double div = 0.0;
      for (int j = 0; j < 15; j++)
      {
         div += M[i][j] * DivB[j];
      }
      divshape(i) = div;
   }
}

const double RT2QuadFiniteElement::pt[4] = {0.,1./3.,2./3.,1.};

const double RT2QuadFiniteElement::dpt[3] = {0.25,0.5,0.75};

RT2QuadFiniteElement::RT2QuadFiniteElement()
   : VectorFiniteElement(2, Geometry::SQUARE, 24, 3, H_DIV, FunctionSpace::Qk)
{
   // y = 0 (pt[0])
   Nodes.IntPoint(0).x  = dpt[0];  Nodes.IntPoint(0).y  =  pt[0];
   Nodes.IntPoint(1).x  = dpt[1];  Nodes.IntPoint(1).y  =  pt[0];
   Nodes.IntPoint(2).x  = dpt[2];  Nodes.IntPoint(2).y  =  pt[0];
   // x = 1 (pt[3])
   Nodes.IntPoint(3).x  =  pt[3];  Nodes.IntPoint(3).y  = dpt[0];
   Nodes.IntPoint(4).x  =  pt[3];  Nodes.IntPoint(4).y  = dpt[1];
   Nodes.IntPoint(5).x  =  pt[3];  Nodes.IntPoint(5).y  = dpt[2];
   // y = 1 (pt[3])
   Nodes.IntPoint(6).x  = dpt[2];  Nodes.IntPoint(6).y  =  pt[3];
   Nodes.IntPoint(7).x  = dpt[1];  Nodes.IntPoint(7).y  =  pt[3];
   Nodes.IntPoint(8).x  = dpt[0];  Nodes.IntPoint(8).y  =  pt[3];
   // x = 0 (pt[0])
   Nodes.IntPoint(9).x  =  pt[0];  Nodes.IntPoint(9).y  = dpt[2];
   Nodes.IntPoint(10).x =  pt[0];  Nodes.IntPoint(10).y = dpt[1];
   Nodes.IntPoint(11).x =  pt[0];  Nodes.IntPoint(11).y = dpt[0];
   // x = pt[1] (interior)
   Nodes.IntPoint(12).x =  pt[1];  Nodes.IntPoint(12).y = dpt[0];
   Nodes.IntPoint(13).x =  pt[1];  Nodes.IntPoint(13).y = dpt[1];
   Nodes.IntPoint(14).x =  pt[1];  Nodes.IntPoint(14).y = dpt[2];
   // x = pt[2] (interior)
   Nodes.IntPoint(15).x =  pt[2];  Nodes.IntPoint(15).y = dpt[0];
   Nodes.IntPoint(16).x =  pt[2];  Nodes.IntPoint(16).y = dpt[1];
   Nodes.IntPoint(17).x =  pt[2];  Nodes.IntPoint(17).y = dpt[2];
   // y = pt[1] (interior)
   Nodes.IntPoint(18).x = dpt[0];  Nodes.IntPoint(18).y =  pt[1];
   Nodes.IntPoint(19).x = dpt[1];  Nodes.IntPoint(19).y =  pt[1];
   Nodes.IntPoint(20).x = dpt[2];  Nodes.IntPoint(20).y =  pt[1];
   // y = pt[2] (interior)
   Nodes.IntPoint(21).x = dpt[0];  Nodes.IntPoint(21).y =  pt[2];
   Nodes.IntPoint(22).x = dpt[1];  Nodes.IntPoint(22).y =  pt[2];
   Nodes.IntPoint(23).x = dpt[2];  Nodes.IntPoint(23).y =  pt[2];
}

void RT2QuadFiniteElement::CalcVShape(const IntegrationPoint &ip,
                                      DenseMatrix &shape) const
{
   double x = ip.x, y = ip.y;

   double ax0 =  pt[0] - x;
   double ax1 =  pt[1] - x;
   double ax2 =  pt[2] - x;
   double ax3 =  pt[3] - x;

   double by0 = dpt[0] - y;
   double by1 = dpt[1] - y;
   double by2 = dpt[2] - y;

   double ay0 =  pt[0] - y;
   double ay1 =  pt[1] - y;
   double ay2 =  pt[2] - y;
   double ay3 =  pt[3] - y;

   double bx0 = dpt[0] - x;
   double bx1 = dpt[1] - x;
   double bx2 = dpt[2] - x;

   double A01 =  pt[0] -  pt[1];
   double A02 =  pt[0] -  pt[2];
   double A12 =  pt[1] -  pt[2];
   double A03 =  pt[0] -  pt[3];
   double A13 =  pt[1] -  pt[3];
   double A23 =  pt[2] -  pt[3];

   double B01 = dpt[0] - dpt[1];
   double B02 = dpt[0] - dpt[2];
   double B12 = dpt[1] - dpt[2];

   double tx0 =  (bx1*bx2)/(B01*B02);
   double tx1 = -(bx0*bx2)/(B01*B12);
   double tx2 =  (bx0*bx1)/(B02*B12);

   double ty0 =  (by1*by2)/(B01*B02);
   double ty1 = -(by0*by2)/(B01*B12);
   double ty2 =  (by0*by1)/(B02*B12);

   // y = 0 (p[0])
   shape(0,  0) =  0;
   shape(0,  1) =  (ay1*ay2*ay3)/(A01*A02*A03)*tx0;
   shape(1,  0) =  0;
   shape(1,  1) =  (ay1*ay2*ay3)/(A01*A02*A03)*tx1;
   shape(2,  0) =  0;
   shape(2,  1) =  (ay1*ay2*ay3)/(A01*A02*A03)*tx2;
   // x = 1 (p[3])
   shape(3,  0) =  (ax0*ax1*ax2)/(A03*A13*A23)*ty0;
   shape(3,  1) =  0;
   shape(4,  0) =  (ax0*ax1*ax2)/(A03*A13*A23)*ty1;
   shape(4,  1) =  0;
   shape(5,  0) =  (ax0*ax1*ax2)/(A03*A13*A23)*ty2;
   shape(5,  1) =  0;
   // y = 1 (p[3])
   shape(6,  0) =  0;
   shape(6,  1) =  (ay0*ay1*ay2)/(A03*A13*A23)*tx2;
   shape(7,  0) =  0;
   shape(7,  1) =  (ay0*ay1*ay2)/(A03*A13*A23)*tx1;
   shape(8,  0) =  0;
   shape(8,  1) =  (ay0*ay1*ay2)/(A03*A13*A23)*tx0;
   // x = 0 (p[0])
   shape(9,  0) =  (ax1*ax2*ax3)/(A01*A02*A03)*ty2;
   shape(9,  1) =  0;
   shape(10, 0) =  (ax1*ax2*ax3)/(A01*A02*A03)*ty1;
   shape(10, 1) =  0;
   shape(11, 0) =  (ax1*ax2*ax3)/(A01*A02*A03)*ty0;
   shape(11, 1) =  0;
   // x = p[1] (interior)
   shape(12, 0) =  (ax0*ax2*ax3)/(A01*A12*A13)*ty0;
   shape(12, 1) =  0;
   shape(13, 0) =  (ax0*ax2*ax3)/(A01*A12*A13)*ty1;
   shape(13, 1) =  0;
   shape(14, 0) =  (ax0*ax2*ax3)/(A01*A12*A13)*ty2;
   shape(14, 1) =  0;
   // x = p[2] (interior)
   shape(15, 0) = -(ax0*ax1*ax3)/(A02*A12*A23)*ty0;
   shape(15, 1) =  0;
   shape(16, 0) = -(ax0*ax1*ax3)/(A02*A12*A23)*ty1;
   shape(16, 1) =  0;
   shape(17, 0) = -(ax0*ax1*ax3)/(A02*A12*A23)*ty2;
   shape(17, 1) =  0;
   // y = p[1] (interior)
   shape(18, 0) =  0;
   shape(18, 1) =  (ay0*ay2*ay3)/(A01*A12*A13)*tx0;
   shape(19, 0) =  0;
   shape(19, 1) =  (ay0*ay2*ay3)/(A01*A12*A13)*tx1;
   shape(20, 0) =  0;
   shape(20, 1) =  (ay0*ay2*ay3)/(A01*A12*A13)*tx2;
   // y = p[2] (interior)
   shape(21, 0) =  0;
   shape(21, 1) = -(ay0*ay1*ay3)/(A02*A12*A23)*tx0;
   shape(22, 0) =  0;
   shape(22, 1) = -(ay0*ay1*ay3)/(A02*A12*A23)*tx1;
   shape(23, 0) =  0;
   shape(23, 1) = -(ay0*ay1*ay3)/(A02*A12*A23)*tx2;
}

void RT2QuadFiniteElement::CalcDivShape(const IntegrationPoint &ip,
                                        Vector &divshape) const
{
   double x = ip.x, y = ip.y;

   double a01 =  pt[0]*pt[1];
   double a02 =  pt[0]*pt[2];
   double a12 =  pt[1]*pt[2];
   double a03 =  pt[0]*pt[3];
   double a13 =  pt[1]*pt[3];
   double a23 =  pt[2]*pt[3];

   double bx0 = dpt[0] - x;
   double bx1 = dpt[1] - x;
   double bx2 = dpt[2] - x;

   double by0 = dpt[0] - y;
   double by1 = dpt[1] - y;
   double by2 = dpt[2] - y;

   double A01 =  pt[0] -  pt[1];
   double A02 =  pt[0] -  pt[2];
   double A12 =  pt[1] -  pt[2];
   double A03 =  pt[0] -  pt[3];
   double A13 =  pt[1] -  pt[3];
   double A23 =  pt[2] -  pt[3];

   double A012 = pt[0] + pt[1] + pt[2];
   double A013 = pt[0] + pt[1] + pt[3];
   double A023 = pt[0] + pt[2] + pt[3];
   double A123 = pt[1] + pt[2] + pt[3];

   double B01 = dpt[0] - dpt[1];
   double B02 = dpt[0] - dpt[2];
   double B12 = dpt[1] - dpt[2];

   double tx0 =  (bx1*bx2)/(B01*B02);
   double tx1 = -(bx0*bx2)/(B01*B12);
   double tx2 =  (bx0*bx1)/(B02*B12);

   double ty0 =  (by1*by2)/(B01*B02);
   double ty1 = -(by0*by2)/(B01*B12);
   double ty2 =  (by0*by1)/(B02*B12);

   // y = 0 (p[0])
   divshape(0)  = -(a12 + a13 + a23 - 2.*A123*y + 3.*y*y)/(A01*A02*A03)*tx0;
   divshape(1)  = -(a12 + a13 + a23 - 2.*A123*y + 3.*y*y)/(A01*A02*A03)*tx1;
   divshape(2)  = -(a12 + a13 + a23 - 2.*A123*y + 3.*y*y)/(A01*A02*A03)*tx2;
   // x = 1 (p[3])
   divshape(3)  = -(a01 + a02 + a12 - 2.*A012*x + 3.*x*x)/(A03*A13*A23)*ty0;
   divshape(4)  = -(a01 + a02 + a12 - 2.*A012*x + 3.*x*x)/(A03*A13*A23)*ty1;
   divshape(5)  = -(a01 + a02 + a12 - 2.*A012*x + 3.*x*x)/(A03*A13*A23)*ty2;
   // y = 1 (p[3])
   divshape(6)  = -(a01 + a02 + a12 - 2.*A012*y + 3.*y*y)/(A03*A13*A23)*tx2;
   divshape(7)  = -(a01 + a02 + a12 - 2.*A012*y + 3.*y*y)/(A03*A13*A23)*tx1;
   divshape(8)  = -(a01 + a02 + a12 - 2.*A012*y + 3.*y*y)/(A03*A13*A23)*tx0;
   // x = 0 (p[0])
   divshape(9)  = -(a12 + a13 + a23 - 2.*A123*x + 3.*x*x)/(A01*A02*A03)*ty2;
   divshape(10) = -(a12 + a13 + a23 - 2.*A123*x + 3.*x*x)/(A01*A02*A03)*ty1;
   divshape(11) = -(a12 + a13 + a23 - 2.*A123*x + 3.*x*x)/(A01*A02*A03)*ty0;
   // x = p[1] (interior)
   divshape(12) = -(a02 + a03 + a23 - 2.*A023*x + 3.*x*x)/(A01*A12*A13)*ty0;
   divshape(13) = -(a02 + a03 + a23 - 2.*A023*x + 3.*x*x)/(A01*A12*A13)*ty1;
   divshape(14) = -(a02 + a03 + a23 - 2.*A023*x + 3.*x*x)/(A01*A12*A13)*ty2;
   // x = p[2] (interior)
   divshape(15) =  (a01 + a03 + a13 - 2.*A013*x + 3.*x*x)/(A02*A12*A23)*ty0;
   divshape(16) =  (a01 + a03 + a13 - 2.*A013*x + 3.*x*x)/(A02*A12*A23)*ty1;
   divshape(17) =  (a01 + a03 + a13 - 2.*A013*x + 3.*x*x)/(A02*A12*A23)*ty2;
   // y = p[1] (interior)
   divshape(18) = -(a02 + a03 + a23 - 2.*A023*y + 3.*y*y)/(A01*A12*A13)*tx0;
   divshape(19) = -(a02 + a03 + a23 - 2.*A023*y + 3.*y*y)/(A01*A12*A13)*tx1;
   divshape(20) = -(a02 + a03 + a23 - 2.*A023*y + 3.*y*y)/(A01*A12*A13)*tx2;
   // y = p[2] (interior)
   divshape(21) =  (a01 + a03 + a13 - 2.*A013*y + 3.*y*y)/(A02*A12*A23)*tx0;
   divshape(22) =  (a01 + a03 + a13 - 2.*A013*y + 3.*y*y)/(A02*A12*A23)*tx1;
   divshape(23) =  (a01 + a03 + a13 - 2.*A013*y + 3.*y*y)/(A02*A12*A23)*tx2;
}

const double RT2QuadFiniteElement::nk[24][2] =
{
   // y = 0
   {0,-1}, {0,-1}, {0,-1},
   // x = 1
   {1, 0}, {1, 0}, {1, 0},
   // y = 1
   {0, 1}, {0, 1}, {0, 1},
   // x = 0
   {-1,0}, {-1,0}, {-1,0},
   // x = p[1] (interior)
   {1, 0}, {1, 0}, {1, 0},
   // x = p[2] (interior)
   {1, 0}, {1, 0}, {1, 0},
   // y = p[1] (interior)
   {0, 1}, {0, 1}, {0, 1},
   // y = p[1] (interior)
   {0, 1}, {0, 1}, {0, 1}
};

void RT2QuadFiniteElement::GetLocalInterpolation (
   ElementTransformation &Trans, DenseMatrix &I) const
{
   int k, j;
#ifdef MFEM_THREAD_SAFE
   DenseMatrix vshape(Dof, Dim);
   DenseMatrix Jinv(Dim);
#endif

#ifdef MFEM_DEBUG
   for (k = 0; k < 24; k++)
   {
      CalcVShape (Nodes.IntPoint(k), vshape);
      for (j = 0; j < 24; j++)
      {
         double d = vshape(j,0)*nk[k][0]+vshape(j,1)*nk[k][1];
         if (j == k) { d -= 1.0; }
         if (fabs(d) > 1.0e-12)
         {
            mfem::err << "RT2QuadFiniteElement::GetLocalInterpolation (...)\n"
                      " k = " << k << ", j = " << j << ", d = " << d << endl;
            mfem_error();
         }
      }
   }
#endif

   IntegrationPoint ip;
   ip.x = ip.y = 0.0;
   Trans.SetIntPoint (&ip);
   // Trans must be linear (more to have embedding?)
   // set Jinv = |J| J^{-t} = adj(J)^t
   CalcAdjugateTranspose (Trans.Jacobian(), Jinv);
   double vk[2];
   Vector xk (vk, 2);

   for (k = 0; k < 24; k++)
   {
      Trans.Transform (Nodes.IntPoint (k), xk);
      ip.x = vk[0]; ip.y = vk[1];
      CalcVShape (ip, vshape);
      //  vk = |J| J^{-t} nk
      vk[0] = Jinv(0,0)*nk[k][0]+Jinv(0,1)*nk[k][1];
      vk[1] = Jinv(1,0)*nk[k][0]+Jinv(1,1)*nk[k][1];
      for (j = 0; j < 24; j++)
         if (fabs (I(k,j) = vshape(j,0)*vk[0]+vshape(j,1)*vk[1]) < 1.0e-12)
         {
            I(k,j) = 0.0;
         }
   }
}

void RT2QuadFiniteElement::Project (
   VectorCoefficient &vc, ElementTransformation &Trans, Vector &dofs) const
{
   double vk[2];
   Vector xk (vk, 2);
#ifdef MFEM_THREAD_SAFE
   DenseMatrix Jinv(Dim);
#endif

   for (int k = 0; k < 24; k++)
   {
      Trans.SetIntPoint (&Nodes.IntPoint (k));
      // set Jinv = |J| J^{-t} = adj(J)^t
      CalcAdjugateTranspose (Trans.Jacobian(), Jinv);

      vc.Eval (xk, Trans, Nodes.IntPoint (k));
      //  xk^t |J| J^{-t} nk
      dofs(k) = (vk[0] * ( Jinv(0,0)*nk[k][0]+Jinv(0,1)*nk[k][1] ) +
                 vk[1] * ( Jinv(1,0)*nk[k][0]+Jinv(1,1)*nk[k][1] ));
   }
}

P1SegmentFiniteElement::P1SegmentFiniteElement()
   : NodalFiniteElement(1, Geometry::SEGMENT, 2, 1)
{
   Nodes.IntPoint(0).x = 0.33333333333333333333;
   Nodes.IntPoint(1).x = 0.66666666666666666667;
}

void P1SegmentFiniteElement::CalcShape(const IntegrationPoint &ip,
                                       Vector &shape) const
{
   double x = ip.x;

   shape(0) = 2. - 3. * x;
   shape(1) = 3. * x - 1.;
}

void P1SegmentFiniteElement::CalcDShape(const IntegrationPoint &ip,
                                        DenseMatrix &dshape) const
{
   dshape(0,0) = -3.;
   dshape(1,0) =  3.;
}


P2SegmentFiniteElement::P2SegmentFiniteElement()
   : NodalFiniteElement(1, Geometry::SEGMENT, 3, 2)
{
   const double p = 0.11270166537925831148;

   Nodes.IntPoint(0).x = p;
   Nodes.IntPoint(1).x = 0.5;
   Nodes.IntPoint(2).x = 1.-p;
}

void P2SegmentFiniteElement::CalcShape(const IntegrationPoint &ip,
                                       Vector &shape) const
{
   const double p = 0.11270166537925831148;
   const double w = 1./((1-2*p)*(1-2*p));
   double x = ip.x;

   shape(0) = (2*x-1)*(x-1+p)*w;
   shape(1) = 4*(x-1+p)*(p-x)*w;
   shape(2) = (2*x-1)*(x-p)*w;
}

void P2SegmentFiniteElement::CalcDShape(const IntegrationPoint &ip,
                                        DenseMatrix &dshape) const
{
   const double p = 0.11270166537925831148;
   const double w = 1./((1-2*p)*(1-2*p));
   double x = ip.x;

   dshape(0,0) = (-3+4*x+2*p)*w;
   dshape(1,0) = (4-8*x)*w;
   dshape(2,0) = (-1+4*x-2*p)*w;
}


Lagrange1DFiniteElement::Lagrange1DFiniteElement(int degree)
   : NodalFiniteElement(1, Geometry::SEGMENT, degree+1, degree)
{
   int i, m = degree;

   Nodes.IntPoint(0).x = 0.0;
   Nodes.IntPoint(1).x = 1.0;
   for (i = 1; i < m; i++)
   {
      Nodes.IntPoint(i+1).x = double(i) / m;
   }

   rwk.SetSize(degree+1);
#ifndef MFEM_THREAD_SAFE
   rxxk.SetSize(degree+1);
#endif

   rwk(0) = 1.0;
   for (i = 1; i <= m; i++)
   {
      rwk(i) = rwk(i-1) * ( (double)(m) / (double)(i) );
   }
   for (i = 0; i < m/2+1; i++)
   {
      rwk(m-i) = ( rwk(i) *= rwk(m-i) );
   }
   for (i = m-1; i >= 0; i -= 2)
   {
      rwk(i) = -rwk(i);
   }
}

void Lagrange1DFiniteElement::CalcShape(const IntegrationPoint &ip,
                                        Vector &shape) const
{
   double w, wk, x = ip.x;
   int i, k, m = GetOrder();

#ifdef MFEM_THREAD_SAFE
   Vector rxxk(m+1);
#endif

   k = (int) floor ( m * x + 0.5 );
   k = k > m ? m : k < 0 ? 0 : k; // clamp k to [0,m]

   wk = 1.0;
   for (i = 0; i <= m; i++)
      if (i != k)
      {
         wk *= ( rxxk(i) = x - (double)(i) / m );
      }
   w = wk * ( rxxk(k) = x - (double)(k) / m );

   if (k != 0)
   {
      shape(0) = w * rwk(0) / rxxk(0);
   }
   else
   {
      shape(0) = wk * rwk(0);
   }
   if (k != m)
   {
      shape(1) = w * rwk(m) / rxxk(m);
   }
   else
   {
      shape(1) = wk * rwk(k);
   }
   for (i = 1; i < m; i++)
      if (i != k)
      {
         shape(i+1) = w * rwk(i) / rxxk(i);
      }
      else
      {
         shape(k+1) = wk * rwk(k);
      }
}

void Lagrange1DFiniteElement::CalcDShape(const IntegrationPoint &ip,
                                         DenseMatrix &dshape) const
{
   double s, srx, w, wk, x = ip.x;
   int i, k, m = GetOrder();

#ifdef MFEM_THREAD_SAFE
   Vector rxxk(m+1);
#endif

   k = (int) floor ( m * x + 0.5 );
   k = k > m ? m : k < 0 ? 0 : k; // clamp k to [0,m]

   wk = 1.0;
   for (i = 0; i <= m; i++)
      if (i != k)
      {
         wk *= ( rxxk(i) = x - (double)(i) / m );
      }
   w = wk * ( rxxk(k) = x - (double)(k) / m );

   for (i = 0; i <= m; i++)
   {
      rxxk(i) = 1.0 / rxxk(i);
   }
   srx = 0.0;
   for (i = 0; i <= m; i++)
      if (i != k)
      {
         srx += rxxk(i);
      }
   s = w * srx + wk;

   if (k != 0)
   {
      dshape(0,0) = (s - w * rxxk(0)) * rwk(0) * rxxk(0);
   }
   else
   {
      dshape(0,0) = wk * srx * rwk(0);
   }
   if (k != m)
   {
      dshape(1,0) = (s - w * rxxk(m)) * rwk(m) * rxxk(m);
   }
   else
   {
      dshape(1,0) = wk * srx * rwk(k);
   }
   for (i = 1; i < m; i++)
      if (i != k)
      {
         dshape(i+1,0) = (s - w * rxxk(i)) * rwk(i) * rxxk(i);
      }
      else
      {
         dshape(k+1,0) = wk * srx * rwk(k);
      }
}


P1TetNonConfFiniteElement::P1TetNonConfFiniteElement()
   : NodalFiniteElement(3, Geometry::TETRAHEDRON, 4, 1)
{
   Nodes.IntPoint(0).x = 0.33333333333333333333;
   Nodes.IntPoint(0).y = 0.33333333333333333333;
   Nodes.IntPoint(0).z = 0.33333333333333333333;

   Nodes.IntPoint(1).x = 0.0;
   Nodes.IntPoint(1).y = 0.33333333333333333333;
   Nodes.IntPoint(1).z = 0.33333333333333333333;

   Nodes.IntPoint(2).x = 0.33333333333333333333;
   Nodes.IntPoint(2).y = 0.0;
   Nodes.IntPoint(2).z = 0.33333333333333333333;

   Nodes.IntPoint(3).x = 0.33333333333333333333;
   Nodes.IntPoint(3).y = 0.33333333333333333333;
   Nodes.IntPoint(3).z = 0.0;

}

void P1TetNonConfFiniteElement::CalcShape(const IntegrationPoint &ip,
                                          Vector &shape) const
{
   double L0, L1, L2, L3;

   L1 = ip.x;  L2 = ip.y;  L3 = ip.z;  L0 = 1.0 - L1 - L2 - L3;
   shape(0) = 1.0 - 3.0 * L0;
   shape(1) = 1.0 - 3.0 * L1;
   shape(2) = 1.0 - 3.0 * L2;
   shape(3) = 1.0 - 3.0 * L3;
}

void P1TetNonConfFiniteElement::CalcDShape(const IntegrationPoint &ip,
                                           DenseMatrix &dshape) const
{
   dshape(0,0) =  3.0; dshape(0,1) =  3.0; dshape(0,2) =  3.0;
   dshape(1,0) = -3.0; dshape(1,1) =  0.0; dshape(1,2) =  0.0;
   dshape(2,0) =  0.0; dshape(2,1) = -3.0; dshape(2,2) =  0.0;
   dshape(3,0) =  0.0; dshape(3,1) =  0.0; dshape(3,2) = -3.0;
}


P0TetFiniteElement::P0TetFiniteElement()
   : NodalFiniteElement(3, Geometry::TETRAHEDRON , 1, 0)
{
   Nodes.IntPoint(0).x = 0.25;
   Nodes.IntPoint(0).y = 0.25;
   Nodes.IntPoint(0).z = 0.25;
}

void P0TetFiniteElement::CalcShape(const IntegrationPoint &ip,
                                   Vector &shape) const
{
   shape(0) = 1.0;
}

void P0TetFiniteElement::CalcDShape(const IntegrationPoint &ip,
                                    DenseMatrix &dshape) const
{
   dshape(0,0) =  0.0; dshape(0,1) =  0.0; dshape(0,2) = 0.0;
}


P0PriFiniteElement::P0PriFiniteElement()
   : NodalFiniteElement(3, Geometry::PRISM, 1, 0, FunctionSpace::Qk)
{
   Nodes.IntPoint(0).x = 1./3.;
   Nodes.IntPoint(0).y = 1./3.;
   Nodes.IntPoint(0).z = 0.5;
}

void P0PriFiniteElement::CalcShape(const IntegrationPoint &ip,
                                   Vector &shape) const
{
   shape(0) = 1.0;
}

void P0PriFiniteElement::CalcDShape(const IntegrationPoint &ip,
                                    DenseMatrix &dshape) const
{
   dshape(0,0) =  0.0; dshape(0,1) =  0.0; dshape(0,2) = 0.0;
}


P0HexFiniteElement::P0HexFiniteElement()
   : NodalFiniteElement(3, Geometry::CUBE, 1, 0, FunctionSpace::Qk)
{
   Nodes.IntPoint(0).x = 0.5;
   Nodes.IntPoint(0).y = 0.5;
   Nodes.IntPoint(0).z = 0.5;
}

void P0HexFiniteElement::CalcShape(const IntegrationPoint &ip,
                                   Vector &shape) const
{
   shape(0) = 1.0;
}

void P0HexFiniteElement::CalcDShape(const IntegrationPoint &ip,
                                    DenseMatrix &dshape) const
{
   dshape(0,0) =  0.0; dshape(0,1) =  0.0; dshape(0,2) = 0.0;
}


LagrangeHexFiniteElement::LagrangeHexFiniteElement (int degree)
   : NodalFiniteElement(3, Geometry::CUBE, (degree+1)*(degree+1)*(degree+1),
                        degree, FunctionSpace::Qk)
{
   if (degree == 2)
   {
      I = new int[Dof];
      J = new int[Dof];
      K = new int[Dof];
      // nodes
      I[ 0] = 0; J[ 0] = 0; K[ 0] = 0;
      I[ 1] = 1; J[ 1] = 0; K[ 1] = 0;
      I[ 2] = 1; J[ 2] = 1; K[ 2] = 0;
      I[ 3] = 0; J[ 3] = 1; K[ 3] = 0;
      I[ 4] = 0; J[ 4] = 0; K[ 4] = 1;
      I[ 5] = 1; J[ 5] = 0; K[ 5] = 1;
      I[ 6] = 1; J[ 6] = 1; K[ 6] = 1;
      I[ 7] = 0; J[ 7] = 1; K[ 7] = 1;
      // edges
      I[ 8] = 2; J[ 8] = 0; K[ 8] = 0;
      I[ 9] = 1; J[ 9] = 2; K[ 9] = 0;
      I[10] = 2; J[10] = 1; K[10] = 0;
      I[11] = 0; J[11] = 2; K[11] = 0;
      I[12] = 2; J[12] = 0; K[12] = 1;
      I[13] = 1; J[13] = 2; K[13] = 1;
      I[14] = 2; J[14] = 1; K[14] = 1;
      I[15] = 0; J[15] = 2; K[15] = 1;
      I[16] = 0; J[16] = 0; K[16] = 2;
      I[17] = 1; J[17] = 0; K[17] = 2;
      I[18] = 1; J[18] = 1; K[18] = 2;
      I[19] = 0; J[19] = 1; K[19] = 2;
      // faces
      I[20] = 2; J[20] = 2; K[20] = 0;
      I[21] = 2; J[21] = 0; K[21] = 2;
      I[22] = 1; J[22] = 2; K[22] = 2;
      I[23] = 2; J[23] = 1; K[23] = 2;
      I[24] = 0; J[24] = 2; K[24] = 2;
      I[25] = 2; J[25] = 2; K[25] = 1;
      // element
      I[26] = 2; J[26] = 2; K[26] = 2;
   }
   else if (degree == 3)
   {
      I = new int[Dof];
      J = new int[Dof];
      K = new int[Dof];
      // nodes
      I[ 0] = 0; J[ 0] = 0; K[ 0] = 0;
      I[ 1] = 1; J[ 1] = 0; K[ 1] = 0;
      I[ 2] = 1; J[ 2] = 1; K[ 2] = 0;
      I[ 3] = 0; J[ 3] = 1; K[ 3] = 0;
      I[ 4] = 0; J[ 4] = 0; K[ 4] = 1;
      I[ 5] = 1; J[ 5] = 0; K[ 5] = 1;
      I[ 6] = 1; J[ 6] = 1; K[ 6] = 1;
      I[ 7] = 0; J[ 7] = 1; K[ 7] = 1;
      // edges
      I[ 8] = 2; J[ 8] = 0; K[ 8] = 0;
      I[ 9] = 3; J[ 9] = 0; K[ 9] = 0;
      I[10] = 1; J[10] = 2; K[10] = 0;
      I[11] = 1; J[11] = 3; K[11] = 0;
      I[12] = 2; J[12] = 1; K[12] = 0;
      I[13] = 3; J[13] = 1; K[13] = 0;
      I[14] = 0; J[14] = 2; K[14] = 0;
      I[15] = 0; J[15] = 3; K[15] = 0;
      I[16] = 2; J[16] = 0; K[16] = 1;
      I[17] = 3; J[17] = 0; K[17] = 1;
      I[18] = 1; J[18] = 2; K[18] = 1;
      I[19] = 1; J[19] = 3; K[19] = 1;
      I[20] = 2; J[20] = 1; K[20] = 1;
      I[21] = 3; J[21] = 1; K[21] = 1;
      I[22] = 0; J[22] = 2; K[22] = 1;
      I[23] = 0; J[23] = 3; K[23] = 1;
      I[24] = 0; J[24] = 0; K[24] = 2;
      I[25] = 0; J[25] = 0; K[25] = 3;
      I[26] = 1; J[26] = 0; K[26] = 2;
      I[27] = 1; J[27] = 0; K[27] = 3;
      I[28] = 1; J[28] = 1; K[28] = 2;
      I[29] = 1; J[29] = 1; K[29] = 3;
      I[30] = 0; J[30] = 1; K[30] = 2;
      I[31] = 0; J[31] = 1; K[31] = 3;
      // faces
      I[32] = 2; J[32] = 3; K[32] = 0;
      I[33] = 3; J[33] = 3; K[33] = 0;
      I[34] = 2; J[34] = 2; K[34] = 0;
      I[35] = 3; J[35] = 2; K[35] = 0;
      I[36] = 2; J[36] = 0; K[36] = 2;
      I[37] = 3; J[37] = 0; K[37] = 2;
      I[38] = 2; J[38] = 0; K[38] = 3;
      I[39] = 3; J[39] = 0; K[39] = 3;
      I[40] = 1; J[40] = 2; K[40] = 2;
      I[41] = 1; J[41] = 3; K[41] = 2;
      I[42] = 1; J[42] = 2; K[42] = 3;
      I[43] = 1; J[43] = 3; K[43] = 3;
      I[44] = 3; J[44] = 1; K[44] = 2;
      I[45] = 2; J[45] = 1; K[45] = 2;
      I[46] = 3; J[46] = 1; K[46] = 3;
      I[47] = 2; J[47] = 1; K[47] = 3;
      I[48] = 0; J[48] = 3; K[48] = 2;
      I[49] = 0; J[49] = 2; K[49] = 2;
      I[50] = 0; J[50] = 3; K[50] = 3;
      I[51] = 0; J[51] = 2; K[51] = 3;
      I[52] = 2; J[52] = 2; K[52] = 1;
      I[53] = 3; J[53] = 2; K[53] = 1;
      I[54] = 2; J[54] = 3; K[54] = 1;
      I[55] = 3; J[55] = 3; K[55] = 1;
      // element
      I[56] = 2; J[56] = 2; K[56] = 2;
      I[57] = 3; J[57] = 2; K[57] = 2;
      I[58] = 3; J[58] = 3; K[58] = 2;
      I[59] = 2; J[59] = 3; K[59] = 2;
      I[60] = 2; J[60] = 2; K[60] = 3;
      I[61] = 3; J[61] = 2; K[61] = 3;
      I[62] = 3; J[62] = 3; K[62] = 3;
      I[63] = 2; J[63] = 3; K[63] = 3;
   }
   else
   {
      mfem_error ("LagrangeHexFiniteElement::LagrangeHexFiniteElement");
   }

   fe1d = new Lagrange1DFiniteElement(degree);
   dof1d = fe1d -> GetDof();

#ifndef MFEM_THREAD_SAFE
   shape1dx.SetSize(dof1d);
   shape1dy.SetSize(dof1d);
   shape1dz.SetSize(dof1d);

   dshape1dx.SetSize(dof1d,1);
   dshape1dy.SetSize(dof1d,1);
   dshape1dz.SetSize(dof1d,1);
#endif

   for (int n = 0; n < Dof; n++)
   {
      Nodes.IntPoint(n).x = fe1d -> GetNodes().IntPoint(I[n]).x;
      Nodes.IntPoint(n).y = fe1d -> GetNodes().IntPoint(J[n]).x;
      Nodes.IntPoint(n).z = fe1d -> GetNodes().IntPoint(K[n]).x;
   }
}

void LagrangeHexFiniteElement::CalcShape(const IntegrationPoint &ip,
                                         Vector &shape) const
{
   IntegrationPoint ipy, ipz;
   ipy.x = ip.y;
   ipz.x = ip.z;

#ifdef MFEM_THREAD_SAFE
   Vector shape1dx(dof1d), shape1dy(dof1d), shape1dz(dof1d);
#endif

   fe1d -> CalcShape(ip,  shape1dx);
   fe1d -> CalcShape(ipy, shape1dy);
   fe1d -> CalcShape(ipz, shape1dz);

   for (int n = 0; n < Dof; n++)
   {
      shape(n) = shape1dx(I[n]) *  shape1dy(J[n]) * shape1dz(K[n]);
   }
}

void LagrangeHexFiniteElement::CalcDShape(const IntegrationPoint &ip,
                                          DenseMatrix &dshape) const
{
   IntegrationPoint ipy, ipz;
   ipy.x = ip.y;
   ipz.x = ip.z;

#ifdef MFEM_THREAD_SAFE
   Vector shape1dx(dof1d), shape1dy(dof1d), shape1dz(dof1d);
   DenseMatrix dshape1dx(dof1d,1), dshape1dy(dof1d,1), dshape1dz(dof1d,1);
#endif

   fe1d -> CalcShape(ip,  shape1dx);
   fe1d -> CalcShape(ipy, shape1dy);
   fe1d -> CalcShape(ipz, shape1dz);

   fe1d -> CalcDShape(ip,  dshape1dx);
   fe1d -> CalcDShape(ipy, dshape1dy);
   fe1d -> CalcDShape(ipz, dshape1dz);

   for (int n = 0; n < Dof; n++)
   {
      dshape(n,0) = dshape1dx(I[n],0) * shape1dy(J[n])    * shape1dz(K[n]);
      dshape(n,1) = shape1dx(I[n])    * dshape1dy(J[n],0) * shape1dz(K[n]);
      dshape(n,2) = shape1dx(I[n])    * shape1dy(J[n])    * dshape1dz(K[n],0);
   }
}

LagrangeHexFiniteElement::~LagrangeHexFiniteElement ()
{
   delete fe1d;

   delete [] I;
   delete [] J;
   delete [] K;
}


RefinedLinear1DFiniteElement::RefinedLinear1DFiniteElement()
   : NodalFiniteElement(1, Geometry::SEGMENT, 3, 4)
{
   Nodes.IntPoint(0).x = 0.0;
   Nodes.IntPoint(1).x = 1.0;
   Nodes.IntPoint(2).x = 0.5;
}

void RefinedLinear1DFiniteElement::CalcShape(const IntegrationPoint &ip,
                                             Vector &shape) const
{
   double x = ip.x;

   if (x <= 0.5)
   {
      shape(0) = 1.0 - 2.0 * x;
      shape(1) = 0.0;
      shape(2) = 2.0 * x;
   }
   else
   {
      shape(0) = 0.0;
      shape(1) = 2.0 * x - 1.0;
      shape(2) = 2.0 - 2.0 * x;
   }
}

void RefinedLinear1DFiniteElement::CalcDShape(const IntegrationPoint &ip,
                                              DenseMatrix &dshape) const
{
   double x = ip.x;

   if (x <= 0.5)
   {
      dshape(0,0) = - 2.0;
      dshape(1,0) =   0.0;
      dshape(2,0) =   2.0;
   }
   else
   {
      dshape(0,0) =   0.0;
      dshape(1,0) =   2.0;
      dshape(2,0) = - 2.0;
   }
}

RefinedLinear2DFiniteElement::RefinedLinear2DFiniteElement()
   : NodalFiniteElement(2, Geometry::TRIANGLE, 6, 5)
{
   Nodes.IntPoint(0).x = 0.0;
   Nodes.IntPoint(0).y = 0.0;
   Nodes.IntPoint(1).x = 1.0;
   Nodes.IntPoint(1).y = 0.0;
   Nodes.IntPoint(2).x = 0.0;
   Nodes.IntPoint(2).y = 1.0;
   Nodes.IntPoint(3).x = 0.5;
   Nodes.IntPoint(3).y = 0.0;
   Nodes.IntPoint(4).x = 0.5;
   Nodes.IntPoint(4).y = 0.5;
   Nodes.IntPoint(5).x = 0.0;
   Nodes.IntPoint(5).y = 0.5;
}

void RefinedLinear2DFiniteElement::CalcShape(const IntegrationPoint &ip,
                                             Vector &shape) const
{
   int i;

   double L0, L1, L2;
   L0 = 2.0 * ( 1. - ip.x - ip.y );
   L1 = 2.0 * ( ip.x );
   L2 = 2.0 * ( ip.y );

   // The reference triangle is split in 4 triangles as follows:
   //
   // T0 - 0,3,5
   // T1 - 1,3,4
   // T2 - 2,4,5
   // T3 - 3,4,5

   for (i = 0; i < 6; i++)
   {
      shape(i) = 0.0;
   }

   if (L0 >= 1.0)   // T0
   {
      shape(0) = L0 - 1.0;
      shape(3) =       L1;
      shape(5) =       L2;
   }
   else if (L1 >= 1.0)   // T1
   {
      shape(3) =       L0;
      shape(1) = L1 - 1.0;
      shape(4) =       L2;
   }
   else if (L2 >= 1.0)   // T2
   {
      shape(5) =       L0;
      shape(4) =       L1;
      shape(2) = L2 - 1.0;
   }
   else   // T3
   {
      shape(3) = 1.0 - L2;
      shape(4) = 1.0 - L0;
      shape(5) = 1.0 - L1;
   }
}

void RefinedLinear2DFiniteElement::CalcDShape(const IntegrationPoint &ip,
                                              DenseMatrix &dshape) const
{
   int i,j;

   double L0, L1, L2;
   L0 = 2.0 * ( 1. - ip.x - ip.y );
   L1 = 2.0 * ( ip.x );
   L2 = 2.0 * ( ip.y );

   double DL0[2], DL1[2], DL2[2];
   DL0[0] = -2.0; DL0[1] = -2.0;
   DL1[0] =  2.0; DL1[1] =  0.0;
   DL2[0] =  0.0; DL2[1] =  2.0;

   for (i = 0; i < 6; i++)
      for (j = 0; j < 2; j++)
      {
         dshape(i,j) = 0.0;
      }

   if (L0 >= 1.0)   // T0
   {
      for (j = 0; j < 2; j++)
      {
         dshape(0,j) = DL0[j];
         dshape(3,j) = DL1[j];
         dshape(5,j) = DL2[j];
      }
   }
   else if (L1 >= 1.0)   // T1
   {
      for (j = 0; j < 2; j++)
      {
         dshape(3,j) = DL0[j];
         dshape(1,j) = DL1[j];
         dshape(4,j) = DL2[j];
      }
   }
   else if (L2 >= 1.0)   // T2
   {
      for (j = 0; j < 2; j++)
      {
         dshape(5,j) = DL0[j];
         dshape(4,j) = DL1[j];
         dshape(2,j) = DL2[j];
      }
   }
   else   // T3
   {
      for (j = 0; j < 2; j++)
      {
         dshape(3,j) = - DL2[j];
         dshape(4,j) = - DL0[j];
         dshape(5,j) = - DL1[j];
      }
   }
}

RefinedLinear3DFiniteElement::RefinedLinear3DFiniteElement()
   : NodalFiniteElement(3, Geometry::TETRAHEDRON, 10, 4)
{
   Nodes.IntPoint(0).x = 0.0;
   Nodes.IntPoint(0).y = 0.0;
   Nodes.IntPoint(0).z = 0.0;
   Nodes.IntPoint(1).x = 1.0;
   Nodes.IntPoint(1).y = 0.0;
   Nodes.IntPoint(1).z = 0.0;
   Nodes.IntPoint(2).x = 0.0;
   Nodes.IntPoint(2).y = 1.0;
   Nodes.IntPoint(2).z = 0.0;
   Nodes.IntPoint(3).x = 0.0;
   Nodes.IntPoint(3).y = 0.0;
   Nodes.IntPoint(3).z = 1.0;
   Nodes.IntPoint(4).x = 0.5;
   Nodes.IntPoint(4).y = 0.0;
   Nodes.IntPoint(4).z = 0.0;
   Nodes.IntPoint(5).x = 0.0;
   Nodes.IntPoint(5).y = 0.5;
   Nodes.IntPoint(5).z = 0.0;
   Nodes.IntPoint(6).x = 0.0;
   Nodes.IntPoint(6).y = 0.0;
   Nodes.IntPoint(6).z = 0.5;
   Nodes.IntPoint(7).x = 0.5;
   Nodes.IntPoint(7).y = 0.5;
   Nodes.IntPoint(7).z = 0.0;
   Nodes.IntPoint(8).x = 0.5;
   Nodes.IntPoint(8).y = 0.0;
   Nodes.IntPoint(8).z = 0.5;
   Nodes.IntPoint(9).x = 0.0;
   Nodes.IntPoint(9).y = 0.5;
   Nodes.IntPoint(9).z = 0.5;
}

void RefinedLinear3DFiniteElement::CalcShape(const IntegrationPoint &ip,
                                             Vector &shape) const
{
   int i;

   double L0, L1, L2, L3, L4, L5;
   L0 = 2.0 * ( 1. - ip.x - ip.y - ip.z );
   L1 = 2.0 * ( ip.x );
   L2 = 2.0 * ( ip.y );
   L3 = 2.0 * ( ip.z );
   L4 = 2.0 * ( ip.x + ip.y );
   L5 = 2.0 * ( ip.y + ip.z );

   // The reference tetrahedron is split in 8 tetrahedra as follows:
   //
   // T0 - 0,4,5,6
   // T1 - 1,4,7,8
   // T2 - 2,5,7,9
   // T3 - 3,6,8,9
   // T4 - 4,5,6,8
   // T5 - 4,5,7,8
   // T6 - 5,6,8,9
   // T7 - 5,7,8,9

   for (i = 0; i < 10; i++)
   {
      shape(i) = 0.0;
   }

   if (L0 >= 1.0)   // T0
   {
      shape(0) = L0 - 1.0;
      shape(4) =       L1;
      shape(5) =       L2;
      shape(6) =       L3;
   }
   else if (L1 >= 1.0)   // T1
   {
      shape(4) =       L0;
      shape(1) = L1 - 1.0;
      shape(7) =       L2;
      shape(8) =       L3;
   }
   else if (L2 >= 1.0)   // T2
   {
      shape(5) =       L0;
      shape(7) =       L1;
      shape(2) = L2 - 1.0;
      shape(9) =       L3;
   }
   else if (L3 >= 1.0)   // T3
   {
      shape(6) =       L0;
      shape(8) =       L1;
      shape(9) =       L2;
      shape(3) = L3 - 1.0;
   }
   else if ((L4 <= 1.0) && (L5 <= 1.0))   // T4
   {
      shape(4) = 1.0 - L5;
      shape(5) =       L2;
      shape(6) = 1.0 - L4;
      shape(8) = 1.0 - L0;
   }
   else if ((L4 >= 1.0) && (L5 <= 1.0))   // T5
   {
      shape(4) = 1.0 - L5;
      shape(5) = 1.0 - L1;
      shape(7) = L4 - 1.0;
      shape(8) =       L3;
   }
   else if ((L4 <= 1.0) && (L5 >= 1.0))   // T6
   {
      shape(5) = 1.0 - L3;
      shape(6) = 1.0 - L4;
      shape(8) =       L1;
      shape(9) = L5 - 1.0;
   }
   else if ((L4 >= 1.0) && (L5 >= 1.0))   // T7
   {
      shape(5) =       L0;
      shape(7) = L4 - 1.0;
      shape(8) = 1.0 - L2;
      shape(9) = L5 - 1.0;
   }
}

void RefinedLinear3DFiniteElement::CalcDShape(const IntegrationPoint &ip,
                                              DenseMatrix &dshape) const
{
   int i,j;

   double L0, L1, L2, L3, L4, L5;
   L0 = 2.0 * ( 1. - ip.x - ip.y - ip.z );
   L1 = 2.0 * ( ip.x );
   L2 = 2.0 * ( ip.y );
   L3 = 2.0 * ( ip.z );
   L4 = 2.0 * ( ip.x + ip.y );
   L5 = 2.0 * ( ip.y + ip.z );

   double DL0[3], DL1[3], DL2[3], DL3[3], DL4[3], DL5[3];
   DL0[0] = -2.0; DL0[1] = -2.0; DL0[2] = -2.0;
   DL1[0] =  2.0; DL1[1] =  0.0; DL1[2] =  0.0;
   DL2[0] =  0.0; DL2[1] =  2.0; DL2[2] =  0.0;
   DL3[0] =  0.0; DL3[1] =  0.0; DL3[2] =  2.0;
   DL4[0] =  2.0; DL4[1] =  2.0; DL4[2] =  0.0;
   DL5[0] =  0.0; DL5[1] =  2.0; DL5[2] =  2.0;

   for (i = 0; i < 10; i++)
      for (j = 0; j < 3; j++)
      {
         dshape(i,j) = 0.0;
      }

   if (L0 >= 1.0)   // T0
   {
      for (j = 0; j < 3; j++)
      {
         dshape(0,j) = DL0[j];
         dshape(4,j) = DL1[j];
         dshape(5,j) = DL2[j];
         dshape(6,j) = DL3[j];
      }
   }
   else if (L1 >= 1.0)   // T1
   {
      for (j = 0; j < 3; j++)
      {
         dshape(4,j) = DL0[j];
         dshape(1,j) = DL1[j];
         dshape(7,j) = DL2[j];
         dshape(8,j) = DL3[j];
      }
   }
   else if (L2 >= 1.0)   // T2
   {
      for (j = 0; j < 3; j++)
      {
         dshape(5,j) = DL0[j];
         dshape(7,j) = DL1[j];
         dshape(2,j) = DL2[j];
         dshape(9,j) = DL3[j];
      }
   }
   else if (L3 >= 1.0)   // T3
   {
      for (j = 0; j < 3; j++)
      {
         dshape(6,j) = DL0[j];
         dshape(8,j) = DL1[j];
         dshape(9,j) = DL2[j];
         dshape(3,j) = DL3[j];
      }
   }
   else if ((L4 <= 1.0) && (L5 <= 1.0))   // T4
   {
      for (j = 0; j < 3; j++)
      {
         dshape(4,j) = - DL5[j];
         dshape(5,j) =   DL2[j];
         dshape(6,j) = - DL4[j];
         dshape(8,j) = - DL0[j];
      }
   }
   else if ((L4 >= 1.0) && (L5 <= 1.0))   // T5
   {
      for (j = 0; j < 3; j++)
      {
         dshape(4,j) = - DL5[j];
         dshape(5,j) = - DL1[j];
         dshape(7,j) =   DL4[j];
         dshape(8,j) =   DL3[j];
      }
   }
   else if ((L4 <= 1.0) && (L5 >= 1.0))   // T6
   {
      for (j = 0; j < 3; j++)
      {
         dshape(5,j) = - DL3[j];
         dshape(6,j) = - DL4[j];
         dshape(8,j) =   DL1[j];
         dshape(9,j) =   DL5[j];
      }
   }
   else if ((L4 >= 1.0) && (L5 >= 1.0))   // T7
   {
      for (j = 0; j < 3; j++)
      {
         dshape(5,j) =   DL0[j];
         dshape(7,j) =   DL4[j];
         dshape(8,j) = - DL2[j];
         dshape(9,j) =   DL5[j];
      }
   }
}


RefinedBiLinear2DFiniteElement::RefinedBiLinear2DFiniteElement()
   : NodalFiniteElement(2, Geometry::SQUARE , 9, 1, FunctionSpace::rQk)
{
   Nodes.IntPoint(0).x = 0.0;
   Nodes.IntPoint(0).y = 0.0;
   Nodes.IntPoint(1).x = 1.0;
   Nodes.IntPoint(1).y = 0.0;
   Nodes.IntPoint(2).x = 1.0;
   Nodes.IntPoint(2).y = 1.0;
   Nodes.IntPoint(3).x = 0.0;
   Nodes.IntPoint(3).y = 1.0;
   Nodes.IntPoint(4).x = 0.5;
   Nodes.IntPoint(4).y = 0.0;
   Nodes.IntPoint(5).x = 1.0;
   Nodes.IntPoint(5).y = 0.5;
   Nodes.IntPoint(6).x = 0.5;
   Nodes.IntPoint(6).y = 1.0;
   Nodes.IntPoint(7).x = 0.0;
   Nodes.IntPoint(7).y = 0.5;
   Nodes.IntPoint(8).x = 0.5;
   Nodes.IntPoint(8).y = 0.5;
}

void RefinedBiLinear2DFiniteElement::CalcShape(const IntegrationPoint &ip,
                                               Vector &shape) const
{
   int i;
   double x = ip.x, y = ip.y;
   double Lx, Ly;
   Lx = 2.0 * ( 1. - x );
   Ly = 2.0 * ( 1. - y );

   // The reference square is split in 4 squares as follows:
   //
   // T0 - 0,4,7,8
   // T1 - 1,4,5,8
   // T2 - 2,5,6,8
   // T3 - 3,6,7,8

   for (i = 0; i < 9; i++)
   {
      shape(i) = 0.0;
   }

   if ((x <= 0.5) && (y <= 0.5))   // T0
   {
      shape(0) = (Lx - 1.0) * (Ly - 1.0);
      shape(4) = (2.0 - Lx) * (Ly - 1.0);
      shape(8) = (2.0 - Lx) * (2.0 - Ly);
      shape(7) = (Lx - 1.0) * (2.0 - Ly);
   }
   else if ((x >= 0.5) && (y <= 0.5))   // T1
   {
      shape(4) =        Lx  * (Ly - 1.0);
      shape(1) = (1.0 - Lx) * (Ly - 1.0);
      shape(5) = (1.0 - Lx) * (2.0 - Ly);
      shape(8) =        Lx  * (2.0 - Ly);
   }
   else if ((x >= 0.5) && (y >= 0.5))   // T2
   {
      shape(8) =        Lx  *        Ly ;
      shape(5) = (1.0 - Lx) *        Ly ;
      shape(2) = (1.0 - Lx) * (1.0 - Ly);
      shape(6) =        Lx  * (1.0 - Ly);
   }
   else if ((x <= 0.5) && (y >= 0.5))   // T3
   {
      shape(7) = (Lx - 1.0) *        Ly ;
      shape(8) = (2.0 - Lx) *        Ly ;
      shape(6) = (2.0 - Lx) * (1.0 - Ly);
      shape(3) = (Lx - 1.0) * (1.0 - Ly);
   }
}

void RefinedBiLinear2DFiniteElement::CalcDShape(const IntegrationPoint &ip,
                                                DenseMatrix &dshape) const
{
   int i,j;
   double x = ip.x, y = ip.y;
   double Lx, Ly;
   Lx = 2.0 * ( 1. - x );
   Ly = 2.0 * ( 1. - y );

   for (i = 0; i < 9; i++)
      for (j = 0; j < 2; j++)
      {
         dshape(i,j) = 0.0;
      }

   if ((x <= 0.5) && (y <= 0.5))   // T0
   {
      dshape(0,0) =  2.0 * (1.0 - Ly);
      dshape(0,1) =  2.0 * (1.0 - Lx);

      dshape(4,0) =  2.0 * (Ly - 1.0);
      dshape(4,1) = -2.0 * (2.0 - Lx);

      dshape(8,0) =  2.0 * (2.0 - Ly);
      dshape(8,1) =  2.0 * (2.0 - Lx);

      dshape(7,0) = -2.0 * (2.0 - Ly);
      dshape(7,0) =  2.0 * (Lx - 1.0);
   }
   else if ((x >= 0.5) && (y <= 0.5))   // T1
   {
      dshape(4,0) = -2.0 * (Ly - 1.0);
      dshape(4,1) = -2.0 * Lx;

      dshape(1,0) =  2.0 * (Ly - 1.0);
      dshape(1,1) = -2.0 * (1.0 - Lx);

      dshape(5,0) =  2.0 * (2.0 - Ly);
      dshape(5,1) =  2.0 * (1.0 - Lx);

      dshape(8,0) = -2.0 * (2.0 - Ly);
      dshape(8,1) =  2.0 * Lx;
   }
   else if ((x >= 0.5) && (y >= 0.5))   // T2
   {
      dshape(8,0) = -2.0 * Ly;
      dshape(8,1) = -2.0 * Lx;

      dshape(5,0) =  2.0 * Ly;
      dshape(5,1) = -2.0 * (1.0 - Lx);

      dshape(2,0) =  2.0 * (1.0 - Ly);
      dshape(2,1) =  2.0 * (1.0 - Lx);

      dshape(6,0) = -2.0 * (1.0 - Ly);
      dshape(6,1) =  2.0 * Lx;
   }
   else if ((x <= 0.5) && (y >= 0.5))   // T3
   {
      dshape(7,0) = -2.0 * Ly;
      dshape(7,1) = -2.0 * (Lx - 1.0);

      dshape(8,0) =  2.0 * Ly ;
      dshape(8,1) = -2.0 * (2.0 - Lx);

      dshape(6,0) = 2.0 * (1.0 - Ly);
      dshape(6,1) = 2.0 * (2.0 - Lx);

      dshape(3,0) = -2.0 * (1.0 - Ly);
      dshape(3,1) =  2.0 * (Lx - 1.0);
   }
}

RefinedTriLinear3DFiniteElement::RefinedTriLinear3DFiniteElement()
   : NodalFiniteElement(3, Geometry::CUBE, 27, 2, FunctionSpace::rQk)
{
   double I[27];
   double J[27];
   double K[27];
   // nodes
   I[ 0] = 0.0; J[ 0] = 0.0; K[ 0] = 0.0;
   I[ 1] = 1.0; J[ 1] = 0.0; K[ 1] = 0.0;
   I[ 2] = 1.0; J[ 2] = 1.0; K[ 2] = 0.0;
   I[ 3] = 0.0; J[ 3] = 1.0; K[ 3] = 0.0;
   I[ 4] = 0.0; J[ 4] = 0.0; K[ 4] = 1.0;
   I[ 5] = 1.0; J[ 5] = 0.0; K[ 5] = 1.0;
   I[ 6] = 1.0; J[ 6] = 1.0; K[ 6] = 1.0;
   I[ 7] = 0.0; J[ 7] = 1.0; K[ 7] = 1.0;
   // edges
   I[ 8] = 0.5; J[ 8] = 0.0; K[ 8] = 0.0;
   I[ 9] = 1.0; J[ 9] = 0.5; K[ 9] = 0.0;
   I[10] = 0.5; J[10] = 1.0; K[10] = 0.0;
   I[11] = 0.0; J[11] = 0.5; K[11] = 0.0;
   I[12] = 0.5; J[12] = 0.0; K[12] = 1.0;
   I[13] = 1.0; J[13] = 0.5; K[13] = 1.0;
   I[14] = 0.5; J[14] = 1.0; K[14] = 1.0;
   I[15] = 0.0; J[15] = 0.5; K[15] = 1.0;
   I[16] = 0.0; J[16] = 0.0; K[16] = 0.5;
   I[17] = 1.0; J[17] = 0.0; K[17] = 0.5;
   I[18] = 1.0; J[18] = 1.0; K[18] = 0.5;
   I[19] = 0.0; J[19] = 1.0; K[19] = 0.5;
   // faces
   I[20] = 0.5; J[20] = 0.5; K[20] = 0.0;
   I[21] = 0.5; J[21] = 0.0; K[21] = 0.5;
   I[22] = 1.0; J[22] = 0.5; K[22] = 0.5;
   I[23] = 0.5; J[23] = 1.0; K[23] = 0.5;
   I[24] = 0.0; J[24] = 0.5; K[24] = 0.5;
   I[25] = 0.5; J[25] = 0.5; K[25] = 1.0;
   // element
   I[26] = 0.5; J[26] = 0.5; K[26] = 0.5;

   for (int n = 0; n < 27; n++)
   {
      Nodes.IntPoint(n).x = I[n];
      Nodes.IntPoint(n).y = J[n];
      Nodes.IntPoint(n).z = K[n];
   }
}

void RefinedTriLinear3DFiniteElement::CalcShape(const IntegrationPoint &ip,
                                                Vector &shape) const
{
   int i, N[8];
   double Lx, Ly, Lz;
   double x = ip.x, y = ip.y, z = ip.z;

   for (i = 0; i < 27; i++)
   {
      shape(i) = 0.0;
   }

   if ((x <= 0.5) && (y <= 0.5) && (z <= 0.5))   // T0
   {
      Lx = 1.0 - 2.0 * x;
      Ly = 1.0 - 2.0 * y;
      Lz = 1.0 - 2.0 * z;

      N[0] =  0;
      N[1] =  8;
      N[2] = 20;
      N[3] = 11;
      N[4] = 16;
      N[5] = 21;
      N[6] = 26;
      N[7] = 24;
   }
   else if ((x >= 0.5) && (y <= 0.5) && (z <= 0.5))   // T1
   {
      Lx = 2.0 - 2.0 * x;
      Ly = 1.0 - 2.0 * y;
      Lz = 1.0 - 2.0 * z;

      N[0] =  8;
      N[1] =  1;
      N[2] =  9;
      N[3] = 20;
      N[4] = 21;
      N[5] = 17;
      N[6] = 22;
      N[7] = 26;
   }
   else if ((x <= 0.5) && (y >= 0.5) && (z <= 0.5))   // T2
   {
      Lx = 2.0 - 2.0 * x;
      Ly = 2.0 - 2.0 * y;
      Lz = 1.0 - 2.0 * z;

      N[0] = 20;
      N[1] =  9;
      N[2] =  2;
      N[3] = 10;
      N[4] = 26;
      N[5] = 22;
      N[6] = 18;
      N[7] = 23;
   }
   else if ((x >= 0.5) && (y >= 0.5) && (z <= 0.5))   // T3
   {
      Lx = 1.0 - 2.0 * x;
      Ly = 2.0 - 2.0 * y;
      Lz = 1.0 - 2.0 * z;

      N[0] = 11;
      N[1] = 20;
      N[2] = 10;
      N[3] =  3;
      N[4] = 24;
      N[5] = 26;
      N[6] = 23;
      N[7] = 19;
   }
   else if ((x <= 0.5) && (y <= 0.5) && (z >= 0.5))   // T4
   {
      Lx = 1.0 - 2.0 * x;
      Ly = 1.0 - 2.0 * y;
      Lz = 2.0 - 2.0 * z;

      N[0] = 16;
      N[1] = 21;
      N[2] = 26;
      N[3] = 24;
      N[4] =  4;
      N[5] = 12;
      N[6] = 25;
      N[7] = 15;
   }
   else if ((x >= 0.5) && (y <= 0.5) && (z >= 0.5))   // T5
   {
      Lx = 2.0 - 2.0 * x;
      Ly = 1.0 - 2.0 * y;
      Lz = 2.0 - 2.0 * z;

      N[0] = 21;
      N[1] = 17;
      N[2] = 22;
      N[3] = 26;
      N[4] = 12;
      N[5] =  5;
      N[6] = 13;
      N[7] = 25;
   }
   else if ((x <= 0.5) && (y >= 0.5) && (z >= 0.5))   // T6
   {
      Lx = 2.0 - 2.0 * x;
      Ly = 2.0 - 2.0 * y;
      Lz = 2.0 - 2.0 * z;

      N[0] = 26;
      N[1] = 22;
      N[2] = 18;
      N[3] = 23;
      N[4] = 25;
      N[5] = 13;
      N[6] =  6;
      N[7] = 14;
   }
   else   // T7
   {
      Lx = 1.0 - 2.0 * x;
      Ly = 2.0 - 2.0 * y;
      Lz = 2.0 - 2.0 * z;

      N[0] = 24;
      N[1] = 26;
      N[2] = 23;
      N[3] = 19;
      N[4] = 15;
      N[5] = 25;
      N[6] = 14;
      N[7] =  7;
   }

   shape(N[0]) = Lx       * Ly       * Lz;
   shape(N[1]) = (1 - Lx) * Ly       * Lz;
   shape(N[2]) = (1 - Lx) * (1 - Ly) * Lz;
   shape(N[3]) = Lx       * (1 - Ly) * Lz;
   shape(N[4]) = Lx       * Ly       * (1 - Lz);
   shape(N[5]) = (1 - Lx) * Ly       * (1 - Lz);
   shape(N[6]) = (1 - Lx) * (1 - Ly) * (1 - Lz);
   shape(N[7]) = Lx       * (1 - Ly) * (1 - Lz);
}

void RefinedTriLinear3DFiniteElement::CalcDShape(const IntegrationPoint &ip,
                                                 DenseMatrix &dshape) const
{
   int i, j, N[8];
   double Lx, Ly, Lz;
   double x = ip.x, y = ip.y, z = ip.z;

   for (i = 0; i < 27; i++)
      for (j = 0; j < 3; j++)
      {
         dshape(i,j) = 0.0;
      }

   if ((x <= 0.5) && (y <= 0.5) && (z <= 0.5))   // T0
   {
      Lx = 1.0 - 2.0 * x;
      Ly = 1.0 - 2.0 * y;
      Lz = 1.0 - 2.0 * z;

      N[0] =  0;
      N[1] =  8;
      N[2] = 20;
      N[3] = 11;
      N[4] = 16;
      N[5] = 21;
      N[6] = 26;
      N[7] = 24;
   }
   else if ((x >= 0.5) && (y <= 0.5) && (z <= 0.5))   // T1
   {
      Lx = 2.0 - 2.0 * x;
      Ly = 1.0 - 2.0 * y;
      Lz = 1.0 - 2.0 * z;

      N[0] =  8;
      N[1] =  1;
      N[2] =  9;
      N[3] = 20;
      N[4] = 21;
      N[5] = 17;
      N[6] = 22;
      N[7] = 26;
   }
   else if ((x <= 0.5) && (y >= 0.5) && (z <= 0.5))   // T2
   {
      Lx = 2.0 - 2.0 * x;
      Ly = 2.0 - 2.0 * y;
      Lz = 1.0 - 2.0 * z;

      N[0] = 20;
      N[1] =  9;
      N[2] =  2;
      N[3] = 10;
      N[4] = 26;
      N[5] = 22;
      N[6] = 18;
      N[7] = 23;
   }
   else if ((x >= 0.5) && (y >= 0.5) && (z <= 0.5))   // T3
   {
      Lx = 1.0 - 2.0 * x;
      Ly = 2.0 - 2.0 * y;
      Lz = 1.0 - 2.0 * z;

      N[0] = 11;
      N[1] = 20;
      N[2] = 10;
      N[3] =  3;
      N[4] = 24;
      N[5] = 26;
      N[6] = 23;
      N[7] = 19;
   }
   else if ((x <= 0.5) && (y <= 0.5) && (z >= 0.5))   // T4
   {
      Lx = 1.0 - 2.0 * x;
      Ly = 1.0 - 2.0 * y;
      Lz = 2.0 - 2.0 * z;

      N[0] = 16;
      N[1] = 21;
      N[2] = 26;
      N[3] = 24;
      N[4] =  4;
      N[5] = 12;
      N[6] = 25;
      N[7] = 15;
   }
   else if ((x >= 0.5) && (y <= 0.5) && (z >= 0.5))   // T5
   {
      Lx = 2.0 - 2.0 * x;
      Ly = 1.0 - 2.0 * y;
      Lz = 2.0 - 2.0 * z;

      N[0] = 21;
      N[1] = 17;
      N[2] = 22;
      N[3] = 26;
      N[4] = 12;
      N[5] =  5;
      N[6] = 13;
      N[7] = 25;
   }
   else if ((x <= 0.5) && (y >= 0.5) && (z >= 0.5))   // T6
   {
      Lx = 2.0 - 2.0 * x;
      Ly = 2.0 - 2.0 * y;
      Lz = 2.0 - 2.0 * z;

      N[0] = 26;
      N[1] = 22;
      N[2] = 18;
      N[3] = 23;
      N[4] = 25;
      N[5] = 13;
      N[6] =  6;
      N[7] = 14;
   }
   else   // T7
   {
      Lx = 1.0 - 2.0 * x;
      Ly = 2.0 - 2.0 * y;
      Lz = 2.0 - 2.0 * z;

      N[0] = 24;
      N[1] = 26;
      N[2] = 23;
      N[3] = 19;
      N[4] = 15;
      N[5] = 25;
      N[6] = 14;
      N[7] =  7;
   }

   dshape(N[0],0) = -2.0 * Ly       * Lz      ;
   dshape(N[0],1) = -2.0 * Lx       * Lz      ;
   dshape(N[0],2) = -2.0 * Lx       * Ly      ;

   dshape(N[1],0) =  2.0 * Ly       * Lz      ;
   dshape(N[1],1) = -2.0 * (1 - Lx) * Lz      ;
   dshape(N[1],2) = -2.0 * (1 - Lx) * Ly      ;

   dshape(N[2],0) =  2.0 * (1 - Ly) * Lz      ;
   dshape(N[2],1) =  2.0 * (1 - Lx) * Lz      ;
   dshape(N[2],2) = -2.0 * (1 - Lx) * (1 - Ly);

   dshape(N[3],0) = -2.0 * (1 - Ly) * Lz      ;
   dshape(N[3],1) =  2.0 * Lx       * Lz      ;
   dshape(N[3],2) = -2.0 * Lx       * (1 - Ly);

   dshape(N[4],0) = -2.0 * Ly       * (1 - Lz);
   dshape(N[4],1) = -2.0 * Lx       * (1 - Lz);
   dshape(N[4],2) =  2.0 * Lx       * Ly      ;

   dshape(N[5],0) =  2.0 * Ly       * (1 - Lz);
   dshape(N[5],1) = -2.0 * (1 - Lx) * (1 - Lz);
   dshape(N[5],2) =  2.0 * (1 - Lx) * Ly      ;

   dshape(N[6],0) =  2.0 * (1 - Ly) * (1 - Lz);
   dshape(N[6],1) =  2.0 * (1 - Lx) * (1 - Lz);
   dshape(N[6],2) =  2.0 * (1 - Lx) * (1 - Ly);

   dshape(N[7],0) = -2.0 * (1 - Ly) * (1 - Lz);
   dshape(N[7],1) =  2.0 * Lx       * (1 - Lz);
   dshape(N[7],2) =  2.0 * Lx       * (1 - Ly);
}


Nedelec1HexFiniteElement::Nedelec1HexFiniteElement()
   : VectorFiniteElement(3, Geometry::CUBE, 12, 1, H_CURL, FunctionSpace::Qk)
{
   // not real nodes ...
   Nodes.IntPoint(0).x = 0.5;
   Nodes.IntPoint(0).y = 0.0;
   Nodes.IntPoint(0).z = 0.0;

   Nodes.IntPoint(1).x = 1.0;
   Nodes.IntPoint(1).y = 0.5;
   Nodes.IntPoint(1).z = 0.0;

   Nodes.IntPoint(2).x = 0.5;
   Nodes.IntPoint(2).y = 1.0;
   Nodes.IntPoint(2).z = 0.0;

   Nodes.IntPoint(3).x = 0.0;
   Nodes.IntPoint(3).y = 0.5;
   Nodes.IntPoint(3).z = 0.0;

   Nodes.IntPoint(4).x = 0.5;
   Nodes.IntPoint(4).y = 0.0;
   Nodes.IntPoint(4).z = 1.0;

   Nodes.IntPoint(5).x = 1.0;
   Nodes.IntPoint(5).y = 0.5;
   Nodes.IntPoint(5).z = 1.0;

   Nodes.IntPoint(6).x = 0.5;
   Nodes.IntPoint(6).y = 1.0;
   Nodes.IntPoint(6).z = 1.0;

   Nodes.IntPoint(7).x = 0.0;
   Nodes.IntPoint(7).y = 0.5;
   Nodes.IntPoint(7).z = 1.0;

   Nodes.IntPoint(8).x = 0.0;
   Nodes.IntPoint(8).y = 0.0;
   Nodes.IntPoint(8).z = 0.5;

   Nodes.IntPoint(9).x = 1.0;
   Nodes.IntPoint(9).y = 0.0;
   Nodes.IntPoint(9).z = 0.5;

   Nodes.IntPoint(10).x= 1.0;
   Nodes.IntPoint(10).y= 1.0;
   Nodes.IntPoint(10).z= 0.5;

   Nodes.IntPoint(11).x= 0.0;
   Nodes.IntPoint(11).y= 1.0;
   Nodes.IntPoint(11).z= 0.5;
}

void Nedelec1HexFiniteElement::CalcVShape(const IntegrationPoint &ip,
                                          DenseMatrix &shape) const
{
   double x = ip.x, y = ip.y, z = ip.z;

   shape(0,0) = (1. - y) * (1. - z);
   shape(0,1) = 0.;
   shape(0,2) = 0.;

   shape(2,0) = y * (1. - z);
   shape(2,1) = 0.;
   shape(2,2) = 0.;

   shape(4,0) = z * (1. - y);
   shape(4,1) = 0.;
   shape(4,2) = 0.;

   shape(6,0) = y * z;
   shape(6,1) = 0.;
   shape(6,2) = 0.;

   shape(1,0) = 0.;
   shape(1,1) = x * (1. - z);
   shape(1,2) = 0.;

   shape(3,0) = 0.;
   shape(3,1) = (1. - x) * (1. - z);
   shape(3,2) = 0.;

   shape(5,0) = 0.;
   shape(5,1) = x * z;
   shape(5,2) = 0.;

   shape(7,0) = 0.;
   shape(7,1) = (1. - x) * z;
   shape(7,2) = 0.;

   shape(8,0) = 0.;
   shape(8,1) = 0.;
   shape(8,2) = (1. - x) * (1. - y);

   shape(9,0) = 0.;
   shape(9,1) = 0.;
   shape(9,2) = x * (1. - y);

   shape(10,0) = 0.;
   shape(10,1) = 0.;
   shape(10,2) = x * y;

   shape(11,0) = 0.;
   shape(11,1) = 0.;
   shape(11,2) = y * (1. - x);

}

void Nedelec1HexFiniteElement::CalcCurlShape(const IntegrationPoint &ip,
                                             DenseMatrix &curl_shape)
const
{
   double x = ip.x, y = ip.y, z = ip.z;

   curl_shape(0,0) = 0.;
   curl_shape(0,1) = y - 1.;
   curl_shape(0,2) = 1. - z;

   curl_shape(2,0) = 0.;
   curl_shape(2,1) = -y;
   curl_shape(2,2) = z - 1.;

   curl_shape(4,0) = 0;
   curl_shape(4,1) = 1. - y;
   curl_shape(4,2) = z;

   curl_shape(6,0) = 0.;
   curl_shape(6,1) = y;
   curl_shape(6,2) = -z;

   curl_shape(1,0) = x;
   curl_shape(1,1) = 0.;
   curl_shape(1,2) = 1. - z;

   curl_shape(3,0) = 1. - x;
   curl_shape(3,1) = 0.;
   curl_shape(3,2) = z - 1.;

   curl_shape(5,0) = -x;
   curl_shape(5,1) = 0.;
   curl_shape(5,2) = z;

   curl_shape(7,0) = x - 1.;
   curl_shape(7,1) = 0.;
   curl_shape(7,2) = -z;

   curl_shape(8,0) = x - 1.;
   curl_shape(8,1) = 1. - y;
   curl_shape(8,2) = 0.;

   curl_shape(9,0) = -x;
   curl_shape(9,1) = y - 1.;
   curl_shape(9,2) = 0;

   curl_shape(10,0) = x;
   curl_shape(10,1) = -y;
   curl_shape(10,2) = 0.;

   curl_shape(11,0) = 1. - x;
   curl_shape(11,1) = y;
   curl_shape(11,2) = 0.;
}

const double Nedelec1HexFiniteElement::tk[12][3] =
{
   {1,0,0}, {0,1,0}, {1,0,0}, {0,1,0},
   {1,0,0}, {0,1,0}, {1,0,0}, {0,1,0},
   {0,0,1}, {0,0,1}, {0,0,1}, {0,0,1}
};

void Nedelec1HexFiniteElement::GetLocalInterpolation (
   ElementTransformation &Trans, DenseMatrix &I) const
{
   int k, j;
#ifdef MFEM_THREAD_SAFE
   DenseMatrix vshape(Dof, Dim);
#endif

#ifdef MFEM_DEBUG
   for (k = 0; k < 12; k++)
   {
      CalcVShape (Nodes.IntPoint(k), vshape);
      for (j = 0; j < 12; j++)
      {
         double d = ( vshape(j,0)*tk[k][0] + vshape(j,1)*tk[k][1] +
                      vshape(j,2)*tk[k][2] );
         if (j == k) { d -= 1.0; }
         if (fabs(d) > 1.0e-12)
         {
            mfem::err << "Nedelec1HexFiniteElement::GetLocalInterpolation (...)\n"
                      " k = " << k << ", j = " << j << ", d = " << d << endl;
            mfem_error();
         }
      }
   }
#endif

   IntegrationPoint ip;
   ip.x = ip.y = ip.z = 0.0;
   Trans.SetIntPoint (&ip);
   // Trans must be linear (more to have embedding?)
   const DenseMatrix &J = Trans.Jacobian();
   double vk[3];
   Vector xk (vk, 3);

   for (k = 0; k < 12; k++)
   {
      Trans.Transform (Nodes.IntPoint (k), xk);
      ip.x = vk[0]; ip.y = vk[1]; ip.z = vk[2];
      CalcVShape (ip, vshape);
      //  vk = J tk
      vk[0] = J(0,0)*tk[k][0]+J(0,1)*tk[k][1]+J(0,2)*tk[k][2];
      vk[1] = J(1,0)*tk[k][0]+J(1,1)*tk[k][1]+J(1,2)*tk[k][2];
      vk[2] = J(2,0)*tk[k][0]+J(2,1)*tk[k][1]+J(2,2)*tk[k][2];
      for (j = 0; j < 12; j++)
         if (fabs (I(k,j) = (vshape(j,0)*vk[0]+vshape(j,1)*vk[1]+
                             vshape(j,2)*vk[2])) < 1.0e-12)
         {
            I(k,j) = 0.0;
         }
   }
}

void Nedelec1HexFiniteElement::Project (
   VectorCoefficient &vc, ElementTransformation &Trans,
   Vector &dofs) const
{
   double vk[3];
   Vector xk (vk, 3);

   for (int k = 0; k < 12; k++)
   {
      Trans.SetIntPoint (&Nodes.IntPoint (k));
      const DenseMatrix &J = Trans.Jacobian();

      vc.Eval (xk, Trans, Nodes.IntPoint (k));
      //  xk^t J tk
      dofs(k) =
         vk[0] * ( J(0,0)*tk[k][0]+J(0,1)*tk[k][1]+J(0,2)*tk[k][2] ) +
         vk[1] * ( J(1,0)*tk[k][0]+J(1,1)*tk[k][1]+J(1,2)*tk[k][2] ) +
         vk[2] * ( J(2,0)*tk[k][0]+J(2,1)*tk[k][1]+J(2,2)*tk[k][2] );
   }
}


Nedelec1TetFiniteElement::Nedelec1TetFiniteElement()
   : VectorFiniteElement(3, Geometry::TETRAHEDRON, 6, 1, H_CURL)
{
   // not real nodes ...
   Nodes.IntPoint(0).x = 0.5;
   Nodes.IntPoint(0).y = 0.0;
   Nodes.IntPoint(0).z = 0.0;

   Nodes.IntPoint(1).x = 0.0;
   Nodes.IntPoint(1).y = 0.5;
   Nodes.IntPoint(1).z = 0.0;

   Nodes.IntPoint(2).x = 0.0;
   Nodes.IntPoint(2).y = 0.0;
   Nodes.IntPoint(2).z = 0.5;

   Nodes.IntPoint(3).x = 0.5;
   Nodes.IntPoint(3).y = 0.5;
   Nodes.IntPoint(3).z = 0.0;

   Nodes.IntPoint(4).x = 0.5;
   Nodes.IntPoint(4).y = 0.0;
   Nodes.IntPoint(4).z = 0.5;

   Nodes.IntPoint(5).x = 0.0;
   Nodes.IntPoint(5).y = 0.5;
   Nodes.IntPoint(5).z = 0.5;
}

void Nedelec1TetFiniteElement::CalcVShape(const IntegrationPoint &ip,
                                          DenseMatrix &shape) const
{
   double x = ip.x, y = ip.y, z = ip.z;

   shape(0,0) = 1. - y - z;
   shape(0,1) = x;
   shape(0,2) = x;

   shape(1,0) = y;
   shape(1,1) = 1. - x - z;
   shape(1,2) = y;

   shape(2,0) = z;
   shape(2,1) = z;
   shape(2,2) = 1. - x - y;

   shape(3,0) = -y;
   shape(3,1) = x;
   shape(3,2) = 0.;

   shape(4,0) = -z;
   shape(4,1) = 0.;
   shape(4,2) = x;

   shape(5,0) = 0.;
   shape(5,1) = -z;
   shape(5,2) = y;
}

void Nedelec1TetFiniteElement::CalcCurlShape(const IntegrationPoint &ip,
                                             DenseMatrix &curl_shape)
const
{
   curl_shape(0,0) =  0.;
   curl_shape(0,1) = -2.;
   curl_shape(0,2) =  2.;

   curl_shape(1,0) =  2.;
   curl_shape(1,1) =  0.;
   curl_shape(1,2) = -2.;

   curl_shape(2,0) = -2.;
   curl_shape(2,1) =  2.;
   curl_shape(2,2) =  0.;

   curl_shape(3,0) = 0.;
   curl_shape(3,1) = 0.;
   curl_shape(3,2) = 2.;

   curl_shape(4,0) =  0.;
   curl_shape(4,1) = -2.;
   curl_shape(4,2) =  0.;

   curl_shape(5,0) = 2.;
   curl_shape(5,1) = 0.;
   curl_shape(5,2) = 0.;
}

const double Nedelec1TetFiniteElement::tk[6][3] =
{{1,0,0}, {0,1,0}, {0,0,1}, {-1,1,0}, {-1,0,1}, {0,-1,1}};

void Nedelec1TetFiniteElement::GetLocalInterpolation (
   ElementTransformation &Trans, DenseMatrix &I) const
{
   int k, j;
#ifdef MFEM_THREAD_SAFE
   DenseMatrix vshape(Dof, Dim);
#endif

#ifdef MFEM_DEBUG
   for (k = 0; k < 6; k++)
   {
      CalcVShape (Nodes.IntPoint(k), vshape);
      for (j = 0; j < 6; j++)
      {
         double d = ( vshape(j,0)*tk[k][0] + vshape(j,1)*tk[k][1] +
                      vshape(j,2)*tk[k][2] );
         if (j == k) { d -= 1.0; }
         if (fabs(d) > 1.0e-12)
         {
            mfem::err << "Nedelec1TetFiniteElement::GetLocalInterpolation (...)\n"
                      " k = " << k << ", j = " << j << ", d = " << d << endl;
            mfem_error();
         }
      }
   }
#endif

   IntegrationPoint ip;
   ip.x = ip.y = ip.z = 0.0;
   Trans.SetIntPoint (&ip);
   // Trans must be linear
   const DenseMatrix &J = Trans.Jacobian();
   double vk[3];
   Vector xk (vk, 3);

   for (k = 0; k < 6; k++)
   {
      Trans.Transform (Nodes.IntPoint (k), xk);
      ip.x = vk[0]; ip.y = vk[1]; ip.z = vk[2];
      CalcVShape (ip, vshape);
      //  vk = J tk
      vk[0] = J(0,0)*tk[k][0]+J(0,1)*tk[k][1]+J(0,2)*tk[k][2];
      vk[1] = J(1,0)*tk[k][0]+J(1,1)*tk[k][1]+J(1,2)*tk[k][2];
      vk[2] = J(2,0)*tk[k][0]+J(2,1)*tk[k][1]+J(2,2)*tk[k][2];
      for (j = 0; j < 6; j++)
         if (fabs (I(k,j) = (vshape(j,0)*vk[0]+vshape(j,1)*vk[1]+
                             vshape(j,2)*vk[2])) < 1.0e-12)
         {
            I(k,j) = 0.0;
         }
   }
}

void Nedelec1TetFiniteElement::Project (
   VectorCoefficient &vc, ElementTransformation &Trans,
   Vector &dofs) const
{
   double vk[3];
   Vector xk (vk, 3);

   for (int k = 0; k < 6; k++)
   {
      Trans.SetIntPoint (&Nodes.IntPoint (k));
      const DenseMatrix &J = Trans.Jacobian();

      vc.Eval (xk, Trans, Nodes.IntPoint (k));
      //  xk^t J tk
      dofs(k) =
         vk[0] * ( J(0,0)*tk[k][0]+J(0,1)*tk[k][1]+J(0,2)*tk[k][2] ) +
         vk[1] * ( J(1,0)*tk[k][0]+J(1,1)*tk[k][1]+J(1,2)*tk[k][2] ) +
         vk[2] * ( J(2,0)*tk[k][0]+J(2,1)*tk[k][1]+J(2,2)*tk[k][2] );
   }
}

RT0HexFiniteElement::RT0HexFiniteElement()
   : VectorFiniteElement(3, Geometry::CUBE, 6, 1, H_DIV, FunctionSpace::Qk)
{
   // not real nodes ...
   // z = 0, y = 0, x = 1, y = 1, x = 0, z = 1
   Nodes.IntPoint(0).x = 0.5;
   Nodes.IntPoint(0).y = 0.5;
   Nodes.IntPoint(0).z = 0.0;

   Nodes.IntPoint(1).x = 0.5;
   Nodes.IntPoint(1).y = 0.0;
   Nodes.IntPoint(1).z = 0.5;

   Nodes.IntPoint(2).x = 1.0;
   Nodes.IntPoint(2).y = 0.5;
   Nodes.IntPoint(2).z = 0.5;

   Nodes.IntPoint(3).x = 0.5;
   Nodes.IntPoint(3).y = 1.0;
   Nodes.IntPoint(3).z = 0.5;

   Nodes.IntPoint(4).x = 0.0;
   Nodes.IntPoint(4).y = 0.5;
   Nodes.IntPoint(4).z = 0.5;

   Nodes.IntPoint(5).x = 0.5;
   Nodes.IntPoint(5).y = 0.5;
   Nodes.IntPoint(5).z = 1.0;
}

void RT0HexFiniteElement::CalcVShape(const IntegrationPoint &ip,
                                     DenseMatrix &shape) const
{
   double x = ip.x, y = ip.y, z = ip.z;
   // z = 0
   shape(0,0) = 0.;
   shape(0,1) = 0.;
   shape(0,2) = z - 1.;
   // y = 0
   shape(1,0) = 0.;
   shape(1,1) = y - 1.;
   shape(1,2) = 0.;
   // x = 1
   shape(2,0) = x;
   shape(2,1) = 0.;
   shape(2,2) = 0.;
   // y = 1
   shape(3,0) = 0.;
   shape(3,1) = y;
   shape(3,2) = 0.;
   // x = 0
   shape(4,0) = x - 1.;
   shape(4,1) = 0.;
   shape(4,2) = 0.;
   // z = 1
   shape(5,0) = 0.;
   shape(5,1) = 0.;
   shape(5,2) = z;
}

void RT0HexFiniteElement::CalcDivShape(const IntegrationPoint &ip,
                                       Vector &divshape) const
{
   divshape(0) = 1.;
   divshape(1) = 1.;
   divshape(2) = 1.;
   divshape(3) = 1.;
   divshape(4) = 1.;
   divshape(5) = 1.;
}

const double RT0HexFiniteElement::nk[6][3] =
{{0,0,-1}, {0,-1,0}, {1,0,0}, {0,1,0}, {-1,0,0}, {0,0,1}};

void RT0HexFiniteElement::GetLocalInterpolation (
   ElementTransformation &Trans, DenseMatrix &I) const
{
   int k, j;
#ifdef MFEM_THREAD_SAFE
   DenseMatrix vshape(Dof, Dim);
   DenseMatrix Jinv(Dim);
#endif

#ifdef MFEM_DEBUG
   for (k = 0; k < 6; k++)
   {
      CalcVShape (Nodes.IntPoint(k), vshape);
      for (j = 0; j < 6; j++)
      {
         double d = ( vshape(j,0)*nk[k][0] + vshape(j,1)*nk[k][1] +
                      vshape(j,2)*nk[k][2] );
         if (j == k) { d -= 1.0; }
         if (fabs(d) > 1.0e-12)
         {
            mfem::err << "RT0HexFiniteElement::GetLocalInterpolation (...)\n"
                      " k = " << k << ", j = " << j << ", d = " << d << endl;
            mfem_error();
         }
      }
   }
#endif

   IntegrationPoint ip;
   ip.x = ip.y = ip.z = 0.0;
   Trans.SetIntPoint (&ip);
   // Trans must be linear
   // set Jinv = |J| J^{-t} = adj(J)^t
   CalcAdjugateTranspose (Trans.Jacobian(), Jinv);
   double vk[3];
   Vector xk (vk, 3);

   for (k = 0; k < 6; k++)
   {
      Trans.Transform (Nodes.IntPoint (k), xk);
      ip.x = vk[0]; ip.y = vk[1]; ip.z = vk[2];
      CalcVShape (ip, vshape);
      //  vk = |J| J^{-t} nk
      vk[0] = Jinv(0,0)*nk[k][0]+Jinv(0,1)*nk[k][1]+Jinv(0,2)*nk[k][2];
      vk[1] = Jinv(1,0)*nk[k][0]+Jinv(1,1)*nk[k][1]+Jinv(1,2)*nk[k][2];
      vk[2] = Jinv(2,0)*nk[k][0]+Jinv(2,1)*nk[k][1]+Jinv(2,2)*nk[k][2];
      for (j = 0; j < 6; j++)
         if (fabs (I(k,j) = (vshape(j,0)*vk[0]+vshape(j,1)*vk[1]+
                             vshape(j,2)*vk[2])) < 1.0e-12)
         {
            I(k,j) = 0.0;
         }
   }
}

void RT0HexFiniteElement::Project (
   VectorCoefficient &vc, ElementTransformation &Trans,
   Vector &dofs) const
{
   double vk[3];
   Vector xk (vk, 3);
#ifdef MFEM_THREAD_SAFE
   DenseMatrix Jinv(Dim);
#endif

   for (int k = 0; k < 6; k++)
   {
      Trans.SetIntPoint (&Nodes.IntPoint (k));
      // set Jinv = |J| J^{-t} = adj(J)^t
      CalcAdjugateTranspose (Trans.Jacobian(), Jinv);

      vc.Eval (xk, Trans, Nodes.IntPoint (k));
      //  xk^t |J| J^{-t} nk
      dofs(k) =
         vk[0] * ( Jinv(0,0)*nk[k][0]+Jinv(0,1)*nk[k][1]+Jinv(0,2)*nk[k][2] ) +
         vk[1] * ( Jinv(1,0)*nk[k][0]+Jinv(1,1)*nk[k][1]+Jinv(1,2)*nk[k][2] ) +
         vk[2] * ( Jinv(2,0)*nk[k][0]+Jinv(2,1)*nk[k][1]+Jinv(2,2)*nk[k][2] );
   }
}

RT1HexFiniteElement::RT1HexFiniteElement()
   : VectorFiniteElement(3, Geometry::CUBE, 36, 2, H_DIV, FunctionSpace::Qk)
{
   // z = 0
   Nodes.IntPoint(2).x  = 1./3.;
   Nodes.IntPoint(2).y  = 1./3.;
   Nodes.IntPoint(2).z  = 0.0;
   Nodes.IntPoint(3).x  = 2./3.;
   Nodes.IntPoint(3).y  = 1./3.;
   Nodes.IntPoint(3).z  = 0.0;
   Nodes.IntPoint(0).x  = 1./3.;
   Nodes.IntPoint(0).y  = 2./3.;
   Nodes.IntPoint(0).z  = 0.0;
   Nodes.IntPoint(1).x  = 2./3.;
   Nodes.IntPoint(1).y  = 2./3.;
   Nodes.IntPoint(1).z  = 0.0;
   // y = 0
   Nodes.IntPoint(4).x  = 1./3.;
   Nodes.IntPoint(4).y  = 0.0;
   Nodes.IntPoint(4).z  = 1./3.;
   Nodes.IntPoint(5).x  = 2./3.;
   Nodes.IntPoint(5).y  = 0.0;
   Nodes.IntPoint(5).z  = 1./3.;
   Nodes.IntPoint(6).x  = 1./3.;
   Nodes.IntPoint(6).y  = 0.0;
   Nodes.IntPoint(6).z  = 2./3.;
   Nodes.IntPoint(7).x  = 2./3.;
   Nodes.IntPoint(7).y  = 0.0;
   Nodes.IntPoint(7).z  = 2./3.;
   // x = 1
   Nodes.IntPoint(8).x  = 1.0;
   Nodes.IntPoint(8).y  = 1./3.;
   Nodes.IntPoint(8).z  = 1./3.;
   Nodes.IntPoint(9).x  = 1.0;
   Nodes.IntPoint(9).y  = 2./3.;
   Nodes.IntPoint(9).z  = 1./3.;
   Nodes.IntPoint(10).x = 1.0;
   Nodes.IntPoint(10).y = 1./3.;
   Nodes.IntPoint(10).z = 2./3.;
   Nodes.IntPoint(11).x = 1.0;
   Nodes.IntPoint(11).y = 2./3.;
   Nodes.IntPoint(11).z = 2./3.;
   // y = 1
   Nodes.IntPoint(13).x = 1./3.;
   Nodes.IntPoint(13).y = 1.0;
   Nodes.IntPoint(13).z = 1./3.;
   Nodes.IntPoint(12).x = 2./3.;
   Nodes.IntPoint(12).y = 1.0;
   Nodes.IntPoint(12).z = 1./3.;
   Nodes.IntPoint(15).x = 1./3.;
   Nodes.IntPoint(15).y = 1.0;
   Nodes.IntPoint(15).z = 2./3.;
   Nodes.IntPoint(14).x = 2./3.;
   Nodes.IntPoint(14).y = 1.0;
   Nodes.IntPoint(14).z = 2./3.;
   // x = 0
   Nodes.IntPoint(17).x = 0.0;
   Nodes.IntPoint(17).y = 1./3.;
   Nodes.IntPoint(17).z = 1./3.;
   Nodes.IntPoint(16).x = 0.0;
   Nodes.IntPoint(16).y = 2./3.;
   Nodes.IntPoint(16).z = 1./3.;
   Nodes.IntPoint(19).x = 0.0;
   Nodes.IntPoint(19).y = 1./3.;
   Nodes.IntPoint(19).z = 2./3.;
   Nodes.IntPoint(18).x = 0.0;
   Nodes.IntPoint(18).y = 2./3.;
   Nodes.IntPoint(18).z = 2./3.;
   // z = 1
   Nodes.IntPoint(20).x = 1./3.;
   Nodes.IntPoint(20).y = 1./3.;
   Nodes.IntPoint(20).z = 1.0;
   Nodes.IntPoint(21).x = 2./3.;
   Nodes.IntPoint(21).y = 1./3.;
   Nodes.IntPoint(21).z = 1.0;
   Nodes.IntPoint(22).x = 1./3.;
   Nodes.IntPoint(22).y = 2./3.;
   Nodes.IntPoint(22).z = 1.0;
   Nodes.IntPoint(23).x = 2./3.;
   Nodes.IntPoint(23).y = 2./3.;
   Nodes.IntPoint(23).z = 1.0;
   // x = 0.5 (interior)
   Nodes.IntPoint(24).x = 0.5;
   Nodes.IntPoint(24).y = 1./3.;
   Nodes.IntPoint(24).z = 1./3.;
   Nodes.IntPoint(25).x = 0.5;
   Nodes.IntPoint(25).y = 1./3.;
   Nodes.IntPoint(25).z = 2./3.;
   Nodes.IntPoint(26).x = 0.5;
   Nodes.IntPoint(26).y = 2./3.;
   Nodes.IntPoint(26).z = 1./3.;
   Nodes.IntPoint(27).x = 0.5;
   Nodes.IntPoint(27).y = 2./3.;
   Nodes.IntPoint(27).z = 2./3.;
   // y = 0.5 (interior)
   Nodes.IntPoint(28).x = 1./3.;
   Nodes.IntPoint(28).y = 0.5;
   Nodes.IntPoint(28).z = 1./3.;
   Nodes.IntPoint(29).x = 1./3.;
   Nodes.IntPoint(29).y = 0.5;
   Nodes.IntPoint(29).z = 2./3.;
   Nodes.IntPoint(30).x = 2./3.;
   Nodes.IntPoint(30).y = 0.5;
   Nodes.IntPoint(30).z = 1./3.;
   Nodes.IntPoint(31).x = 2./3.;
   Nodes.IntPoint(31).y = 0.5;
   Nodes.IntPoint(31).z = 2./3.;
   // z = 0.5 (interior)
   Nodes.IntPoint(32).x = 1./3.;
   Nodes.IntPoint(32).y = 1./3.;
   Nodes.IntPoint(32).z = 0.5;
   Nodes.IntPoint(33).x = 1./3.;
   Nodes.IntPoint(33).y = 2./3.;
   Nodes.IntPoint(33).z = 0.5;
   Nodes.IntPoint(34).x = 2./3.;
   Nodes.IntPoint(34).y = 1./3.;
   Nodes.IntPoint(34).z = 0.5;
   Nodes.IntPoint(35).x = 2./3.;
   Nodes.IntPoint(35).y = 2./3.;
   Nodes.IntPoint(35).z = 0.5;
}

void RT1HexFiniteElement::CalcVShape(const IntegrationPoint &ip,
                                     DenseMatrix &shape) const
{
   double x = ip.x, y = ip.y, z = ip.z;
   // z = 0
   shape(2,0)  = 0.;
   shape(2,1)  = 0.;
   shape(2,2)  = -(1. - 3.*z + 2.*z*z)*( 2. - 3.*x)*( 2. - 3.*y);
   shape(3,0)  = 0.;
   shape(3,1)  = 0.;
   shape(3,2)  = -(1. - 3.*z + 2.*z*z)*(-1. + 3.*x)*( 2. - 3.*y);
   shape(0,0)  = 0.;
   shape(0,1)  = 0.;
   shape(0,2)  = -(1. - 3.*z + 2.*z*z)*( 2. - 3.*x)*(-1. + 3.*y);
   shape(1,0)  = 0.;
   shape(1,1)  = 0.;
   shape(1,2)  = -(1. - 3.*z + 2.*z*z)*(-1. + 3.*x)*(-1. + 3.*y);
   // y = 0
   shape(4,0)  = 0.;
   shape(4,1)  = -(1. - 3.*y + 2.*y*y)*( 2. - 3.*x)*( 2. - 3.*z);
   shape(4,2)  = 0.;
   shape(5,0)  = 0.;
   shape(5,1)  = -(1. - 3.*y + 2.*y*y)*(-1. + 3.*x)*( 2. - 3.*z);
   shape(5,2)  = 0.;
   shape(6,0)  = 0.;
   shape(6,1)  = -(1. - 3.*y + 2.*y*y)*( 2. - 3.*x)*(-1. + 3.*z);
   shape(6,2)  = 0.;
   shape(7,0)  = 0.;
   shape(7,1)  = -(1. - 3.*y + 2.*y*y)*(-1. + 3.*x)*(-1. + 3.*z);
   shape(7,2)  = 0.;
   // x = 1
   shape(8,0)  = (-x + 2.*x*x)*( 2. - 3.*y)*( 2. - 3.*z);
   shape(8,1)  = 0.;
   shape(8,2)  = 0.;
   shape(9,0)  = (-x + 2.*x*x)*(-1. + 3.*y)*( 2. - 3.*z);
   shape(9,1)  = 0.;
   shape(9,2)  = 0.;
   shape(10,0) = (-x + 2.*x*x)*( 2. - 3.*y)*(-1. + 3.*z);
   shape(10,1) = 0.;
   shape(10,2) = 0.;
   shape(11,0) = (-x + 2.*x*x)*(-1. + 3.*y)*(-1. + 3.*z);
   shape(11,1) = 0.;
   shape(11,2) = 0.;
   // y = 1
   shape(13,0) = 0.;
   shape(13,1) = (-y + 2.*y*y)*( 2. - 3.*x)*( 2. - 3.*z);
   shape(13,2) = 0.;
   shape(12,0) = 0.;
   shape(12,1) = (-y + 2.*y*y)*(-1. + 3.*x)*( 2. - 3.*z);
   shape(12,2) = 0.;
   shape(15,0) = 0.;
   shape(15,1) = (-y + 2.*y*y)*( 2. - 3.*x)*(-1. + 3.*z);
   shape(15,2) = 0.;
   shape(14,0) = 0.;
   shape(14,1) = (-y + 2.*y*y)*(-1. + 3.*x)*(-1. + 3.*z);
   shape(14,2) = 0.;
   // x = 0
   shape(17,0) = -(1. - 3.*x + 2.*x*x)*( 2. - 3.*y)*( 2. - 3.*z);
   shape(17,1) = 0.;
   shape(17,2) = 0.;
   shape(16,0) = -(1. - 3.*x + 2.*x*x)*(-1. + 3.*y)*( 2. - 3.*z);
   shape(16,1) = 0.;
   shape(16,2) = 0.;
   shape(19,0) = -(1. - 3.*x + 2.*x*x)*( 2. - 3.*y)*(-1. + 3.*z);
   shape(19,1) = 0.;
   shape(19,2) = 0.;
   shape(18,0) = -(1. - 3.*x + 2.*x*x)*(-1. + 3.*y)*(-1. + 3.*z);
   shape(18,1) = 0.;
   shape(18,2) = 0.;
   // z = 1
   shape(20,0) = 0.;
   shape(20,1) = 0.;
   shape(20,2) = (-z + 2.*z*z)*( 2. - 3.*x)*( 2. - 3.*y);
   shape(21,0) = 0.;
   shape(21,1) = 0.;
   shape(21,2) = (-z + 2.*z*z)*(-1. + 3.*x)*( 2. - 3.*y);
   shape(22,0) = 0.;
   shape(22,1) = 0.;
   shape(22,2) = (-z + 2.*z*z)*( 2. - 3.*x)*(-1. + 3.*y);
   shape(23,0) = 0.;
   shape(23,1) = 0.;
   shape(23,2) = (-z + 2.*z*z)*(-1. + 3.*x)*(-1. + 3.*y);
   // x = 0.5 (interior)
   shape(24,0) = (4.*x - 4.*x*x)*( 2. - 3.*y)*( 2. - 3.*z);
   shape(24,1) = 0.;
   shape(24,2) = 0.;
   shape(25,0) = (4.*x - 4.*x*x)*( 2. - 3.*y)*(-1. + 3.*z);
   shape(25,1) = 0.;
   shape(25,2) = 0.;
   shape(26,0) = (4.*x - 4.*x*x)*(-1. + 3.*y)*( 2. - 3.*z);
   shape(26,1) = 0.;
   shape(26,2) = 0.;
   shape(27,0) = (4.*x - 4.*x*x)*(-1. + 3.*y)*(-1. + 3.*z);
   shape(27,1) = 0.;
   shape(27,2) = 0.;
   // y = 0.5 (interior)
   shape(28,0) = 0.;
   shape(28,1) = (4.*y - 4.*y*y)*( 2. - 3.*x)*( 2. - 3.*z);
   shape(28,2) = 0.;
   shape(29,0) = 0.;
   shape(29,1) = (4.*y - 4.*y*y)*( 2. - 3.*x)*(-1. + 3.*z);
   shape(29,2) = 0.;
   shape(30,0) = 0.;
   shape(30,1) = (4.*y - 4.*y*y)*(-1. + 3.*x)*( 2. - 3.*z);
   shape(30,2) = 0.;
   shape(31,0) = 0.;
   shape(31,1) = (4.*y - 4.*y*y)*(-1. + 3.*x)*(-1. + 3.*z);
   shape(31,2) = 0.;
   // z = 0.5 (interior)
   shape(32,0) = 0.;
   shape(32,1) = 0.;
   shape(32,2) = (4.*z - 4.*z*z)*( 2. - 3.*x)*( 2. - 3.*y);
   shape(33,0) = 0.;
   shape(33,1) = 0.;
   shape(33,2) = (4.*z - 4.*z*z)*( 2. - 3.*x)*(-1. + 3.*y);
   shape(34,0) = 0.;
   shape(34,1) = 0.;
   shape(34,2) = (4.*z - 4.*z*z)*(-1. + 3.*x)*( 2. - 3.*y);
   shape(35,0) = 0.;
   shape(35,1) = 0.;
   shape(35,2) = (4.*z - 4.*z*z)*(-1. + 3.*x)*(-1. + 3.*y);
}

void RT1HexFiniteElement::CalcDivShape(const IntegrationPoint &ip,
                                       Vector &divshape) const
{
   double x = ip.x, y = ip.y, z = ip.z;
   // z = 0
   divshape(2)  = -(-3. + 4.*z)*( 2. - 3.*x)*( 2. - 3.*y);
   divshape(3)  = -(-3. + 4.*z)*(-1. + 3.*x)*( 2. - 3.*y);
   divshape(0)  = -(-3. + 4.*z)*( 2. - 3.*x)*(-1. + 3.*y);
   divshape(1)  = -(-3. + 4.*z)*(-1. + 3.*x)*(-1. + 3.*y);
   // y = 0
   divshape(4)  = -(-3. + 4.*y)*( 2. - 3.*x)*( 2. - 3.*z);
   divshape(5)  = -(-3. + 4.*y)*(-1. + 3.*x)*( 2. - 3.*z);
   divshape(6)  = -(-3. + 4.*y)*( 2. - 3.*x)*(-1. + 3.*z);
   divshape(7)  = -(-3. + 4.*y)*(-1. + 3.*x)*(-1. + 3.*z);
   // x = 1
   divshape(8)  = (-1. + 4.*x)*( 2. - 3.*y)*( 2. - 3.*z);
   divshape(9)  = (-1. + 4.*x)*(-1. + 3.*y)*( 2. - 3.*z);
   divshape(10) = (-1. + 4.*x)*( 2. - 3.*y)*(-1. + 3.*z);
   divshape(11) = (-1. + 4.*x)*(-1. + 3.*y)*(-1. + 3.*z);
   // y = 1
   divshape(13) = (-1. + 4.*y)*( 2. - 3.*x)*( 2. - 3.*z);
   divshape(12) = (-1. + 4.*y)*(-1. + 3.*x)*( 2. - 3.*z);
   divshape(15) = (-1. + 4.*y)*( 2. - 3.*x)*(-1. + 3.*z);
   divshape(14) = (-1. + 4.*y)*(-1. + 3.*x)*(-1. + 3.*z);
   // x = 0
   divshape(17) = -(-3. + 4.*x)*( 2. - 3.*y)*( 2. - 3.*z);
   divshape(16) = -(-3. + 4.*x)*(-1. + 3.*y)*( 2. - 3.*z);
   divshape(19) = -(-3. + 4.*x)*( 2. - 3.*y)*(-1. + 3.*z);
   divshape(18) = -(-3. + 4.*x)*(-1. + 3.*y)*(-1. + 3.*z);
   // z = 1
   divshape(20) = (-1. + 4.*z)*( 2. - 3.*x)*( 2. - 3.*y);
   divshape(21) = (-1. + 4.*z)*(-1. + 3.*x)*( 2. - 3.*y);
   divshape(22) = (-1. + 4.*z)*( 2. - 3.*x)*(-1. + 3.*y);
   divshape(23) = (-1. + 4.*z)*(-1. + 3.*x)*(-1. + 3.*y);
   // x = 0.5 (interior)
   divshape(24) = ( 4. - 8.*x)*( 2. - 3.*y)*( 2. - 3.*z);
   divshape(25) = ( 4. - 8.*x)*( 2. - 3.*y)*(-1. + 3.*z);
   divshape(26) = ( 4. - 8.*x)*(-1. + 3.*y)*( 2. - 3.*z);
   divshape(27) = ( 4. - 8.*x)*(-1. + 3.*y)*(-1. + 3.*z);
   // y = 0.5 (interior)
   divshape(28) = ( 4. - 8.*y)*( 2. - 3.*x)*( 2. - 3.*z);
   divshape(29) = ( 4. - 8.*y)*( 2. - 3.*x)*(-1. + 3.*z);
   divshape(30) = ( 4. - 8.*y)*(-1. + 3.*x)*( 2. - 3.*z);
   divshape(31) = ( 4. - 8.*y)*(-1. + 3.*x)*(-1. + 3.*z);
   // z = 0.5 (interior)
   divshape(32) = ( 4. - 8.*z)*( 2. - 3.*x)*( 2. - 3.*y);
   divshape(33) = ( 4. - 8.*z)*( 2. - 3.*x)*(-1. + 3.*y);
   divshape(34) = ( 4. - 8.*z)*(-1. + 3.*x)*( 2. - 3.*y);
   divshape(35) = ( 4. - 8.*z)*(-1. + 3.*x)*(-1. + 3.*y);
}

const double RT1HexFiniteElement::nk[36][3] =
{
   {0, 0,-1}, {0, 0,-1}, {0, 0,-1}, {0, 0,-1},
   {0,-1, 0}, {0,-1, 0}, {0,-1, 0}, {0,-1, 0},
   {1, 0, 0}, {1, 0, 0}, {1, 0, 0}, {1, 0, 0},
   {0, 1, 0}, {0, 1, 0}, {0, 1, 0}, {0, 1, 0},
   {-1,0, 0}, {-1,0, 0}, {-1,0, 0}, {-1,0, 0},
   {0, 0, 1}, {0, 0, 1}, {0, 0, 1}, {0, 0, 1},
   {1, 0, 0}, {1, 0, 0}, {1, 0, 0}, {1, 0, 0},
   {0, 1, 0}, {0, 1, 0}, {0, 1, 0}, {0, 1, 0},
   {0, 0, 1}, {0, 0, 1}, {0, 0, 1}, {0, 0, 1}
};

void RT1HexFiniteElement::GetLocalInterpolation (
   ElementTransformation &Trans, DenseMatrix &I) const
{
   int k, j;
#ifdef MFEM_THREAD_SAFE
   DenseMatrix vshape(Dof, Dim);
   DenseMatrix Jinv(Dim);
#endif

#ifdef MFEM_DEBUG
   for (k = 0; k < 36; k++)
   {
      CalcVShape (Nodes.IntPoint(k), vshape);
      for (j = 0; j < 36; j++)
      {
         double d = ( vshape(j,0)*nk[k][0] + vshape(j,1)*nk[k][1] +
                      vshape(j,2)*nk[k][2] );
         if (j == k) { d -= 1.0; }
         if (fabs(d) > 1.0e-12)
         {
            mfem::err << "RT0HexFiniteElement::GetLocalInterpolation (...)\n"
                      " k = " << k << ", j = " << j << ", d = " << d << endl;
            mfem_error();
         }
      }
   }
#endif

   IntegrationPoint ip;
   ip.x = ip.y = ip.z = 0.0;
   Trans.SetIntPoint (&ip);
   // Trans must be linear
   // set Jinv = |J| J^{-t} = adj(J)^t
   CalcAdjugateTranspose (Trans.Jacobian(), Jinv);
   double vk[3];
   Vector xk (vk, 3);

   for (k = 0; k < 36; k++)
   {
      Trans.Transform (Nodes.IntPoint (k), xk);
      ip.x = vk[0]; ip.y = vk[1]; ip.z = vk[2];
      CalcVShape (ip, vshape);
      //  vk = |J| J^{-t} nk
      vk[0] = Jinv(0,0)*nk[k][0]+Jinv(0,1)*nk[k][1]+Jinv(0,2)*nk[k][2];
      vk[1] = Jinv(1,0)*nk[k][0]+Jinv(1,1)*nk[k][1]+Jinv(1,2)*nk[k][2];
      vk[2] = Jinv(2,0)*nk[k][0]+Jinv(2,1)*nk[k][1]+Jinv(2,2)*nk[k][2];
      for (j = 0; j < 36; j++)
         if (fabs (I(k,j) = (vshape(j,0)*vk[0]+vshape(j,1)*vk[1]+
                             vshape(j,2)*vk[2])) < 1.0e-12)
         {
            I(k,j) = 0.0;
         }
   }
}

void RT1HexFiniteElement::Project (
   VectorCoefficient &vc, ElementTransformation &Trans,
   Vector &dofs) const
{
   double vk[3];
   Vector xk (vk, 3);
#ifdef MFEM_THREAD_SAFE
   DenseMatrix Jinv(Dim);
#endif

   for (int k = 0; k < 36; k++)
   {
      Trans.SetIntPoint (&Nodes.IntPoint (k));
      // set Jinv = |J| J^{-t} = adj(J)^t
      CalcAdjugateTranspose (Trans.Jacobian(), Jinv);

      vc.Eval (xk, Trans, Nodes.IntPoint (k));
      //  xk^t |J| J^{-t} nk
      dofs(k) =
         vk[0] * ( Jinv(0,0)*nk[k][0]+Jinv(0,1)*nk[k][1]+Jinv(0,2)*nk[k][2] ) +
         vk[1] * ( Jinv(1,0)*nk[k][0]+Jinv(1,1)*nk[k][1]+Jinv(1,2)*nk[k][2] ) +
         vk[2] * ( Jinv(2,0)*nk[k][0]+Jinv(2,1)*nk[k][1]+Jinv(2,2)*nk[k][2] );
   }
}

RT0TetFiniteElement::RT0TetFiniteElement()
   : VectorFiniteElement(3, Geometry::TETRAHEDRON, 4, 1, H_DIV)
{
   // not real nodes ...
   Nodes.IntPoint(0).x = 0.33333333333333333333;
   Nodes.IntPoint(0).y = 0.33333333333333333333;
   Nodes.IntPoint(0).z = 0.33333333333333333333;

   Nodes.IntPoint(1).x = 0.0;
   Nodes.IntPoint(1).y = 0.33333333333333333333;
   Nodes.IntPoint(1).z = 0.33333333333333333333;

   Nodes.IntPoint(2).x = 0.33333333333333333333;
   Nodes.IntPoint(2).y = 0.0;
   Nodes.IntPoint(2).z = 0.33333333333333333333;

   Nodes.IntPoint(3).x = 0.33333333333333333333;
   Nodes.IntPoint(3).y = 0.33333333333333333333;
   Nodes.IntPoint(3).z = 0.0;
}

void RT0TetFiniteElement::CalcVShape(const IntegrationPoint &ip,
                                     DenseMatrix &shape) const
{
   double x2 = 2.0*ip.x, y2 = 2.0*ip.y, z2 = 2.0*ip.z;

   shape(0,0) = x2;
   shape(0,1) = y2;
   shape(0,2) = z2;

   shape(1,0) = x2 - 2.0;
   shape(1,1) = y2;
   shape(1,2) = z2;

   shape(2,0) = x2;
   shape(2,1) = y2 - 2.0;
   shape(2,2) = z2;

   shape(3,0) = x2;
   shape(3,1) = y2;
   shape(3,2) = z2 - 2.0;
}

void RT0TetFiniteElement::CalcDivShape(const IntegrationPoint &ip,
                                       Vector &divshape) const
{
   divshape(0) = 6.0;
   divshape(1) = 6.0;
   divshape(2) = 6.0;
   divshape(3) = 6.0;
}

const double RT0TetFiniteElement::nk[4][3] =
{{.5,.5,.5}, {-.5,0,0}, {0,-.5,0}, {0,0,-.5}};

void RT0TetFiniteElement::GetLocalInterpolation (
   ElementTransformation &Trans, DenseMatrix &I) const
{
   int k, j;
#ifdef MFEM_THREAD_SAFE
   DenseMatrix vshape(Dof, Dim);
   DenseMatrix Jinv(Dim);
#endif

#ifdef MFEM_DEBUG
   for (k = 0; k < 4; k++)
   {
      CalcVShape (Nodes.IntPoint(k), vshape);
      for (j = 0; j < 4; j++)
      {
         double d = ( vshape(j,0)*nk[k][0] + vshape(j,1)*nk[k][1] +
                      vshape(j,2)*nk[k][2] );
         if (j == k) { d -= 1.0; }
         if (fabs(d) > 1.0e-12)
         {
            mfem::err << "RT0TetFiniteElement::GetLocalInterpolation (...)\n"
                      " k = " << k << ", j = " << j << ", d = " << d << endl;
            mfem_error();
         }
      }
   }
#endif

   IntegrationPoint ip;
   ip.x = ip.y = ip.z = 0.0;
   Trans.SetIntPoint (&ip);
   // Trans must be linear
   // set Jinv = |J| J^{-t} = adj(J)^t
   CalcAdjugateTranspose (Trans.Jacobian(), Jinv);
   double vk[3];
   Vector xk (vk, 3);

   for (k = 0; k < 4; k++)
   {
      Trans.Transform (Nodes.IntPoint (k), xk);
      ip.x = vk[0]; ip.y = vk[1]; ip.z = vk[2];
      CalcVShape (ip, vshape);
      //  vk = |J| J^{-t} nk
      vk[0] = Jinv(0,0)*nk[k][0]+Jinv(0,1)*nk[k][1]+Jinv(0,2)*nk[k][2];
      vk[1] = Jinv(1,0)*nk[k][0]+Jinv(1,1)*nk[k][1]+Jinv(1,2)*nk[k][2];
      vk[2] = Jinv(2,0)*nk[k][0]+Jinv(2,1)*nk[k][1]+Jinv(2,2)*nk[k][2];
      for (j = 0; j < 4; j++)
         if (fabs (I(k,j) = (vshape(j,0)*vk[0]+vshape(j,1)*vk[1]+
                             vshape(j,2)*vk[2])) < 1.0e-12)
         {
            I(k,j) = 0.0;
         }
   }
}

void RT0TetFiniteElement::Project (
   VectorCoefficient &vc, ElementTransformation &Trans,
   Vector &dofs) const
{
   double vk[3];
   Vector xk (vk, 3);
#ifdef MFEM_THREAD_SAFE
   DenseMatrix Jinv(Dim);
#endif

   for (int k = 0; k < 4; k++)
   {
      Trans.SetIntPoint (&Nodes.IntPoint (k));
      // set Jinv = |J| J^{-t} = adj(J)^t
      CalcAdjugateTranspose (Trans.Jacobian(), Jinv);

      vc.Eval (xk, Trans, Nodes.IntPoint (k));
      //  xk^t |J| J^{-t} nk
      dofs(k) =
         vk[0] * ( Jinv(0,0)*nk[k][0]+Jinv(0,1)*nk[k][1]+Jinv(0,2)*nk[k][2] ) +
         vk[1] * ( Jinv(1,0)*nk[k][0]+Jinv(1,1)*nk[k][1]+Jinv(1,2)*nk[k][2] ) +
         vk[2] * ( Jinv(2,0)*nk[k][0]+Jinv(2,1)*nk[k][1]+Jinv(2,2)*nk[k][2] );
   }
}

RotTriLinearHexFiniteElement::RotTriLinearHexFiniteElement()
   : NodalFiniteElement(3, Geometry::CUBE, 6, 2, FunctionSpace::Qk)
{
   Nodes.IntPoint(0).x = 0.5;
   Nodes.IntPoint(0).y = 0.5;
   Nodes.IntPoint(0).z = 0.0;

   Nodes.IntPoint(1).x = 0.5;
   Nodes.IntPoint(1).y = 0.0;
   Nodes.IntPoint(1).z = 0.5;

   Nodes.IntPoint(2).x = 1.0;
   Nodes.IntPoint(2).y = 0.5;
   Nodes.IntPoint(2).z = 0.5;

   Nodes.IntPoint(3).x = 0.5;
   Nodes.IntPoint(3).y = 1.0;
   Nodes.IntPoint(3).z = 0.5;

   Nodes.IntPoint(4).x = 0.0;
   Nodes.IntPoint(4).y = 0.5;
   Nodes.IntPoint(4).z = 0.5;

   Nodes.IntPoint(5).x = 0.5;
   Nodes.IntPoint(5).y = 0.5;
   Nodes.IntPoint(5).z = 1.0;
}

void RotTriLinearHexFiniteElement::CalcShape(const IntegrationPoint &ip,
                                             Vector &shape) const
{
   double x = 2. * ip.x - 1.;
   double y = 2. * ip.y - 1.;
   double z = 2. * ip.z - 1.;
   double f5 = x * x - y * y;
   double f6 = y * y - z * z;

   shape(0) = (1./6.) * (1. - 3. * z -      f5 - 2. * f6);
   shape(1) = (1./6.) * (1. - 3. * y -      f5 +      f6);
   shape(2) = (1./6.) * (1. + 3. * x + 2. * f5 +      f6);
   shape(3) = (1./6.) * (1. + 3. * y -      f5 +      f6);
   shape(4) = (1./6.) * (1. - 3. * x + 2. * f5 +      f6);
   shape(5) = (1./6.) * (1. + 3. * z -      f5 - 2. * f6);
}

void RotTriLinearHexFiniteElement::CalcDShape(const IntegrationPoint &ip,
                                              DenseMatrix &dshape) const
{
   const double a = 2./3.;

   double xt = a * (1. - 2. * ip.x);
   double yt = a * (1. - 2. * ip.y);
   double zt = a * (1. - 2. * ip.z);

   dshape(0,0) = xt;
   dshape(0,1) = yt;
   dshape(0,2) = -1. - 2. * zt;

   dshape(1,0) = xt;
   dshape(1,1) = -1. - 2. * yt;
   dshape(1,2) = zt;

   dshape(2,0) = 1. - 2. * xt;
   dshape(2,1) = yt;
   dshape(2,2) = zt;

   dshape(3,0) = xt;
   dshape(3,1) = 1. - 2. * yt;
   dshape(3,2) = zt;

   dshape(4,0) = -1. - 2. * xt;
   dshape(4,1) = yt;
   dshape(4,2) = zt;

   dshape(5,0) = xt;
   dshape(5,1) = yt;
   dshape(5,2) = 1. - 2. * zt;
}


Poly_1D::Basis::Basis(const int p, const double *nodes, EvalType etype)
   : etype(etype)
{
   switch (etype)
   {
      case ChangeOfBasis:
      {
         x.SetSize(p + 1);
         w.SetSize(p + 1);
         DenseMatrix A(p + 1);
         for (int i = 0; i <= p; i++)
         {
            CalcBasis(p, nodes[i], A.GetColumn(i));
         }
         Ai.Factor(A);
         // mfem::out << "Poly_1D::Basis(" << p << ",...) : "; Ai.TestInversion();
         break;
      }
      case Barycentric:
      {
         x.SetSize(p + 1);
         w.SetSize(p + 1);
         x = nodes;
         w = 1.0;
         for (int i = 0; i <= p; i++)
         {
            for (int j = 0; j < i; j++)
            {
               double xij = x(i) - x(j);
               w(i) *=  xij;
               w(j) *= -xij;
            }
         }
         for (int i = 0; i <= p; i++)
         {
            w(i) = 1.0/w(i);
         }

#ifdef MFEM_DEBUG
         // Make sure the nodes are increasing
         for (int i = 0; i < p; i++)
         {
            if (x(i) >= x(i+1))
            {
               mfem_error("Poly_1D::Basis::Basis : nodes are not increasing!");
            }
         }
#endif
         break;
      }
      case Positive:
         x.SetDataAndSize(NULL, p + 1); // use x to store (p + 1)
         break;

      default: break;
   }
}

void Poly_1D::Basis::Eval(const double y, Vector &u) const
{
   switch (etype)
   {
      case ChangeOfBasis:
      {
         CalcBasis(Ai.Width() - 1, y, x);
         Ai.Mult(x, u);
         break;
      }
      case Barycentric:
      {
         int i, k, p = x.Size() - 1;
         double l, lk;

         if (p == 0)
         {
            u(0) = 1.0;
            return;
         }

         lk = 1.0;
         for (k = 0; k < p; k++)
         {
            if (y >= (x(k) + x(k+1))/2)
            {
               lk *= y - x(k);
            }
            else
            {
               for (i = k+1; i <= p; i++)
               {
                  lk *= y - x(i);
               }
               break;
            }
         }
         l = lk * (y - x(k));

         for (i = 0; i < k; i++)
         {
            u(i) = l * w(i) / (y - x(i));
         }
         u(k) = lk * w(k);
         for (i++; i <= p; i++)
         {
            u(i) = l * w(i) / (y - x(i));
         }
         break;
      }
      case Positive:
         CalcBernstein(x.Size() - 1, y, u);
         break;

      default: break;
   }
}

void Poly_1D::Basis::Eval(const double y, Vector &u, Vector &d) const
{
   switch (etype)
   {
      case ChangeOfBasis:
      {
         CalcBasis(Ai.Width() - 1, y, x, w);
         Ai.Mult(x, u);
         Ai.Mult(w, d);
         break;
      }
      case Barycentric:
      {
         int i, k, p = x.Size() - 1;
         double l, lp, lk, sk, si;

         if (p == 0)
         {
            u(0) = 1.0;
            d(0) = 0.0;
            return;
         }

         lk = 1.0;
         for (k = 0; k < p; k++)
         {
            if (y >= (x(k) + x(k+1))/2)
            {
               lk *= y - x(k);
            }
            else
            {
               for (i = k+1; i <= p; i++)
               {
                  lk *= y - x(i);
               }
               break;
            }
         }
         l = lk * (y - x(k));

         sk = 0.0;
         for (i = 0; i < k; i++)
         {
            si = 1.0/(y - x(i));
            sk += si;
            u(i) = l * si * w(i);
         }
         u(k) = lk * w(k);
         for (i++; i <= p; i++)
         {
            si = 1.0/(y - x(i));
            sk += si;
            u(i) = l * si * w(i);
         }
         lp = l * sk + lk;

         for (i = 0; i < k; i++)
         {
            d(i) = (lp * w(i) - u(i))/(y - x(i));
         }
         d(k) = sk * u(k);
         for (i++; i <= p; i++)
         {
            d(i) = (lp * w(i) - u(i))/(y - x(i));
         }
         break;
      }
      case Positive:
         CalcBernstein(x.Size() - 1, y, u, d);
         break;

      default: break;
   }
}

const int *Poly_1D::Binom(const int p)
{
   if (binom.NumCols() <= p)
   {
      binom.SetSize(p + 1, p + 1);
      for (int i = 0; i <= p; i++)
      {
         binom(i,0) = binom(i,i) = 1;
         for (int j = 1; j < i; j++)
         {
            binom(i,j) = binom(i-1,j) + binom(i-1,j-1);
         }
      }
   }
   return binom[p];
}

void Poly_1D::ChebyshevPoints(const int p, double *x)
{
   for (int i = 0; i <= p; i++)
   {
      // x[i] = 0.5*(1. + cos(M_PI*(p - i + 0.5)/(p + 1)));
      double s = sin(M_PI_2*(i + 0.5)/(p + 1));
      x[i] = s*s;
   }
}

void Poly_1D::CalcMono(const int p, const double x, double *u)
{
   double xn;
   u[0] = xn = 1.;
   for (int n = 1; n <= p; n++)
   {
      u[n] = (xn *= x);
   }
}

void Poly_1D::CalcMono(const int p, const double x, double *u, double *d)
{
   double xn;
   u[0] = xn = 1.;
   d[0] = 0.;
   for (int n = 1; n <= p; n++)
   {
      d[n] = n * xn;
      u[n] = (xn *= x);
   }
}

void Poly_1D::CalcBinomTerms(const int p, const double x, const double y,
                             double *u)
{
   if (p == 0)
   {
      u[0] = 1.;
   }
   else
   {
      int i;
      const int *b = Binom(p);
      double z = x;

      for (i = 1; i < p; i++)
      {
         u[i] = b[i]*z;
         z *= x;
      }
      u[p] = z;
      z = y;
      for (i--; i > 0; i--)
      {
         u[i] *= z;
         z *= y;
      }
      u[0] = z;
   }
}

void Poly_1D::CalcBinomTerms(const int p, const double x, const double y,
                             double *u, double *d)
{
   if (p == 0)
   {
      u[0] = 1.;
      d[0] = 0.;
   }
   else
   {
      int i;
      const int *b = Binom(p);
      const double xpy = x + y, ptx = p*x;
      double z = 1.;

      for (i = 1; i < p; i++)
      {
         d[i] = b[i]*z*(i*xpy - ptx);
         z *= x;
         u[i] = b[i]*z;
      }
      d[p] = p*z;
      u[p] = z*x;
      z = 1.;
      for (i--; i > 0; i--)
      {
         d[i] *= z;
         z *= y;
         u[i] *= z;
      }
      d[0] = -p*z;
      u[0] = z*y;
   }
}

void Poly_1D::CalcDBinomTerms(const int p, const double x, const double y,
                              double *d)
{
   if (p == 0)
   {
      d[0] = 0.;
   }
   else
   {
      int i;
      const int *b = Binom(p);
      const double xpy = x + y, ptx = p*x;
      double z = 1.;

      for (i = 1; i < p; i++)
      {
         d[i] = b[i]*z*(i*xpy - ptx);
         z *= x;
      }
      d[p] = p*z;
      z = 1.;
      for (i--; i > 0; i--)
      {
         d[i] *= z;
         z *= y;
      }
      d[0] = -p*z;
   }
}

void Poly_1D::CalcLegendre(const int p, const double x, double *u)
{
   // use the recursive definition for [-1,1]:
   // (n+1)*P_{n+1}(z) = (2*n+1)*z*P_n(z)-n*P_{n-1}(z)
   double z;
   u[0] = 1.;
   if (p == 0) { return; }
   u[1] = z = 2.*x - 1.;
   for (int n = 1; n < p; n++)
   {
      u[n+1] = ((2*n + 1)*z*u[n] - n*u[n-1])/(n + 1);
   }
}

void Poly_1D::CalcLegendre(const int p, const double x, double *u, double *d)
{
   // use the recursive definition for [-1,1]:
   // (n+1)*P_{n+1}(z) = (2*n+1)*z*P_n(z)-n*P_{n-1}(z)
   // for the derivative use, z in [-1,1]:
   // P'_{n+1}(z) = (2*n+1)*P_n(z)+P'_{n-1}(z)
   double z;
   u[0] = 1.;
   d[0] = 0.;
   if (p == 0) { return; }
   u[1] = z = 2.*x - 1.;
   d[1] = 2.;
   for (int n = 1; n < p; n++)
   {
      u[n+1] = ((2*n + 1)*z*u[n] - n*u[n-1])/(n + 1);
      d[n+1] = (4*n + 2)*u[n] + d[n-1];
   }
}

void Poly_1D::CalcChebyshev(const int p, const double x, double *u)
{
   // recursive definition, z in [-1,1]
   // T_0(z) = 1,  T_1(z) = z
   // T_{n+1}(z) = 2*z*T_n(z) - T_{n-1}(z)
   double z;
   u[0] = 1.;
   if (p == 0) { return; }
   u[1] = z = 2.*x - 1.;
   for (int n = 1; n < p; n++)
   {
      u[n+1] = 2*z*u[n] - u[n-1];
   }
}

void Poly_1D::CalcChebyshev(const int p, const double x, double *u, double *d)
{
   // recursive definition, z in [-1,1]
   // T_0(z) = 1,  T_1(z) = z
   // T_{n+1}(z) = 2*z*T_n(z) - T_{n-1}(z)
   // T'_n(z) = n*U_{n-1}(z)
   // U_0(z) = 1  U_1(z) = 2*z
   // U_{n+1}(z) = 2*z*U_n(z) - U_{n-1}(z)
   // U_n(z) = z*U_{n-1}(z) + T_n(z) = z*T'_n(z)/n + T_n(z)
   // T'_{n+1}(z) = (n + 1)*(z*T'_n(z)/n + T_n(z))
   double z;
   u[0] = 1.;
   d[0] = 0.;
   if (p == 0) { return; }
   u[1] = z = 2.*x - 1.;
   d[1] = 2.;
   for (int n = 1; n < p; n++)
   {
      u[n+1] = 2*z*u[n] - u[n-1];
      d[n+1] = (n + 1)*(z*d[n]/n + 2*u[n]);
   }
}

const double *Poly_1D::GetPoints(const int p, const int btype)
{
   BasisType::Check(btype);
   const int qtype = BasisType::GetQuadrature1D(btype);

   if (qtype == Quadrature1D::Invalid) { return NULL; }

   if (points_container.find(btype) == points_container.end())
   {
      points_container[btype] = new Array<double*>;
   }
   Array<double*> &pts = *points_container[btype];
   if (pts.Size() <= p)
   {
      pts.SetSize(p + 1, NULL);
   }
   if (pts[p] == NULL)
   {
      pts[p] = new double[p + 1];
      quad_func.GivePolyPoints(p+1, pts[p], qtype);
   }
   return pts[p];
}

Poly_1D::Basis &Poly_1D::GetBasis(const int p, const int btype)
{
   BasisType::Check(btype);

   if ( bases_container.find(btype) == bases_container.end() )
   {
      // we haven't been asked for basis or points of this type yet
      bases_container[btype] = new Array<Basis*>;
   }
   Array<Basis*> &bases = *bases_container[btype];
   if (bases.Size() <= p)
   {
      bases.SetSize(p + 1, NULL);
   }
   if (bases[p] == NULL)
   {
      EvalType etype = (btype == BasisType::Positive) ? Positive : Barycentric;
      bases[p] = new Basis(p, GetPoints(p, btype), etype);
   }
   return *bases[p];
}

Poly_1D::~Poly_1D()
{
   for (PointsMap::iterator it = points_container.begin();
        it != points_container.end() ; ++it)
   {
      Array<double*>& pts = *it->second;
      for ( int i = 0 ; i < pts.Size() ; ++i )
      {
         delete [] pts[i];
      }
      delete it->second;
   }

   for (BasisMap::iterator it = bases_container.begin();
        it != bases_container.end() ; ++it)
   {
      Array<Basis*>& bases = *it->second;
      for ( int i = 0 ; i < bases.Size() ; ++i )
      {
         delete bases[i];
      }
      delete it->second;
   }
}

Poly_1D poly1d;
Array2D<int> Poly_1D::binom;

TensorBasisElement::TensorBasisElement(const int dims, const int p,
                                       const int btype)
   : b_type(btype),
     basis1d(poly1d.GetBasis(p, b_type))
{
   if (FiniteElement::IsClosedType(b_type))
   {
      switch (dims)
      {
         case 1:
         {
            dof_map.SetSize(p + 1);
            dof_map[0] = 0;
            dof_map[p] = 1;
            for (int i = 1; i < p; i++)
            {
               dof_map[i] = i+1;
            }
            break;
         }
         case 2:
         {
            const int p1 = p + 1;
            dof_map.SetSize(p1*p1);

            // vertices
            dof_map[0 + 0*p1] = 0;
            dof_map[p + 0*p1] = 1;
            dof_map[p + p*p1] = 2;
            dof_map[0 + p*p1] = 3;

            // edges
            int o = 4;
            for (int i = 1; i < p; i++)
            {
               dof_map[i + 0*p1] = o++;
            }
            for (int i = 1; i < p; i++)
            {
               dof_map[p + i*p1] = o++;
            }
            for (int i = 1; i < p; i++)
            {
               dof_map[(p-i) + p*p1] = o++;
            }
            for (int i = 1; i < p; i++)
            {
               dof_map[0 + (p-i)*p1] = o++;
            }

            // interior
            for (int j = 1; j < p; j++)
            {
               for (int i = 1; i < p; i++)
               {
                  dof_map[i + j*p1] = o++;
               }
            }
            break;
         }
         case 3:
         {
            const int p1 = p + 1;
            dof_map.SetSize(p1*p1*p1);

            // vertices
            dof_map[0 + (0 + 0*p1)*p1] = 0;
            dof_map[p + (0 + 0*p1)*p1] = 1;
            dof_map[p + (p + 0*p1)*p1] = 2;
            dof_map[0 + (p + 0*p1)*p1] = 3;
            dof_map[0 + (0 + p*p1)*p1] = 4;
            dof_map[p + (0 + p*p1)*p1] = 5;
            dof_map[p + (p + p*p1)*p1] = 6;
            dof_map[0 + (p + p*p1)*p1] = 7;

            // edges (see Hexahedron::edges in mesh/hexahedron.cpp)
            int o = 8;
            for (int i = 1; i < p; i++)
            {
               dof_map[i + (0 + 0*p1)*p1] = o++;   // (0,1)
            }
            for (int i = 1; i < p; i++)
            {
               dof_map[p + (i + 0*p1)*p1] = o++;   // (1,2)
            }
            for (int i = 1; i < p; i++)
            {
               dof_map[i + (p + 0*p1)*p1] = o++;   // (3,2)
            }
            for (int i = 1; i < p; i++)
            {
               dof_map[0 + (i + 0*p1)*p1] = o++;   // (0,3)
            }
            for (int i = 1; i < p; i++)
            {
               dof_map[i + (0 + p*p1)*p1] = o++;   // (4,5)
            }
            for (int i = 1; i < p; i++)
            {
               dof_map[p + (i + p*p1)*p1] = o++;   // (5,6)
            }
            for (int i = 1; i < p; i++)
            {
               dof_map[i + (p + p*p1)*p1] = o++;   // (7,6)
            }
            for (int i = 1; i < p; i++)
            {
               dof_map[0 + (i + p*p1)*p1] = o++;   // (4,7)
            }
            for (int i = 1; i < p; i++)
            {
               dof_map[0 + (0 + i*p1)*p1] = o++;   // (0,4)
            }
            for (int i = 1; i < p; i++)
            {
               dof_map[p + (0 + i*p1)*p1] = o++;   // (1,5)
            }
            for (int i = 1; i < p; i++)
            {
               dof_map[p + (p + i*p1)*p1] = o++;   // (2,6)
            }
            for (int i = 1; i < p; i++)
            {
               dof_map[0 + (p + i*p1)*p1] = o++;   // (3,7)
            }

            // faces (see Mesh::GenerateFaces in mesh/mesh.cpp)
            for (int j = 1; j < p; j++)
            {
               for (int i = 1; i < p; i++)
               {
                  dof_map[i + ((p-j) + 0*p1)*p1] = o++;   // (3,2,1,0)
               }
            }
            for (int j = 1; j < p; j++)
            {
               for (int i = 1; i < p; i++)
               {
                  dof_map[i + (0 + j*p1)*p1] = o++;   // (0,1,5,4)
               }
            }
            for (int j = 1; j < p; j++)
            {
               for (int i = 1; i < p; i++)
               {
                  dof_map[p + (i + j*p1)*p1] = o++;   // (1,2,6,5)
               }
            }
            for (int j = 1; j < p; j++)
            {
               for (int i = 1; i < p; i++)
               {
                  dof_map[(p-i) + (p + j*p1)*p1] = o++;   // (2,3,7,6)
               }
            }
            for (int j = 1; j < p; j++)
            {
               for (int i = 1; i < p; i++)
               {
                  dof_map[0 + ((p-i) + j*p1)*p1] = o++;   // (3,0,4,7)
               }
            }
            for (int j = 1; j < p; j++)
            {
               for (int i = 1; i < p; i++)
               {
                  dof_map[i + (j + p*p1)*p1] = o++;   // (4,5,6,7)
               }
            }

            // interior
            for (int k = 1; k < p; k++)
            {
               for (int j = 1; j < p; j++)
               {
                  for (int i = 1; i < p; i++)
                  {
                     dof_map[i + (j + k*p1)*p1] = o++;
                  }
               }
            }
            break;
         }
         default:
            MFEM_ABORT("invalid dimension: " << dims);
            break;
      }
   }
   else
   {
      // leave dof_map empty, indicating that the dofs are ordered
      // lexicographically, i.e. the dof_map is identity
   }
}

NodalTensorFiniteElement::NodalTensorFiniteElement(const int dims,
                                                   const int p,
                                                   const int btype)
   : NodalFiniteElement(dims, GetTensorProductGeometry(dims), Pow(p + 1, dims),
                        p, dims > 1 ? FunctionSpace::Qk : FunctionSpace::Pk),
     TensorBasisElement(dims, p, VerifyNodal(btype)) { }

PositiveTensorFiniteElement::PositiveTensorFiniteElement(const int dims,
                                                         const int p)
   : PositiveFiniteElement(dims, GetTensorProductGeometry(dims),
                           Pow(p + 1, dims), p,
                           dims > 1 ? FunctionSpace::Qk : FunctionSpace::Pk),
     TensorBasisElement(dims, p, BasisType::Positive) { }

H1_SegmentElement::H1_SegmentElement(const int p, const int btype)
   : NodalTensorFiniteElement(1, p, VerifyClosed(btype))
{
   const double *cp = poly1d.ClosedPoints(p, b_type);

#ifndef MFEM_THREAD_SAFE
   shape_x.SetSize(p+1);
   dshape_x.SetSize(p+1);
#endif

   Nodes.IntPoint(0).x = cp[0];
   Nodes.IntPoint(1).x = cp[p];
   for (int i = 1; i < p; i++)
   {
      Nodes.IntPoint(i+1).x = cp[i];
   }
}

void H1_SegmentElement::CalcShape(const IntegrationPoint &ip,
                                  Vector &shape) const
{
   const int p = Order;

#ifdef MFEM_THREAD_SAFE
   Vector shape_x(p+1);
#endif

   basis1d.Eval(ip.x, shape_x);

   shape(0) = shape_x(0);
   shape(1) = shape_x(p);
   for (int i = 1; i < p; i++)
   {
      shape(i+1) = shape_x(i);
   }
}

void H1_SegmentElement::CalcDShape(const IntegrationPoint &ip,
                                   DenseMatrix &dshape) const
{
   const int p = Order;

#ifdef MFEM_THREAD_SAFE
   Vector shape_x(p+1), dshape_x(p+1);
#endif

   basis1d.Eval(ip.x, shape_x, dshape_x);

   dshape(0,0) = dshape_x(0);
   dshape(1,0) = dshape_x(p);
   for (int i = 1; i < p; i++)
   {
      dshape(i+1,0) = dshape_x(i);
   }
}

void H1_SegmentElement::ProjectDelta(int vertex, Vector &dofs) const
{
   const int p = Order;
   const double *cp = poly1d.ClosedPoints(p, b_type);

   switch (vertex)
   {
      case 0:
         dofs(0) = poly1d.CalcDelta(p, (1.0 - cp[0]));
         dofs(1) = poly1d.CalcDelta(p, (1.0 - cp[p]));
         for (int i = 1; i < p; i++)
         {
            dofs(i+1) = poly1d.CalcDelta(p, (1.0 - cp[i]));
         }
         break;

      case 1:
         dofs(0) = poly1d.CalcDelta(p, cp[0]);
         dofs(1) = poly1d.CalcDelta(p, cp[p]);
         for (int i = 1; i < p; i++)
         {
            dofs(i+1) = poly1d.CalcDelta(p, cp[i]);
         }
         break;
   }
}


H1_QuadrilateralElement::H1_QuadrilateralElement(const int p, const int btype)
   : NodalTensorFiniteElement(2, p, VerifyClosed(btype))
{
   const double *cp = poly1d.ClosedPoints(p, b_type);

   const int p1 = p + 1;

#ifndef MFEM_THREAD_SAFE
   shape_x.SetSize(p1);
   shape_y.SetSize(p1);
   dshape_x.SetSize(p1);
   dshape_y.SetSize(p1);
#endif

   int o = 0;
   for (int j = 0; j <= p; j++)
   {
      for (int i = 0; i <= p; i++)
      {
         Nodes.IntPoint(dof_map[o++]).Set2(cp[i], cp[j]);
      }
   }
}

void H1_QuadrilateralElement::CalcShape(const IntegrationPoint &ip,
                                        Vector &shape) const
{
   const int p = Order;

#ifdef MFEM_THREAD_SAFE
   Vector shape_x(p+1), shape_y(p+1);
#endif

   basis1d.Eval(ip.x, shape_x);
   basis1d.Eval(ip.y, shape_y);

   for (int o = 0, j = 0; j <= p; j++)
      for (int i = 0; i <= p; i++)
      {
         shape(dof_map[o++]) = shape_x(i)*shape_y(j);
      }
}

void H1_QuadrilateralElement::CalcDShape(const IntegrationPoint &ip,
                                         DenseMatrix &dshape) const
{
   const int p = Order;

#ifdef MFEM_THREAD_SAFE
   Vector shape_x(p+1), shape_y(p+1), dshape_x(p+1), dshape_y(p+1);
#endif

   basis1d.Eval(ip.x, shape_x, dshape_x);
   basis1d.Eval(ip.y, shape_y, dshape_y);

   for (int o = 0, j = 0; j <= p; j++)
   {
      for (int i = 0; i <= p; i++)
      {
         dshape(dof_map[o],0) = dshape_x(i)* shape_y(j);
         dshape(dof_map[o],1) =  shape_x(i)*dshape_y(j);  o++;
      }
   }
}

void H1_QuadrilateralElement::ProjectDelta(int vertex, Vector &dofs) const
{
   const int p = Order;
   const double *cp = poly1d.ClosedPoints(p, b_type);

#ifdef MFEM_THREAD_SAFE
   Vector shape_x(p+1), shape_y(p+1);
#endif

   for (int i = 0; i <= p; i++)
   {
      shape_x(i) = poly1d.CalcDelta(p, (1.0 - cp[i]));
      shape_y(i) = poly1d.CalcDelta(p, cp[i]);
   }

   switch (vertex)
   {
      case 0:
         for (int o = 0, j = 0; j <= p; j++)
            for (int i = 0; i <= p; i++)
            {
               dofs(dof_map[o++]) = shape_x(i)*shape_x(j);
            }
         break;
      case 1:
         for (int o = 0, j = 0; j <= p; j++)
            for (int i = 0; i <= p; i++)
            {
               dofs(dof_map[o++]) = shape_y(i)*shape_x(j);
            }
         break;
      case 2:
         for (int o = 0, j = 0; j <= p; j++)
            for (int i = 0; i <= p; i++)
            {
               dofs(dof_map[o++]) = shape_y(i)*shape_y(j);
            }
         break;
      case 3:
         for (int o = 0, j = 0; j <= p; j++)
            for (int i = 0; i <= p; i++)
            {
               dofs(dof_map[o++]) = shape_x(i)*shape_y(j);
            }
         break;
   }
}


H1_HexahedronElement::H1_HexahedronElement(const int p, const int btype)
   : NodalTensorFiniteElement(3, p, VerifyClosed(btype))
{
   const double *cp = poly1d.ClosedPoints(p, b_type);

   const int p1 = p + 1;

#ifndef MFEM_THREAD_SAFE
   shape_x.SetSize(p1);
   shape_y.SetSize(p1);
   shape_z.SetSize(p1);
   dshape_x.SetSize(p1);
   dshape_y.SetSize(p1);
   dshape_z.SetSize(p1);
#endif

   int o = 0;
   for (int k = 0; k <= p; k++)
      for (int j = 0; j <= p; j++)
         for (int i = 0; i <= p; i++)
         {
            Nodes.IntPoint(dof_map[o++]).Set3(cp[i], cp[j], cp[k]);
         }
}

void H1_HexahedronElement::CalcShape(const IntegrationPoint &ip,
                                     Vector &shape) const
{
   const int p = Order;

#ifdef MFEM_THREAD_SAFE
   Vector shape_x(p+1), shape_y(p+1), shape_z(p+1);
#endif

   basis1d.Eval(ip.x, shape_x);
   basis1d.Eval(ip.y, shape_y);
   basis1d.Eval(ip.z, shape_z);

   for (int o = 0, k = 0; k <= p; k++)
      for (int j = 0; j <= p; j++)
         for (int i = 0; i <= p; i++)
         {
            shape(dof_map[o++]) = shape_x(i)*shape_y(j)*shape_z(k);
         }
}

void H1_HexahedronElement::CalcDShape(const IntegrationPoint &ip,
                                      DenseMatrix &dshape) const
{
   const int p = Order;

#ifdef MFEM_THREAD_SAFE
   Vector shape_x(p+1),  shape_y(p+1),  shape_z(p+1);
   Vector dshape_x(p+1), dshape_y(p+1), dshape_z(p+1);
#endif

   basis1d.Eval(ip.x, shape_x, dshape_x);
   basis1d.Eval(ip.y, shape_y, dshape_y);
   basis1d.Eval(ip.z, shape_z, dshape_z);

   for (int o = 0, k = 0; k <= p; k++)
      for (int j = 0; j <= p; j++)
         for (int i = 0; i <= p; i++)
         {
            dshape(dof_map[o],0) = dshape_x(i)* shape_y(j)* shape_z(k);
            dshape(dof_map[o],1) =  shape_x(i)*dshape_y(j)* shape_z(k);
            dshape(dof_map[o],2) =  shape_x(i)* shape_y(j)*dshape_z(k);  o++;
         }
}

void H1_HexahedronElement::ProjectDelta(int vertex, Vector &dofs) const
{
   const int p = Order;
   const double *cp = poly1d.ClosedPoints(p,b_type);

#ifdef MFEM_THREAD_SAFE
   Vector shape_x(p+1), shape_y(p+1);
#endif

   for (int i = 0; i <= p; i++)
   {
      shape_x(i) = poly1d.CalcDelta(p, (1.0 - cp[i]));
      shape_y(i) = poly1d.CalcDelta(p, cp[i]);
   }

   switch (vertex)
   {
      case 0:
         for (int o = 0, k = 0; k <= p; k++)
            for (int j = 0; j <= p; j++)
               for (int i = 0; i <= p; i++)
               {
                  dofs(dof_map[o++]) = shape_x(i)*shape_x(j)*shape_x(k);
               }
         break;
      case 1:
         for (int o = 0, k = 0; k <= p; k++)
            for (int j = 0; j <= p; j++)
               for (int i = 0; i <= p; i++)
               {
                  dofs(dof_map[o++]) = shape_y(i)*shape_x(j)*shape_x(k);
               }
         break;
      case 2:
         for (int o = 0, k = 0; k <= p; k++)
            for (int j = 0; j <= p; j++)
               for (int i = 0; i <= p; i++)
               {
                  dofs(dof_map[o++]) = shape_y(i)*shape_y(j)*shape_x(k);
               }
         break;
      case 3:
         for (int o = 0, k = 0; k <= p; k++)
            for (int j = 0; j <= p; j++)
               for (int i = 0; i <= p; i++)
               {
                  dofs(dof_map[o++]) = shape_x(i)*shape_y(j)*shape_x(k);
               }
         break;
      case 4:
         for (int o = 0, k = 0; k <= p; k++)
            for (int j = 0; j <= p; j++)
               for (int i = 0; i <= p; i++)
               {
                  dofs(dof_map[o++]) = shape_x(i)*shape_x(j)*shape_y(k);
               }
         break;
      case 5:
         for (int o = 0, k = 0; k <= p; k++)
            for (int j = 0; j <= p; j++)
               for (int i = 0; i <= p; i++)
               {
                  dofs(dof_map[o++]) = shape_y(i)*shape_x(j)*shape_y(k);
               }
         break;
      case 6:
         for (int o = 0, k = 0; k <= p; k++)
            for (int j = 0; j <= p; j++)
               for (int i = 0; i <= p; i++)
               {
                  dofs(dof_map[o++]) = shape_y(i)*shape_y(j)*shape_y(k);
               }
         break;
      case 7:
         for (int o = 0, k = 0; k <= p; k++)
            for (int j = 0; j <= p; j++)
               for (int i = 0; i <= p; i++)
               {
                  dofs(dof_map[o++]) = shape_x(i)*shape_y(j)*shape_y(k);
               }
         break;
   }
}


H1Pos_SegmentElement::H1Pos_SegmentElement(const int p)
   : PositiveTensorFiniteElement(1, p)
{
#ifndef MFEM_THREAD_SAFE
   // thread private versions; see class header.
   shape_x.SetSize(p+1);
   dshape_x.SetSize(p+1);
#endif

   // Endpoints need to be first in the list, so reorder them.
   Nodes.IntPoint(0).x = 0.0;
   Nodes.IntPoint(1).x = 1.0;
   for (int i = 1; i < p; i++)
   {
      Nodes.IntPoint(i+1).x = double(i)/p;
   }
}

void H1Pos_SegmentElement::CalcShape(const IntegrationPoint &ip,
                                     Vector &shape) const
{
   const int p = Order;

#ifdef MFEM_THREAD_SAFE
   Vector shape_x(p+1);
#endif

   Poly_1D::CalcBernstein(p, ip.x, shape_x.GetData() );

   // Endpoints need to be first in the list, so reorder them.
   shape(0) = shape_x(0);
   shape(1) = shape_x(p);
   for (int i = 1; i < p; i++)
   {
      shape(i+1) = shape_x(i);
   }
}

void H1Pos_SegmentElement::CalcDShape(const IntegrationPoint &ip,
                                      DenseMatrix &dshape) const
{
   const int p = Order;

#ifdef MFEM_THREAD_SAFE
   Vector shape_x(p+1), dshape_x(p+1);
#endif

   Poly_1D::CalcBernstein(p, ip.x, shape_x.GetData(), dshape_x.GetData() );

   // Endpoints need to be first in the list, so reorder them.
   dshape(0,0) = dshape_x(0);
   dshape(1,0) = dshape_x(p);
   for (int i = 1; i < p; i++)
   {
      dshape(i+1,0) = dshape_x(i);
   }
}

void H1Pos_SegmentElement::ProjectDelta(int vertex, Vector &dofs) const
{
   dofs = 0.0;
   dofs[vertex] = 1.0;
}


H1Pos_QuadrilateralElement::H1Pos_QuadrilateralElement(const int p)
   : PositiveTensorFiniteElement(2, p)
{
   const int p1 = p + 1;

#ifndef MFEM_THREAD_SAFE
   shape_x.SetSize(p1);
   shape_y.SetSize(p1);
   dshape_x.SetSize(p1);
   dshape_y.SetSize(p1);
#endif

   int o = 0;
   for (int j = 0; j <= p; j++)
      for (int i = 0; i <= p; i++)
      {
         Nodes.IntPoint(dof_map[o++]).Set2(double(i)/p, double(j)/p);
      }
}

void H1Pos_QuadrilateralElement::CalcShape(const IntegrationPoint &ip,
                                           Vector &shape) const
{
   const int p = Order;

#ifdef MFEM_THREAD_SAFE
   Vector shape_x(p+1), shape_y(p+1);
#endif

   Poly_1D::CalcBernstein(p, ip.x, shape_x.GetData() );
   Poly_1D::CalcBernstein(p, ip.y, shape_y.GetData() );

   // Reorder so that vertices are at the beginning of the list
   for (int o = 0, j = 0; j <= p; j++)
      for (int i = 0; i <= p; i++)
      {
         shape(dof_map[o++]) = shape_x(i)*shape_y(j);
      }
}

void H1Pos_QuadrilateralElement::CalcDShape(const IntegrationPoint &ip,
                                            DenseMatrix &dshape) const
{
   const int p = Order;

#ifdef MFEM_THREAD_SAFE
   Vector shape_x(p+1), shape_y(p+1), dshape_x(p+1), dshape_y(p+1);
#endif

   Poly_1D::CalcBernstein(p, ip.x, shape_x.GetData(), dshape_x.GetData() );
   Poly_1D::CalcBernstein(p, ip.y, shape_y.GetData(), dshape_y.GetData() );

   // Reorder so that vertices are at the beginning of the list
   for (int o = 0, j = 0; j <= p; j++)
      for (int i = 0; i <= p; i++)
      {
         dshape(dof_map[o],0) = dshape_x(i)* shape_y(j);
         dshape(dof_map[o],1) =  shape_x(i)*dshape_y(j);  o++;
      }
}

void H1Pos_QuadrilateralElement::ProjectDelta(int vertex, Vector &dofs) const
{
   dofs = 0.0;
   dofs[vertex] = 1.0;
}


H1Pos_HexahedronElement::H1Pos_HexahedronElement(const int p)
   : PositiveTensorFiniteElement(3, p)
{
   const int p1 = p + 1;

#ifndef MFEM_THREAD_SAFE
   shape_x.SetSize(p1);
   shape_y.SetSize(p1);
   shape_z.SetSize(p1);
   dshape_x.SetSize(p1);
   dshape_y.SetSize(p1);
   dshape_z.SetSize(p1);
#endif

   int o = 0;
   for (int k = 0; k <= p; k++)
      for (int j = 0; j <= p; j++)
         for (int i = 0; i <= p; i++)
            Nodes.IntPoint(dof_map[o++]).Set3(double(i)/p, double(j)/p,
                                              double(k)/p);
}

void H1Pos_HexahedronElement::CalcShape(const IntegrationPoint &ip,
                                        Vector &shape) const
{
   const int p = Order;

#ifdef MFEM_THREAD_SAFE
   Vector shape_x(p+1), shape_y(p+1), shape_z(p+1);
#endif

   Poly_1D::CalcBernstein(p, ip.x, shape_x.GetData() );
   Poly_1D::CalcBernstein(p, ip.y, shape_y.GetData() );
   Poly_1D::CalcBernstein(p, ip.z, shape_z.GetData() );

   for (int o = 0, k = 0; k <= p; k++)
      for (int j = 0; j <= p; j++)
         for (int i = 0; i <= p; i++)
         {
            shape(dof_map[o++]) = shape_x(i)*shape_y(j)*shape_z(k);
         }
}

void H1Pos_HexahedronElement::CalcDShape(const IntegrationPoint &ip,
                                         DenseMatrix &dshape) const
{
   const int p = Order;

#ifdef MFEM_THREAD_SAFE
   Vector shape_x(p+1),  shape_y(p+1),  shape_z(p+1);
   Vector dshape_x(p+1), dshape_y(p+1), dshape_z(p+1);
#endif

   Poly_1D::CalcBernstein(p, ip.x, shape_x.GetData(), dshape_x.GetData() );
   Poly_1D::CalcBernstein(p, ip.y, shape_y.GetData(), dshape_y.GetData() );
   Poly_1D::CalcBernstein(p, ip.z, shape_z.GetData(), dshape_z.GetData() );

   for (int o = 0, k = 0; k <= p; k++)
      for (int j = 0; j <= p; j++)
         for (int i = 0; i <= p; i++)
         {
            dshape(dof_map[o],0) = dshape_x(i)* shape_y(j)* shape_z(k);
            dshape(dof_map[o],1) =  shape_x(i)*dshape_y(j)* shape_z(k);
            dshape(dof_map[o],2) =  shape_x(i)* shape_y(j)*dshape_z(k);  o++;
         }
}

void H1Pos_HexahedronElement::ProjectDelta(int vertex, Vector &dofs) const
{
   dofs = 0.0;
   dofs[vertex] = 1.0;
}


H1_TriangleElement::H1_TriangleElement(const int p, const int btype)
   : NodalFiniteElement(2, Geometry::TRIANGLE, ((p + 1)*(p + 2))/2, p,
                        FunctionSpace::Pk)
{
   const double *cp = poly1d.ClosedPoints(p, VerifyNodal(VerifyClosed(btype)));

#ifndef MFEM_THREAD_SAFE
   shape_x.SetSize(p + 1);
   shape_y.SetSize(p + 1);
   shape_l.SetSize(p + 1);
   dshape_x.SetSize(p + 1);
   dshape_y.SetSize(p + 1);
   dshape_l.SetSize(p + 1);
   u.SetSize(Dof);
   du.SetSize(Dof, Dim);
#else
   Vector shape_x(p + 1), shape_y(p + 1), shape_l(p + 1);
#endif

   // vertices
   Nodes.IntPoint(0).Set2(cp[0], cp[0]);
   Nodes.IntPoint(1).Set2(cp[p], cp[0]);
   Nodes.IntPoint(2).Set2(cp[0], cp[p]);

   // edges
   int o = 3;
   for (int i = 1; i < p; i++)
   {
      Nodes.IntPoint(o++).Set2(cp[i], cp[0]);
   }
   for (int i = 1; i < p; i++)
   {
      Nodes.IntPoint(o++).Set2(cp[p-i], cp[i]);
   }
   for (int i = 1; i < p; i++)
   {
      Nodes.IntPoint(o++).Set2(cp[0], cp[p-i]);
   }

   // interior
   for (int j = 1; j < p; j++)
      for (int i = 1; i + j < p; i++)
      {
         const double w = cp[i] + cp[j] + cp[p-i-j];
         Nodes.IntPoint(o++).Set2(cp[i]/w, cp[j]/w);
      }

   DenseMatrix T(Dof);
   for (int k = 0; k < Dof; k++)
   {
      IntegrationPoint &ip = Nodes.IntPoint(k);
      poly1d.CalcBasis(p, ip.x, shape_x);
      poly1d.CalcBasis(p, ip.y, shape_y);
      poly1d.CalcBasis(p, 1. - ip.x - ip.y, shape_l);

      o = 0;
      for (int j = 0; j <= p; j++)
         for (int i = 0; i + j <= p; i++)
         {
            T(o++, k) = shape_x(i)*shape_y(j)*shape_l(p-i-j);
         }
   }

   Ti.Factor(T);
   // mfem::out << "H1_TriangleElement(" << p << ") : "; Ti.TestInversion();
}

void H1_TriangleElement::CalcShape(const IntegrationPoint &ip,
                                   Vector &shape) const
{
   const int p = Order;

#ifdef MFEM_THREAD_SAFE
   Vector shape_x(p + 1), shape_y(p + 1), shape_l(p + 1), u(Dof);
#endif

   poly1d.CalcBasis(p, ip.x, shape_x);
   poly1d.CalcBasis(p, ip.y, shape_y);
   poly1d.CalcBasis(p, 1. - ip.x - ip.y, shape_l);

   for (int o = 0, j = 0; j <= p; j++)
      for (int i = 0; i + j <= p; i++)
      {
         u(o++) = shape_x(i)*shape_y(j)*shape_l(p-i-j);
      }

   Ti.Mult(u, shape);
}

void H1_TriangleElement::CalcDShape(const IntegrationPoint &ip,
                                    DenseMatrix &dshape) const
{
   const int p = Order;

#ifdef MFEM_THREAD_SAFE
   Vector  shape_x(p + 1),  shape_y(p + 1),  shape_l(p + 1);
   Vector dshape_x(p + 1), dshape_y(p + 1), dshape_l(p + 1);
   DenseMatrix du(Dof, Dim);
#endif

   poly1d.CalcBasis(p, ip.x, shape_x, dshape_x);
   poly1d.CalcBasis(p, ip.y, shape_y, dshape_y);
   poly1d.CalcBasis(p, 1. - ip.x - ip.y, shape_l, dshape_l);

   for (int o = 0, j = 0; j <= p; j++)
      for (int i = 0; i + j <= p; i++)
      {
         int k = p - i - j;
         du(o,0) = ((dshape_x(i)* shape_l(k)) -
                    ( shape_x(i)*dshape_l(k)))*shape_y(j);
         du(o,1) = ((dshape_y(j)* shape_l(k)) -
                    ( shape_y(j)*dshape_l(k)))*shape_x(i);
         o++;
      }

   Ti.Mult(du, dshape);
}


H1_TetrahedronElement::H1_TetrahedronElement(const int p, const int btype)
   : NodalFiniteElement(3, Geometry::TETRAHEDRON, ((p + 1)*(p + 2)*(p + 3))/6,
                        p, FunctionSpace::Pk)
{
   const double *cp = poly1d.ClosedPoints(p, VerifyNodal(VerifyClosed(btype)));

#ifndef MFEM_THREAD_SAFE
   shape_x.SetSize(p + 1);
   shape_y.SetSize(p + 1);
   shape_z.SetSize(p + 1);
   shape_l.SetSize(p + 1);
   dshape_x.SetSize(p + 1);
   dshape_y.SetSize(p + 1);
   dshape_z.SetSize(p + 1);
   dshape_l.SetSize(p + 1);
   u.SetSize(Dof);
   du.SetSize(Dof, Dim);
#else
   Vector shape_x(p + 1), shape_y(p + 1), shape_z(p + 1), shape_l(p + 1);
#endif

   // vertices
   Nodes.IntPoint(0).Set3(cp[0], cp[0], cp[0]);
   Nodes.IntPoint(1).Set3(cp[p], cp[0], cp[0]);
   Nodes.IntPoint(2).Set3(cp[0], cp[p], cp[0]);
   Nodes.IntPoint(3).Set3(cp[0], cp[0], cp[p]);

   // edges (see Tetrahedron::edges in mesh/tetrahedron.cpp)
   int o = 4;
   for (int i = 1; i < p; i++)  // (0,1)
   {
      Nodes.IntPoint(o++).Set3(cp[i], cp[0], cp[0]);
   }
   for (int i = 1; i < p; i++)  // (0,2)
   {
      Nodes.IntPoint(o++).Set3(cp[0], cp[i], cp[0]);
   }
   for (int i = 1; i < p; i++)  // (0,3)
   {
      Nodes.IntPoint(o++).Set3(cp[0], cp[0], cp[i]);
   }
   for (int i = 1; i < p; i++)  // (1,2)
   {
      Nodes.IntPoint(o++).Set3(cp[p-i], cp[i], cp[0]);
   }
   for (int i = 1; i < p; i++)  // (1,3)
   {
      Nodes.IntPoint(o++).Set3(cp[p-i], cp[0], cp[i]);
   }
   for (int i = 1; i < p; i++)  // (2,3)
   {
      Nodes.IntPoint(o++).Set3(cp[0], cp[p-i], cp[i]);
   }

   // faces (see Mesh::GenerateFaces in mesh/mesh.cpp)
   for (int j = 1; j < p; j++)
      for (int i = 1; i + j < p; i++)  // (1,2,3)
      {
         double w = cp[i] + cp[j] + cp[p-i-j];
         Nodes.IntPoint(o++).Set3(cp[p-i-j]/w, cp[i]/w, cp[j]/w);
      }
   for (int j = 1; j < p; j++)
      for (int i = 1; i + j < p; i++)  // (0,3,2)
      {
         double w = cp[i] + cp[j] + cp[p-i-j];
         Nodes.IntPoint(o++).Set3(cp[0], cp[j]/w, cp[i]/w);
      }
   for (int j = 1; j < p; j++)
      for (int i = 1; i + j < p; i++)  // (0,1,3)
      {
         double w = cp[i] + cp[j] + cp[p-i-j];
         Nodes.IntPoint(o++).Set3(cp[i]/w, cp[0], cp[j]/w);
      }
   for (int j = 1; j < p; j++)
      for (int i = 1; i + j < p; i++)  // (0,2,1)
      {
         double w = cp[i] + cp[j] + cp[p-i-j];
         Nodes.IntPoint(o++).Set3(cp[j]/w, cp[i]/w, cp[0]);
      }

   // interior
   for (int k = 1; k < p; k++)
      for (int j = 1; j + k < p; j++)
         for (int i = 1; i + j + k < p; i++)
         {
            double w = cp[i] + cp[j] + cp[k] + cp[p-i-j-k];
            Nodes.IntPoint(o++).Set3(cp[i]/w, cp[j]/w, cp[k]/w);
         }

   DenseMatrix T(Dof);
   for (int m = 0; m < Dof; m++)
   {
      IntegrationPoint &ip = Nodes.IntPoint(m);
      poly1d.CalcBasis(p, ip.x, shape_x);
      poly1d.CalcBasis(p, ip.y, shape_y);
      poly1d.CalcBasis(p, ip.z, shape_z);
      poly1d.CalcBasis(p, 1. - ip.x - ip.y - ip.z, shape_l);

      o = 0;
      for (int k = 0; k <= p; k++)
         for (int j = 0; j + k <= p; j++)
            for (int i = 0; i + j + k <= p; i++)
            {
               T(o++, m) = shape_x(i)*shape_y(j)*shape_z(k)*shape_l(p-i-j-k);
            }
   }

   Ti.Factor(T);
   // mfem::out << "H1_TetrahedronElement(" << p << ") : "; Ti.TestInversion();
}

void H1_TetrahedronElement::CalcShape(const IntegrationPoint &ip,
                                      Vector &shape) const
{
   const int p = Order;

#ifdef MFEM_THREAD_SAFE
   Vector shape_x(p + 1), shape_y(p + 1), shape_z(p + 1), shape_l(p + 1);
   Vector u(Dof);
#endif

   poly1d.CalcBasis(p, ip.x, shape_x);
   poly1d.CalcBasis(p, ip.y, shape_y);
   poly1d.CalcBasis(p, ip.z, shape_z);
   poly1d.CalcBasis(p, 1. - ip.x - ip.y - ip.z, shape_l);

   for (int o = 0, k = 0; k <= p; k++)
      for (int j = 0; j + k <= p; j++)
         for (int i = 0; i + j + k <= p; i++)
         {
            u(o++) = shape_x(i)*shape_y(j)*shape_z(k)*shape_l(p-i-j-k);
         }

   Ti.Mult(u, shape);
}

void H1_TetrahedronElement::CalcDShape(const IntegrationPoint &ip,
                                       DenseMatrix &dshape) const
{
   const int p = Order;

#ifdef MFEM_THREAD_SAFE
   Vector  shape_x(p + 1),  shape_y(p + 1),  shape_z(p + 1),  shape_l(p + 1);
   Vector dshape_x(p + 1), dshape_y(p + 1), dshape_z(p + 1), dshape_l(p + 1);
   DenseMatrix du(Dof, Dim);
#endif

   poly1d.CalcBasis(p, ip.x, shape_x, dshape_x);
   poly1d.CalcBasis(p, ip.y, shape_y, dshape_y);
   poly1d.CalcBasis(p, ip.z, shape_z, dshape_z);
   poly1d.CalcBasis(p, 1. - ip.x - ip.y - ip.z, shape_l, dshape_l);

   for (int o = 0, k = 0; k <= p; k++)
      for (int j = 0; j + k <= p; j++)
         for (int i = 0; i + j + k <= p; i++)
         {
            int l = p - i - j - k;
            du(o,0) = ((dshape_x(i)* shape_l(l)) -
                       ( shape_x(i)*dshape_l(l)))*shape_y(j)*shape_z(k);
            du(o,1) = ((dshape_y(j)* shape_l(l)) -
                       ( shape_y(j)*dshape_l(l)))*shape_x(i)*shape_z(k);
            du(o,2) = ((dshape_z(k)* shape_l(l)) -
                       ( shape_z(k)*dshape_l(l)))*shape_x(i)*shape_y(j);
            o++;
         }

   Ti.Mult(du, dshape);
}


H1Pos_TriangleElement::H1Pos_TriangleElement(const int p)
   : PositiveFiniteElement(2, Geometry::TRIANGLE, ((p + 1)*(p + 2))/2, p,
                           FunctionSpace::Pk)
{
#ifndef MFEM_THREAD_SAFE
   m_shape.SetSize(Dof);
   dshape_1d.SetSize(p + 1);
   m_dshape.SetSize(Dof, Dim);
#endif
   dof_map.SetSize(Dof);

   struct Index
   {
      int p2p3;
      Index(int p) { p2p3 = 2*p + 3; }
      int operator()(int i, int j) { return ((p2p3-j)*j)/2+i; }
   };
   Index idx(p);

   // vertices
   dof_map[idx(0,0)] = 0;
   Nodes.IntPoint(0).Set2(0., 0.);
   dof_map[idx(p,0)] = 1;
   Nodes.IntPoint(1).Set2(1., 0.);
   dof_map[idx(0,p)] = 2;
   Nodes.IntPoint(2).Set2(0., 1.);

   // edges
   int o = 3;
   for (int i = 1; i < p; i++)
   {
      dof_map[idx(i,0)] = o;
      Nodes.IntPoint(o++).Set2(double(i)/p, 0.);
   }
   for (int i = 1; i < p; i++)
   {
      dof_map[idx(p-i,i)] = o;
      Nodes.IntPoint(o++).Set2(double(p-i)/p, double(i)/p);
   }
   for (int i = 1; i < p; i++)
   {
      dof_map[idx(0,p-i)] = o;
      Nodes.IntPoint(o++).Set2(0., double(p-i)/p);
   }

   // interior
   for (int j = 1; j < p; j++)
      for (int i = 1; i + j < p; i++)
      {
         dof_map[idx(i,j)] = o;
         Nodes.IntPoint(o++).Set2(double(i)/p, double(j)/p);
      }
}

// static method
void H1Pos_TriangleElement::CalcShape(
   const int p, const double l1, const double l2, double *shape)
{
   const double l3 = 1. - l1 - l2;

   // The (i,j) basis function is given by: T(i,j,p-i-j) l1^i l2^j l3^{p-i-j},
   // where T(i,j,k) = (i+j+k)! / (i! j! k!)
   // Another expression is given by the terms of the expansion:
   //    (l1 + l2 + l3)^p =
   //       \sum_{j=0}^p \binom{p}{j} l2^j
   //          \sum_{i=0}^{p-j} \binom{p-j}{i} l1^i l3^{p-j-i}
   const int *bp = Poly_1D::Binom(p);
   double z = 1.;
   for (int o = 0, j = 0; j <= p; j++)
   {
      Poly_1D::CalcBinomTerms(p - j, l1, l3, &shape[o]);
      double s = bp[j]*z;
      for (int i = 0; i <= p - j; i++)
      {
         shape[o++] *= s;
      }
      z *= l2;
   }
}

// static method
void H1Pos_TriangleElement::CalcDShape(
   const int p, const double l1, const double l2,
   double *dshape_1d, double *dshape)
{
   const int dof = ((p + 1)*(p + 2))/2;
   const double l3 = 1. - l1 - l2;

   const int *bp = Poly_1D::Binom(p);
   double z = 1.;
   for (int o = 0, j = 0; j <= p; j++)
   {
      Poly_1D::CalcDBinomTerms(p - j, l1, l3, dshape_1d);
      double s = bp[j]*z;
      for (int i = 0; i <= p - j; i++)
      {
         dshape[o++] = s*dshape_1d[i];
      }
      z *= l2;
   }
   z = 1.;
   for (int i = 0; i <= p; i++)
   {
      Poly_1D::CalcDBinomTerms(p - i, l2, l3, dshape_1d);
      double s = bp[i]*z;
      for (int o = i, j = 0; j <= p - i; j++)
      {
         dshape[dof + o] = s*dshape_1d[j];
         o += p + 1 - j;
      }
      z *= l1;
   }
}

void H1Pos_TriangleElement::CalcShape(const IntegrationPoint &ip,
                                      Vector &shape) const
{
#ifdef MFEM_THREAD_SAFE
   Vector m_shape(Dof);
#endif
   CalcShape(Order, ip.x, ip.y, m_shape.GetData());
   for (int i = 0; i < Dof; i++)
   {
      shape(dof_map[i]) = m_shape(i);
   }
}

void H1Pos_TriangleElement::CalcDShape(const IntegrationPoint &ip,
                                       DenseMatrix &dshape) const
{
#ifdef MFEM_THREAD_SAFE
   Vector dshape_1d(Order + 1);
   DenseMatrix m_dshape(Dof, Dim);
#endif
   CalcDShape(Order, ip.x, ip.y, dshape_1d.GetData(), m_dshape.Data());
   for (int d = 0; d < 2; d++)
   {
      for (int i = 0; i < Dof; i++)
      {
         dshape(dof_map[i],d) = m_dshape(i,d);
      }
   }
}


H1Pos_TetrahedronElement::H1Pos_TetrahedronElement(const int p)
   : PositiveFiniteElement(3, Geometry::TETRAHEDRON,
                           ((p + 1)*(p + 2)*(p + 3))/6, p, FunctionSpace::Pk)
{
#ifndef MFEM_THREAD_SAFE
   m_shape.SetSize(Dof);
   dshape_1d.SetSize(p + 1);
   m_dshape.SetSize(Dof, Dim);
#endif
   dof_map.SetSize(Dof);

   struct Index
   {
      int p, dof;
      int tri(int k) { return (k*(k + 1))/2; }
      int tet(int k) { return (k*(k + 1)*(k + 2))/6; }
      Index(int p_) { p = p_; dof = tet(p + 1); }
      int operator()(int i, int j, int k)
      { return dof - tet(p - k) - tri(p + 1 - k - j) + i; }
   };
   Index idx(p);

   // vertices
   dof_map[idx(0,0,0)] = 0;
   Nodes.IntPoint(0).Set3(0., 0., 0.);
   dof_map[idx(p,0,0)] = 1;
   Nodes.IntPoint(1).Set3(1., 0., 0.);
   dof_map[idx(0,p,0)] = 2;
   Nodes.IntPoint(2).Set3(0., 1., 0.);
   dof_map[idx(0,0,p)] = 3;
   Nodes.IntPoint(3).Set3(0., 0., 1.);

   // edges (see Tetrahedron::edges in mesh/tetrahedron.cpp)
   int o = 4;
   for (int i = 1; i < p; i++)  // (0,1)
   {
      dof_map[idx(i,0,0)] = o;
      Nodes.IntPoint(o++).Set3(double(i)/p, 0., 0.);
   }
   for (int i = 1; i < p; i++)  // (0,2)
   {
      dof_map[idx(0,i,0)] = o;
      Nodes.IntPoint(o++).Set3(0., double(i)/p, 0.);
   }
   for (int i = 1; i < p; i++)  // (0,3)
   {
      dof_map[idx(0,0,i)] = o;
      Nodes.IntPoint(o++).Set3(0., 0., double(i)/p);
   }
   for (int i = 1; i < p; i++)  // (1,2)
   {
      dof_map[idx(p-i,i,0)] = o;
      Nodes.IntPoint(o++).Set3(double(p-i)/p, double(i)/p, 0.);
   }
   for (int i = 1; i < p; i++)  // (1,3)
   {
      dof_map[idx(p-i,0,i)] = o;
      Nodes.IntPoint(o++).Set3(double(p-i)/p, 0., double(i)/p);
   }
   for (int i = 1; i < p; i++)  // (2,3)
   {
      dof_map[idx(0,p-i,i)] = o;
      Nodes.IntPoint(o++).Set3(0., double(p-i)/p, double(i)/p);
   }

   // faces (see Mesh::GenerateFaces in mesh/mesh.cpp)
   for (int j = 1; j < p; j++)
      for (int i = 1; i + j < p; i++)  // (1,2,3)
      {
         dof_map[idx(p-i-j,i,j)] = o;
         Nodes.IntPoint(o++).Set3(double(p-i-j)/p, double(i)/p, double(j)/p);
      }
   for (int j = 1; j < p; j++)
      for (int i = 1; i + j < p; i++)  // (0,3,2)
      {
         dof_map[idx(0,j,i)] = o;
         Nodes.IntPoint(o++).Set3(0., double(j)/p, double(i)/p);
      }
   for (int j = 1; j < p; j++)
      for (int i = 1; i + j < p; i++)  // (0,1,3)
      {
         dof_map[idx(i,0,j)] = o;
         Nodes.IntPoint(o++).Set3(double(i)/p, 0., double(j)/p);
      }
   for (int j = 1; j < p; j++)
      for (int i = 1; i + j < p; i++)  // (0,2,1)
      {
         dof_map[idx(j,i,0)] = o;
         Nodes.IntPoint(o++).Set3(double(j)/p, double(i)/p, 0.);
      }

   // interior
   for (int k = 1; k < p; k++)
      for (int j = 1; j + k < p; j++)
         for (int i = 1; i + j + k < p; i++)
         {
            dof_map[idx(i,j,k)] = o;
            Nodes.IntPoint(o++).Set3(double(i)/p, double(j)/p, double(k)/p);
         }
}

// static method
void H1Pos_TetrahedronElement::CalcShape(
   const int p, const double l1, const double l2, const double l3,
   double *shape)
{
   const double l4 = 1. - l1 - l2 - l3;

   // The basis functions are the terms in the expansion:
   //   (l1 + l2 + l3 + l4)^p =
   //      \sum_{k=0}^p \binom{p}{k} l3^k
   //         \sum_{j=0}^{p-k} \binom{p-k}{j} l2^j
   //            \sum_{i=0}^{p-k-j} \binom{p-k-j}{i} l1^i l4^{p-k-j-i}
   const int *bp = Poly_1D::Binom(p);
   double l3k = 1.;
   for (int o = 0, k = 0; k <= p; k++)
   {
      const int *bpk = Poly_1D::Binom(p - k);
      const double ek = bp[k]*l3k;
      double l2j = 1.;
      for (int j = 0; j <= p - k; j++)
      {
         Poly_1D::CalcBinomTerms(p - k - j, l1, l4, &shape[o]);
         double ekj = ek*bpk[j]*l2j;
         for (int i = 0; i <= p - k - j; i++)
         {
            shape[o++] *= ekj;
         }
         l2j *= l2;
      }
      l3k *= l3;
   }
}

// static method
void H1Pos_TetrahedronElement::CalcDShape(
   const int p, const double l1, const double l2, const double l3,
   double *dshape_1d, double *dshape)
{
   const int dof = ((p + 1)*(p + 2)*(p + 3))/6;
   const double l4 = 1. - l1 - l2 - l3;

   // For the x derivatives, differentiate the terms of the expression:
   //   \sum_{k=0}^p \binom{p}{k} l3^k
   //      \sum_{j=0}^{p-k} \binom{p-k}{j} l2^j
   //         \sum_{i=0}^{p-k-j} \binom{p-k-j}{i} l1^i l4^{p-k-j-i}
   const int *bp = Poly_1D::Binom(p);
   double l3k = 1.;
   for (int o = 0, k = 0; k <= p; k++)
   {
      const int *bpk = Poly_1D::Binom(p - k);
      const double ek = bp[k]*l3k;
      double l2j = 1.;
      for (int j = 0; j <= p - k; j++)
      {
         Poly_1D::CalcDBinomTerms(p - k - j, l1, l4, dshape_1d);
         double ekj = ek*bpk[j]*l2j;
         for (int i = 0; i <= p - k - j; i++)
         {
            dshape[o++] = dshape_1d[i]*ekj;
         }
         l2j *= l2;
      }
      l3k *= l3;
   }
   // For the y derivatives, differentiate the terms of the expression:
   //   \sum_{k=0}^p \binom{p}{k} l3^k
   //      \sum_{i=0}^{p-k} \binom{p-k}{i} l1^i
   //         \sum_{j=0}^{p-k-i} \binom{p-k-i}{j} l2^j l4^{p-k-j-i}
   l3k = 1.;
   for (int ok = 0, k = 0; k <= p; k++)
   {
      const int *bpk = Poly_1D::Binom(p - k);
      const double ek = bp[k]*l3k;
      double l1i = 1.;
      for (int i = 0; i <= p - k; i++)
      {
         Poly_1D::CalcDBinomTerms(p - k - i, l2, l4, dshape_1d);
         double eki = ek*bpk[i]*l1i;
         int o = ok + i;
         for (int j = 0; j <= p - k - i; j++)
         {
            dshape[dof + o] = dshape_1d[j]*eki;
            o += p - k - j + 1;
         }
         l1i *= l1;
      }
      l3k *= l3;
      ok += ((p - k + 2)*(p - k + 1))/2;
   }
   // For the z derivatives, differentiate the terms of the expression:
   //   \sum_{j=0}^p \binom{p}{j} l2^j
   //      \sum_{i=0}^{p-j} \binom{p-j}{i} l1^i
   //         \sum_{k=0}^{p-j-i} \binom{p-j-i}{k} l3^k l4^{p-k-j-i}
   double l2j = 1.;
   for (int j = 0; j <= p; j++)
   {
      const int *bpj = Poly_1D::Binom(p - j);
      const double ej = bp[j]*l2j;
      double l1i = 1.;
      for (int i = 0; i <= p - j; i++)
      {
         Poly_1D::CalcDBinomTerms(p - j - i, l3, l4, dshape_1d);
         double eji = ej*bpj[i]*l1i;
         int m = ((p + 2)*(p + 1))/2;
         int n = ((p - j + 2)*(p - j + 1))/2;
         for (int o = i, k = 0; k <= p - j - i; k++)
         {
            // m = ((p - k + 2)*(p - k + 1))/2;
            // n = ((p - k - j + 2)*(p - k - j + 1))/2;
            o += m;
            dshape[2*dof + o - n] = dshape_1d[k]*eji;
            m -= p - k + 1;
            n -= p - k - j + 1;
         }
         l1i *= l1;
      }
      l2j *= l2;
   }
}

void H1Pos_TetrahedronElement::CalcShape(const IntegrationPoint &ip,
                                         Vector &shape) const
{
#ifdef MFEM_THREAD_SAFE
   Vector m_shape(Dof);
#endif
   CalcShape(Order, ip.x, ip.y, ip.z, m_shape.GetData());
   for (int i = 0; i < Dof; i++)
   {
      shape(dof_map[i]) = m_shape(i);
   }
}

void H1Pos_TetrahedronElement::CalcDShape(const IntegrationPoint &ip,
                                          DenseMatrix &dshape) const
{
#ifdef MFEM_THREAD_SAFE
   Vector dshape_1d(Order + 1);
   DenseMatrix m_dshape(Dof, Dim);
#endif
   CalcDShape(Order, ip.x, ip.y, ip.z, dshape_1d.GetData(), m_dshape.Data());
   for (int d = 0; d < 3; d++)
   {
      for (int i = 0; i < Dof; i++)
      {
         dshape(dof_map[i],d) = m_dshape(i,d);
      }
   }
}


<<<<<<< HEAD
H1_PrismElement::H1_PrismElement(const int p,
                                 const int type)
   : NodalFiniteElement(3, Geometry::PRISM, ((p + 1)*(p + 1)*(p + 2))/2,
                        p, FunctionSpace::Qk),
     TriangleFE(p, type),
     SegmentFE(p, type)
{
#ifndef MFEM_THREAD_SAFE
   t_shape.SetSize(TriangleFE.GetDof());
   s_shape.SetSize(SegmentFE.GetDof());
   t_dshape.SetSize(TriangleFE.GetDof(), 2);
   s_dshape.SetSize(SegmentFE.GetDof(), 1);
#endif

   t_dof.SetSize(Dof);
   s_dof.SetSize(Dof);

   // Nodal DoFs
   t_dof[0] = 0; s_dof[0] = 0;
   t_dof[1] = 1; s_dof[1] = 0;
   t_dof[2] = 2; s_dof[2] = 0;
   t_dof[3] = 0; s_dof[3] = 1;
   t_dof[4] = 1; s_dof[4] = 1;
   t_dof[5] = 2; s_dof[5] = 1;

   // Edge DoFs
   int ne = p-1;
   for (int i=1; i<p; i++)
   {
      t_dof[5 + 0 * ne + i] = 2 + 0 * ne + i; s_dof[5 + 0 * ne + i] = 0;
      t_dof[5 + 1 * ne + i] = 2 + 1 * ne + i; s_dof[5 + 1 * ne + i] = 0;
      t_dof[5 + 2 * ne + i] = 2 + 2 * ne + i; s_dof[5 + 2 * ne + i] = 0;
      t_dof[5 + 3 * ne + i] = 2 + 0 * ne + i; s_dof[5 + 3 * ne + i] = 1;
      t_dof[5 + 4 * ne + i] = 2 + 1 * ne + i; s_dof[5 + 4 * ne + i] = 1;
      t_dof[5 + 5 * ne + i] = 2 + 2 * ne + i; s_dof[5 + 5 * ne + i] = 1;
      t_dof[5 + 6 * ne + i] = 0;              s_dof[5 + 6 * ne + i] = i + 1;
      t_dof[5 + 7 * ne + i] = 1;              s_dof[5 + 7 * ne + i] = i + 1;
      t_dof[5 + 8 * ne + i] = 2;              s_dof[5 + 8 * ne + i] = i + 1;
   }

   // Triangular Face DoFs
   int k=0;
   int nt = (p-1)*(p-2)/2;
   for (int j=1; j<p; j++)
   {
      for (int i=1; i<p-j; i++)
      {
         int l = j - p + (((2 * p - 1) - i) * i) / 2;
         t_dof[6 + 9 * ne + k]      = 3 * p + l; s_dof[6 + 9 * ne + k]      = 0;
         t_dof[6 + 9 * ne + nt + k] = 3 * p + k; s_dof[6 + 9 * ne + nt + k] = 1;
         k++;
      }
   }

   // Quadrilateral Face DoFs
   k=0;
   int nq = (p-1)*(p-1);
   for (int j=1; j<p; j++)
   {
      for (int i=1; i<p; i++)
      {
         t_dof[6 + 9 * ne + 2 * nt + 0 * nq + k] = 2 + 0 * ne + i;
         t_dof[6 + 9 * ne + 2 * nt + 1 * nq + k] = 2 + 1 * ne + i;
         t_dof[6 + 9 * ne + 2 * nt + 2 * nq + k] = 2 + 2 * ne + i;

         s_dof[6 + 9 * ne + 2 * nt + 0 * nq + k] = 1 + j;
         s_dof[6 + 9 * ne + 2 * nt + 1 * nq + k] = 1 + j;
         s_dof[6 + 9 * ne + 2 * nt + 2 * nq + k] = 1 + j;

         k++;
      }
   }

   // Interior DoFs
   int m=0;
   for (int k=1; k<p; k++)
   {
      int l=0;
      for (int j=1; j<p; j++)
      {
         for (int i=1; i<j; i++)
         {
            t_dof[6 + 9 * ne + 2 * nt + 3 * nq + m] = 3 * p + l;
            s_dof[6 + 9 * ne + 2 * nt + 3 * nq + m] = 1 + k;
            l++; m++;
         }
      }
   }

   // Define Nodes
   const IntegrationRule & t_Nodes = TriangleFE.GetNodes();
   const IntegrationRule & s_Nodes = SegmentFE.GetNodes();
   for (int i=0; i<Dof; i++)
   {
      Nodes.IntPoint(i).x = t_Nodes.IntPoint(t_dof[i]).x;
      Nodes.IntPoint(i).y = t_Nodes.IntPoint(t_dof[i]).y;
      Nodes.IntPoint(i).z = s_Nodes.IntPoint(s_dof[i]).x;
   }
}

void H1_PrismElement::CalcShape(const IntegrationPoint &ip,
                                Vector &shape) const
{
#ifdef MFEM_THREAD_SAFE
   Vector t_shape(TriangleFE.GetDof());
   Vector s_shape(SegmentFE.GetDof());
#endif

   IntegrationPoint ipz; ipz.x = ip.z; ipz.y = 0.0; ipz.z = 0.0;

   TriangleFE.CalcShape(ip, t_shape);
   SegmentFE.CalcShape(ipz, s_shape);

   for (int i=0; i<Dof; i++)
   {
      shape[i] = t_shape[t_dof[i]] * s_shape[s_dof[i]];
   }
}

void H1_PrismElement::CalcDShape(const IntegrationPoint &ip,
                                 DenseMatrix &dshape) const
{
#ifdef MFEM_THREAD_SAFE
   Vector      t_shape(TriangleFE.GetDof());
   DenseMatrix t_dshape(TriangleFE.GetDof(), 2);
   Vector      s_shape(SegmentFE.GetDof());
   DenseMatrix s_dshape(SegmentFE.GetDof(), 1);
#endif

   IntegrationPoint ipz; ipz.x = ip.z; ipz.y = 0.0; ipz.z = 0.0;

   TriangleFE.CalcShape(ip, t_shape);
   TriangleFE.CalcDShape(ip, t_dshape);
   SegmentFE.CalcShape(ipz, s_shape);
   SegmentFE.CalcDShape(ipz, s_dshape);

   for (int i=0; i<Dof; i++)
   {
      dshape(i, 0) = t_dshape(t_dof[i],0) * s_shape[s_dof[i]];
      dshape(i, 1) = t_dshape(t_dof[i],1) * s_shape[s_dof[i]];
      dshape(i, 2) = t_shape[t_dof[i]] * s_dshape(s_dof[i],0);
   }
}


H1Pos_PrismElement::H1Pos_PrismElement(const int p)
   : PositiveFiniteElement(3, Geometry::PRISM,
                           ((p + 1)*(p + 1)*(p + 2))/2, p, FunctionSpace::Qk),
     TriangleFE(p),
     SegmentFE(p)
{
#ifndef MFEM_THREAD_SAFE
   t_shape.SetSize(TriangleFE.GetDof());
   s_shape.SetSize(SegmentFE.GetDof());
   t_dshape.SetSize(TriangleFE.GetDof(), 2);
   s_dshape.SetSize(SegmentFE.GetDof(), 1);
#endif

   t_dof.SetSize(Dof);
   s_dof.SetSize(Dof);

   // Nodal DoFs
   t_dof[0] = 0; s_dof[0] = 0;
   t_dof[1] = 1; s_dof[1] = 0;
   t_dof[2] = 2; s_dof[2] = 0;
   t_dof[3] = 0; s_dof[3] = 1;
   t_dof[4] = 1; s_dof[4] = 1;
   t_dof[5] = 2; s_dof[5] = 1;

   // Edge DoFs
   int ne = p-1;
   for (int i=1; i<p; i++)
   {
      t_dof[5 + 0 * ne + i] = 2 + 0 * ne + i; s_dof[5 + 0 * ne + i] = 0;
      t_dof[5 + 1 * ne + i] = 2 + 1 * ne + i; s_dof[5 + 1 * ne + i] = 0;
      t_dof[5 + 2 * ne + i] = 2 + 2 * ne + i; s_dof[5 + 2 * ne + i] = 0;
      t_dof[5 + 3 * ne + i] = 2 + 0 * ne + i; s_dof[5 + 3 * ne + i] = 1;
      t_dof[5 + 4 * ne + i] = 2 + 1 * ne + i; s_dof[5 + 4 * ne + i] = 1;
      t_dof[5 + 5 * ne + i] = 2 + 2 * ne + i; s_dof[5 + 5 * ne + i] = 1;
      t_dof[5 + 6 * ne + i] = 0;              s_dof[5 + 6 * ne + i] = i + 1;
      t_dof[5 + 7 * ne + i] = 1;              s_dof[5 + 7 * ne + i] = i + 1;
      t_dof[5 + 8 * ne + i] = 2;              s_dof[5 + 8 * ne + i] = i + 1;
   }

   // Triangular Face DoFs
   int k=0;
   int nt = (p-1)*(p-2)/2;
   for (int j=1; j<p; j++)
   {
      for (int i=1; i<j; i++)
      {
         t_dof[6 + 9 * ne + k]      = 3 * p + k; s_dof[6 + 9 * ne + k]      = 0;
         t_dof[6 + 9 * ne + nt + k] = 3 * p + k; s_dof[6 + 9 * ne + nt + k] = 1;
         k++;
      }
   }

   // Quadrilateral Face DoFs
   k=0;
   int nq = (p-1)*(p-1);
   for (int j=1; j<p; j++)
   {
      for (int i=1; i<p; i++)
      {
         t_dof[6 + 9 * ne + 2 * nt + 0 * nq + k] = 2 + 0 * ne + i;
         t_dof[6 + 9 * ne + 2 * nt + 1 * nq + k] = 2 + 1 * ne + i;
         t_dof[6 + 9 * ne + 2 * nt + 2 * nq + k] = 2 + 2 * ne + i;

         s_dof[6 + 9 * ne + 2 * nt + 0 * nq + k] = 1 + j;
         s_dof[6 + 9 * ne + 2 * nt + 1 * nq + k] = 1 + j;
         s_dof[6 + 9 * ne + 2 * nt + 2 * nq + k] = 1 + j;

         k++;
      }
   }

   // Interior DoFs
   int m=0;
   for (int k=1; k<p; k++)
   {
      int l=0;
      for (int j=1; j<p; j++)
      {
         for (int i=1; i<j; i++)
         {
            t_dof[6 + 9 * ne + 2 * nt + 3 * nq + m] = 3 * p + l;
            s_dof[6 + 9 * ne + 2 * nt + 3 * nq + m] = 1 + k;
            l++; m++;
         }
      }
   }

   // Define Nodes
   const IntegrationRule & t_Nodes = TriangleFE.GetNodes();
   const IntegrationRule & s_Nodes = SegmentFE.GetNodes();
   for (int i=0; i<Dof; i++)
   {
      Nodes.IntPoint(i).x = t_Nodes.IntPoint(t_dof[i]).x;
      Nodes.IntPoint(i).y = t_Nodes.IntPoint(t_dof[i]).y;
      Nodes.IntPoint(i).z = s_Nodes.IntPoint(s_dof[i]).x;
   }
}

void H1Pos_PrismElement::CalcShape(const IntegrationPoint &ip,
                                   Vector &shape) const
{
#ifdef MFEM_THREAD_SAFE
   Vector t_shape(TriangleFE.GetDof());
   Vector s_shape(SegmentFE.GetDof());
#endif

   IntegrationPoint ipz; ipz.x = ip.z; ipz.y = 0.0; ipz.z = 0.0;

   TriangleFE.CalcShape(ip, t_shape);
   SegmentFE.CalcShape(ipz, s_shape);

   for (int i=0; i<Dof; i++)
   {
      shape[i] = t_shape[t_dof[i]] * s_shape[s_dof[i]];
   }
}

void H1Pos_PrismElement::CalcDShape(const IntegrationPoint &ip,
                                    DenseMatrix &dshape) const
{
#ifdef MFEM_THREAD_SAFE
   Vector      t_shape(TriangleFE.GetDof());
   DenseMatrix t_dshape(TriangleFE.GetDof(), 2);
   Vector      s_shape(SegmentFE.GetDof());
   DenseMatrix s_dshape(SegmentFE.GetDof(), 1);
#endif

   IntegrationPoint ipz; ipz.x = ip.z; ipz.y = 0.0; ipz.z = 0.0;

   TriangleFE.CalcShape(ip, t_shape);
   TriangleFE.CalcDShape(ip, t_dshape);
   SegmentFE.CalcShape(ipz, s_shape);
   SegmentFE.CalcDShape(ipz, s_dshape);

   for (int i=0; i<Dof; i++)
   {
      dshape(i, 0) = t_dshape(t_dof[i],0) * s_shape[s_dof[i]];
      dshape(i, 1) = t_dshape(t_dof[i],1) * s_shape[s_dof[i]];
      dshape(i, 2) = t_shape[t_dof[i]] * s_dshape(s_dof[i],0);
   }
}


L2_SegmentElement::L2_SegmentElement(const int p, const int type)
   : NodalFiniteElement(1, Geometry::SEGMENT, p + 1, p, FunctionSpace::Pk),
     type(VerifyOpen(type)),
     basis1d(poly1d.OpenBasis(p, type))
=======
L2_SegmentElement::L2_SegmentElement(const int p, const int btype)
   : NodalTensorFiniteElement(1, p, VerifyOpen(btype))
>>>>>>> 16b09c1d
{
   const double *op = poly1d.OpenPoints(p, btype);

#ifndef MFEM_THREAD_SAFE
   shape_x.SetSize(p + 1);
   dshape_x.SetDataAndSize(NULL, p + 1);
#endif

   for (int i = 0; i <= p; i++)
   {
      Nodes.IntPoint(i).x = op[i];
   }
}

void L2_SegmentElement::CalcShape(const IntegrationPoint &ip,
                                  Vector &shape) const
{
   basis1d.Eval(ip.x, shape);
}

void L2_SegmentElement::CalcDShape(const IntegrationPoint &ip,
                                   DenseMatrix &dshape) const
{
#ifdef MFEM_THREAD_SAFE
   Vector shape_x(Dof), dshape_x(dshape.Data(), Dof);
#else
   dshape_x.SetData(dshape.Data());
#endif
   basis1d.Eval(ip.x, shape_x, dshape_x);
}

void L2_SegmentElement::ProjectDelta(int vertex, Vector &dofs) const
{
   const int p = Order;
   const double *op = poly1d.OpenPoints(p, b_type);

   switch (vertex)
   {
      case 0:
         for (int i = 0; i <= p; i++)
         {
            dofs(i) = poly1d.CalcDelta(p,(1.0 - op[i]));
         }
         break;

      case 1:
         for (int i = 0; i <= p; i++)
         {
            dofs(i) = poly1d.CalcDelta(p,op[i]);
         }
         break;
   }
}


L2Pos_SegmentElement::L2Pos_SegmentElement(const int p)
   : PositiveTensorFiniteElement(1, p)
{
#ifndef MFEM_THREAD_SAFE
   shape_x.SetSize(p + 1);
   dshape_x.SetDataAndSize(NULL, p + 1);
#endif

   if (p == 0)
   {
      Nodes.IntPoint(0).x = 0.5;
   }
   else
   {
      for (int i = 0; i <= p; i++)
      {
         Nodes.IntPoint(i).x = double(i)/p;
      }
   }
}

void L2Pos_SegmentElement::CalcShape(const IntegrationPoint &ip,
                                     Vector &shape) const
{
   Poly_1D::CalcBernstein(Order, ip.x, shape);
}

void L2Pos_SegmentElement::CalcDShape(const IntegrationPoint &ip,
                                      DenseMatrix &dshape) const
{
#ifdef MFEM_THREAD_SAFE
   Vector shape_x(Dof), dshape_x(dshape.Data(), Dof);
#else
   dshape_x.SetData(dshape.Data());
#endif
   Poly_1D::CalcBernstein(Order, ip.x, shape_x, dshape_x);
}

void L2Pos_SegmentElement::ProjectDelta(int vertex, Vector &dofs) const
{
   dofs = 0.0;
   dofs[vertex*Order] = 1.0;
}


L2_QuadrilateralElement::L2_QuadrilateralElement(const int p, const int btype)
   : NodalTensorFiniteElement(2, p, VerifyOpen(btype))
{
   const double *op = poly1d.OpenPoints(p, b_type);

#ifndef MFEM_THREAD_SAFE
   shape_x.SetSize(p + 1);
   shape_y.SetSize(p + 1);
   dshape_x.SetSize(p + 1);
   dshape_y.SetSize(p + 1);
#endif

   for (int o = 0, j = 0; j <= p; j++)
      for (int i = 0; i <= p; i++)
      {
         Nodes.IntPoint(o++).Set2(op[i], op[j]);
      }
}

void L2_QuadrilateralElement::CalcShape(const IntegrationPoint &ip,
                                        Vector &shape) const
{
   const int p = Order;

#ifdef MFEM_THREAD_SAFE
   Vector shape_x(p+1), shape_y(p+1);
#endif

   basis1d.Eval(ip.x, shape_x);
   basis1d.Eval(ip.y, shape_y);

   for (int o = 0, j = 0; j <= p; j++)
      for (int i = 0; i <= p; i++)
      {
         shape(o++) = shape_x(i)*shape_y(j);
      }
}

void L2_QuadrilateralElement::CalcDShape(const IntegrationPoint &ip,
                                         DenseMatrix &dshape) const
{
   const int p = Order;

#ifdef MFEM_THREAD_SAFE
   Vector shape_x(p+1), shape_y(p+1), dshape_x(p+1), dshape_y(p+1);
#endif

   basis1d.Eval(ip.x, shape_x, dshape_x);
   basis1d.Eval(ip.y, shape_y, dshape_y);

   for (int o = 0, j = 0; j <= p; j++)
      for (int i = 0; i <= p; i++)
      {
         dshape(o,0) = dshape_x(i)* shape_y(j);
         dshape(o,1) =  shape_x(i)*dshape_y(j);  o++;
      }
}

void L2_QuadrilateralElement::ProjectDelta(int vertex, Vector &dofs) const
{
   const int p = Order;
   const double *op = poly1d.OpenPoints(p, b_type);

#ifdef MFEM_THREAD_SAFE
   Vector shape_x(p+1), shape_y(p+1);
#endif

   for (int i = 0; i <= p; i++)
   {
      shape_x(i) = poly1d.CalcDelta(p,(1.0 - op[i]));
      shape_y(i) = poly1d.CalcDelta(p,op[i]);
   }

   switch (vertex)
   {
      case 0:
         for (int o = 0, j = 0; j <= p; j++)
            for (int i = 0; i <= p; i++)
            {
               dofs[o++] = shape_x(i)*shape_x(j);
            }
         break;
      case 1:
         for (int o = 0, j = 0; j <= p; j++)
            for (int i = 0; i <= p; i++)
            {
               dofs[o++] = shape_y(i)*shape_x(j);
            }
         break;
      case 2:
         for (int o = 0, j = 0; j <= p; j++)
            for (int i = 0; i <= p; i++)
            {
               dofs[o++] = shape_y(i)*shape_y(j);
            }
         break;
      case 3:
         for (int o = 0, j = 0; j <= p; j++)
            for (int i = 0; i <= p; i++)
            {
               dofs[o++] = shape_x(i)*shape_y(j);
            }
         break;
   }
}


L2Pos_QuadrilateralElement::L2Pos_QuadrilateralElement(const int p)
   : PositiveTensorFiniteElement(2, p)
{
#ifndef MFEM_THREAD_SAFE
   shape_x.SetSize(p + 1);
   shape_y.SetSize(p + 1);
   dshape_x.SetSize(p + 1);
   dshape_y.SetSize(p + 1);
#endif

   if (p == 0)
   {
      Nodes.IntPoint(0).Set2(0.5, 0.5);
   }
   else
   {
      for (int o = 0, j = 0; j <= p; j++)
         for (int i = 0; i <= p; i++)
         {
            Nodes.IntPoint(o++).Set2(double(i)/p, double(j)/p);
         }
   }
}

void L2Pos_QuadrilateralElement::CalcShape(const IntegrationPoint &ip,
                                           Vector &shape) const
{
   const int p = Order;

#ifdef MFEM_THREAD_SAFE
   Vector shape_x(p+1), shape_y(p+1);
#endif

   Poly_1D::CalcBernstein(p, ip.x, shape_x);
   Poly_1D::CalcBernstein(p, ip.y, shape_y);

   for (int o = 0, j = 0; j <= p; j++)
      for (int i = 0; i <= p; i++)
      {
         shape(o++) = shape_x(i)*shape_y(j);
      }
}

void L2Pos_QuadrilateralElement::CalcDShape(const IntegrationPoint &ip,
                                            DenseMatrix &dshape) const
{
   const int p = Order;

#ifdef MFEM_THREAD_SAFE
   Vector shape_x(p+1), shape_y(p+1), dshape_x(p+1), dshape_y(p+1);
#endif

   Poly_1D::CalcBernstein(p, ip.x, shape_x, dshape_x);
   Poly_1D::CalcBernstein(p, ip.y, shape_y, dshape_y);

   for (int o = 0, j = 0; j <= p; j++)
      for (int i = 0; i <= p; i++)
      {
         dshape(o,0) = dshape_x(i)* shape_y(j);
         dshape(o,1) =  shape_x(i)*dshape_y(j);  o++;
      }
}

void L2Pos_QuadrilateralElement::ProjectDelta(int vertex, Vector &dofs) const
{
   const int p = Order;

   dofs = 0.0;
   switch (vertex)
   {
      case 0: dofs[0] = 1.0; break;
      case 1: dofs[p] = 1.0; break;
      case 2: dofs[p*(p + 2)] = 1.0; break;
      case 3: dofs[p*(p + 1)] = 1.0; break;
   }
}


L2_HexahedronElement::L2_HexahedronElement(const int p, const int btype)
   : NodalTensorFiniteElement(3, p, VerifyOpen(btype))
{
   const double *op = poly1d.OpenPoints(p, btype);

#ifndef MFEM_THREAD_SAFE
   shape_x.SetSize(p + 1);
   shape_y.SetSize(p + 1);
   shape_z.SetSize(p + 1);
   dshape_x.SetSize(p + 1);
   dshape_y.SetSize(p + 1);
   dshape_z.SetSize(p + 1);
#endif

   for (int o = 0, k = 0; k <= p; k++)
      for (int j = 0; j <= p; j++)
         for (int i = 0; i <= p; i++)
         {
            Nodes.IntPoint(o++).Set3(op[i], op[j], op[k]);
         }
}

void L2_HexahedronElement::CalcShape(const IntegrationPoint &ip,
                                     Vector &shape) const
{
   const int p = Order;

#ifdef MFEM_THREAD_SAFE
   Vector shape_x(p+1), shape_y(p+1), shape_z(p+1);
#endif

   basis1d.Eval(ip.x, shape_x);
   basis1d.Eval(ip.y, shape_y);
   basis1d.Eval(ip.z, shape_z);

   for (int o = 0, k = 0; k <= p; k++)
      for (int j = 0; j <= p; j++)
         for (int i = 0; i <= p; i++)
         {
            shape(o++) = shape_x(i)*shape_y(j)*shape_z(k);
         }
}

void L2_HexahedronElement::CalcDShape(const IntegrationPoint &ip,
                                      DenseMatrix &dshape) const
{
   const int p = Order;

#ifdef MFEM_THREAD_SAFE
   Vector shape_x(p+1),  shape_y(p+1),  shape_z(p+1);
   Vector dshape_x(p+1), dshape_y(p+1), dshape_z(p+1);
#endif

   basis1d.Eval(ip.x, shape_x, dshape_x);
   basis1d.Eval(ip.y, shape_y, dshape_y);
   basis1d.Eval(ip.z, shape_z, dshape_z);

   for (int o = 0, k = 0; k <= p; k++)
      for (int j = 0; j <= p; j++)
         for (int i = 0; i <= p; i++)
         {
            dshape(o,0) = dshape_x(i)* shape_y(j)* shape_z(k);
            dshape(o,1) =  shape_x(i)*dshape_y(j)* shape_z(k);
            dshape(o,2) =  shape_x(i)* shape_y(j)*dshape_z(k);  o++;
         }
}

void L2_HexahedronElement::ProjectDelta(int vertex, Vector &dofs) const
{
   const int p = Order;
   const double *op = poly1d.OpenPoints(p, b_type);

#ifdef MFEM_THREAD_SAFE
   Vector shape_x(p+1), shape_y(p+1);
#endif

   for (int i = 0; i <= p; i++)
   {
      shape_x(i) = poly1d.CalcDelta(p,(1.0 - op[i]));
      shape_y(i) = poly1d.CalcDelta(p,op[i]);
   }

   switch (vertex)
   {
      case 0:
         for (int o = 0, k = 0; k <= p; k++)
            for (int j = 0; j <= p; j++)
               for (int i = 0; i <= p; i++)
               {
                  dofs[o++] = shape_x(i)*shape_x(j)*shape_x(k);
               }
         break;
      case 1:
         for (int o = 0, k = 0; k <= p; k++)
            for (int j = 0; j <= p; j++)
               for (int i = 0; i <= p; i++)
               {
                  dofs[o++] = shape_y(i)*shape_x(j)*shape_x(k);
               }
         break;
      case 2:
         for (int o = 0, k = 0; k <= p; k++)
            for (int j = 0; j <= p; j++)
               for (int i = 0; i <= p; i++)
               {
                  dofs[o++] = shape_y(i)*shape_y(j)*shape_x(k);
               }
         break;
      case 3:
         for (int o = 0, k = 0; k <= p; k++)
            for (int j = 0; j <= p; j++)
               for (int i = 0; i <= p; i++)
               {
                  dofs[o++] = shape_x(i)*shape_y(j)*shape_x(k);
               }
         break;
      case 4:
         for (int o = 0, k = 0; k <= p; k++)
            for (int j = 0; j <= p; j++)
               for (int i = 0; i <= p; i++)
               {
                  dofs[o++] = shape_x(i)*shape_x(j)*shape_y(k);
               }
         break;
      case 5:
         for (int o = 0, k = 0; k <= p; k++)
            for (int j = 0; j <= p; j++)
               for (int i = 0; i <= p; i++)
               {
                  dofs[o++] = shape_y(i)*shape_x(j)*shape_y(k);
               }
         break;
      case 6:
         for (int o = 0, k = 0; k <= p; k++)
            for (int j = 0; j <= p; j++)
               for (int i = 0; i <= p; i++)
               {
                  dofs[o++] = shape_y(i)*shape_y(j)*shape_y(k);
               }
         break;
      case 7:
         for (int o = 0, k = 0; k <= p; k++)
            for (int j = 0; j <= p; j++)
               for (int i = 0; i <= p; i++)
               {
                  dofs[o++] = shape_x(i)*shape_y(j)*shape_y(k);
               }
         break;
   }
}


L2Pos_HexahedronElement::L2Pos_HexahedronElement(const int p)
   : PositiveTensorFiniteElement(3, p)
{
#ifndef MFEM_THREAD_SAFE
   shape_x.SetSize(p + 1);
   shape_y.SetSize(p + 1);
   shape_z.SetSize(p + 1);
   dshape_x.SetSize(p + 1);
   dshape_y.SetSize(p + 1);
   dshape_z.SetSize(p + 1);
#endif

   if (p == 0)
   {
      Nodes.IntPoint(0).Set3(0.5, 0.5, 0.5);
   }
   else
   {
      for (int o = 0, k = 0; k <= p; k++)
         for (int j = 0; j <= p; j++)
            for (int i = 0; i <= p; i++)
            {
               Nodes.IntPoint(o++).Set3(double(i)/p, double(j)/p, double(k)/p);
            }
   }
}

void L2Pos_HexahedronElement::CalcShape(const IntegrationPoint &ip,
                                        Vector &shape) const
{
   const int p = Order;

#ifdef MFEM_THREAD_SAFE
   Vector shape_x(p+1), shape_y(p+1), shape_z(p+1);
#endif

   Poly_1D::CalcBernstein(p, ip.x, shape_x);
   Poly_1D::CalcBernstein(p, ip.y, shape_y);
   Poly_1D::CalcBernstein(p, ip.z, shape_z);

   for (int o = 0, k = 0; k <= p; k++)
      for (int j = 0; j <= p; j++)
         for (int i = 0; i <= p; i++)
         {
            shape(o++) = shape_x(i)*shape_y(j)*shape_z(k);
         }
}

void L2Pos_HexahedronElement::CalcDShape(const IntegrationPoint &ip,
                                         DenseMatrix &dshape) const
{
   const int p = Order;

#ifdef MFEM_THREAD_SAFE
   Vector shape_x(p+1),  shape_y(p+1),  shape_z(p+1);
   Vector dshape_x(p+1), dshape_y(p+1), dshape_z(p+1);
#endif

   Poly_1D::CalcBernstein(p, ip.x, shape_x, dshape_x);
   Poly_1D::CalcBernstein(p, ip.y, shape_y, dshape_y);
   Poly_1D::CalcBernstein(p, ip.z, shape_z, dshape_z);

   for (int o = 0, k = 0; k <= p; k++)
      for (int j = 0; j <= p; j++)
         for (int i = 0; i <= p; i++)
         {
            dshape(o,0) = dshape_x(i)* shape_y(j)* shape_z(k);
            dshape(o,1) =  shape_x(i)*dshape_y(j)* shape_z(k);
            dshape(o,2) =  shape_x(i)* shape_y(j)*dshape_z(k);  o++;
         }
}

void L2Pos_HexahedronElement::ProjectDelta(int vertex, Vector &dofs) const
{
   const int p = Order;

   dofs = 0.0;
   switch (vertex)
   {
      case 0: dofs[0] = 1.0; break;
      case 1: dofs[p] = 1.0; break;
      case 2: dofs[p*(p + 2)] = 1.0; break;
      case 3: dofs[p*(p + 1)] = 1.0; break;
      case 4: dofs[p*(p + 1)*(p + 1)] = 1.0; break;
      case 5: dofs[p + p*(p + 1)*(p + 1)] = 1.0; break;
      case 6: dofs[Dof - 1] = 1.0; break;
      case 7: dofs[Dof - p - 1] = 1.0; break;
   }
}


L2_TriangleElement::L2_TriangleElement(const int p, const int btype)
   : NodalFiniteElement(2, Geometry::TRIANGLE, ((p + 1)*(p + 2))/2, p,
                        FunctionSpace::Pk)
{
   const double *op = poly1d.OpenPoints(p, VerifyNodal(VerifyOpen(btype)));

#ifndef MFEM_THREAD_SAFE
   shape_x.SetSize(p + 1);
   shape_y.SetSize(p + 1);
   shape_l.SetSize(p + 1);
   dshape_x.SetSize(p + 1);
   dshape_y.SetSize(p + 1);
   dshape_l.SetSize(p + 1);
   u.SetSize(Dof);
   du.SetSize(Dof, Dim);
#else
   Vector shape_x(p + 1), shape_y(p + 1), shape_l(p + 1);
#endif

   for (int o = 0, j = 0; j <= p; j++)
      for (int i = 0; i + j <= p; i++)
      {
         double w = op[i] + op[j] + op[p-i-j];
         Nodes.IntPoint(o++).Set2(op[i]/w, op[j]/w);
      }

   DenseMatrix T(Dof);
   for (int k = 0; k < Dof; k++)
   {
      IntegrationPoint &ip = Nodes.IntPoint(k);
      poly1d.CalcBasis(p, ip.x, shape_x);
      poly1d.CalcBasis(p, ip.y, shape_y);
      poly1d.CalcBasis(p, 1. - ip.x - ip.y, shape_l);

      for (int o = 0, j = 0; j <= p; j++)
         for (int i = 0; i + j <= p; i++)
         {
            T(o++, k) = shape_x(i)*shape_y(j)*shape_l(p-i-j);
         }
   }

   Ti.Factor(T);
   // mfem::out << "L2_TriangleElement(" << p << ") : "; Ti.TestInversion();
}

void L2_TriangleElement::CalcShape(const IntegrationPoint &ip,
                                   Vector &shape) const
{
   const int p = Order;

#ifdef MFEM_THREAD_SAFE
   Vector shape_x(p + 1), shape_y(p + 1), shape_l(p + 1), u(Dof);
#endif

   poly1d.CalcBasis(p, ip.x, shape_x);
   poly1d.CalcBasis(p, ip.y, shape_y);
   poly1d.CalcBasis(p, 1. - ip.x - ip.y, shape_l);

   for (int o = 0, j = 0; j <= p; j++)
      for (int i = 0; i + j <= p; i++)
      {
         u(o++) = shape_x(i)*shape_y(j)*shape_l(p-i-j);
      }

   Ti.Mult(u, shape);
}

void L2_TriangleElement::CalcDShape(const IntegrationPoint &ip,
                                    DenseMatrix &dshape) const
{
   const int p = Order;

#ifdef MFEM_THREAD_SAFE
   Vector  shape_x(p + 1),  shape_y(p + 1),  shape_l(p + 1);
   Vector dshape_x(p + 1), dshape_y(p + 1), dshape_l(p + 1);
   DenseMatrix du(Dof, Dim);
#endif

   poly1d.CalcBasis(p, ip.x, shape_x, dshape_x);
   poly1d.CalcBasis(p, ip.y, shape_y, dshape_y);
   poly1d.CalcBasis(p, 1. - ip.x - ip.y, shape_l, dshape_l);

   for (int o = 0, j = 0; j <= p; j++)
      for (int i = 0; i + j <= p; i++)
      {
         int k = p - i - j;
         du(o,0) = ((dshape_x(i)* shape_l(k)) -
                    ( shape_x(i)*dshape_l(k)))*shape_y(j);
         du(o,1) = ((dshape_y(j)* shape_l(k)) -
                    ( shape_y(j)*dshape_l(k)))*shape_x(i);
         o++;
      }

   Ti.Mult(du, dshape);
}

void L2_TriangleElement::ProjectDelta(int vertex, Vector &dofs) const
{
   switch (vertex)
   {
      case 0:
         for (int i = 0; i < Dof; i++)
         {
            const IntegrationPoint &ip = Nodes.IntPoint(i);
            dofs[i] = pow(1.0 - ip.x - ip.y, Order);
         }
         break;
      case 1:
         for (int i = 0; i < Dof; i++)
         {
            const IntegrationPoint &ip = Nodes.IntPoint(i);
            dofs[i] = pow(ip.x, Order);
         }
         break;
      case 2:
         for (int i = 0; i < Dof; i++)
         {
            const IntegrationPoint &ip = Nodes.IntPoint(i);
            dofs[i] = pow(ip.y, Order);
         }
         break;
   }
}


L2Pos_TriangleElement::L2Pos_TriangleElement(const int p)
   : PositiveFiniteElement(2, Geometry::TRIANGLE, ((p + 1)*(p + 2))/2, p,
                           FunctionSpace::Pk)
{
#ifndef MFEM_THREAD_SAFE
   dshape_1d.SetSize(p + 1);
#endif

   if (p == 0)
   {
      Nodes.IntPoint(0).Set2(1./3, 1./3);
   }
   else
   {
      for (int o = 0, j = 0; j <= p; j++)
         for (int i = 0; i + j <= p; i++)
         {
            Nodes.IntPoint(o++).Set2(double(i)/p, double(j)/p);
         }
   }
}

void L2Pos_TriangleElement::CalcShape(const IntegrationPoint &ip,
                                      Vector &shape) const
{
   H1Pos_TriangleElement::CalcShape(Order, ip.x, ip.y, shape.GetData());
}

void L2Pos_TriangleElement::CalcDShape(const IntegrationPoint &ip,
                                       DenseMatrix &dshape) const
{
#ifdef MFEM_THREAD_SAFE
   Vector dshape_1d(Order + 1);
#endif

   H1Pos_TriangleElement::CalcDShape(Order, ip.x, ip.y, dshape_1d.GetData(),
                                     dshape.Data());
}

void L2Pos_TriangleElement::ProjectDelta(int vertex, Vector &dofs) const
{
   dofs = 0.0;
   switch (vertex)
   {
      case 0: dofs[0] = 1.0; break;
      case 1: dofs[Order] = 1.0; break;
      case 2: dofs[Dof-1] = 1.0; break;
   }
}


L2_TetrahedronElement::L2_TetrahedronElement(const int p, const int btype)
   : NodalFiniteElement(3, Geometry::TETRAHEDRON, ((p + 1)*(p + 2)*(p + 3))/6,
                        p, FunctionSpace::Pk)
{
   const double *op = poly1d.OpenPoints(p, VerifyNodal(VerifyOpen(btype)));

#ifndef MFEM_THREAD_SAFE
   shape_x.SetSize(p + 1);
   shape_y.SetSize(p + 1);
   shape_z.SetSize(p + 1);
   shape_l.SetSize(p + 1);
   dshape_x.SetSize(p + 1);
   dshape_y.SetSize(p + 1);
   dshape_z.SetSize(p + 1);
   dshape_l.SetSize(p + 1);
   u.SetSize(Dof);
   du.SetSize(Dof, Dim);
#else
   Vector shape_x(p + 1), shape_y(p + 1), shape_z(p + 1), shape_l(p + 1);
#endif

   for (int o = 0, k = 0; k <= p; k++)
      for (int j = 0; j + k <= p; j++)
         for (int i = 0; i + j + k <= p; i++)
         {
            double w = op[i] + op[j] + op[k] + op[p-i-j-k];
            Nodes.IntPoint(o++).Set3(op[i]/w, op[j]/w, op[k]/w);
         }

   DenseMatrix T(Dof);
   for (int m = 0; m < Dof; m++)
   {
      IntegrationPoint &ip = Nodes.IntPoint(m);
      poly1d.CalcBasis(p, ip.x, shape_x);
      poly1d.CalcBasis(p, ip.y, shape_y);
      poly1d.CalcBasis(p, ip.z, shape_z);
      poly1d.CalcBasis(p, 1. - ip.x - ip.y - ip.z, shape_l);

      for (int o = 0, k = 0; k <= p; k++)
         for (int j = 0; j + k <= p; j++)
            for (int i = 0; i + j + k <= p; i++)
            {
               T(o++, m) = shape_x(i)*shape_y(j)*shape_z(k)*shape_l(p-i-j-k);
            }
   }

   Ti.Factor(T);
   // mfem::out << "L2_TetrahedronElement(" << p << ") : "; Ti.TestInversion();
}

void L2_TetrahedronElement::CalcShape(const IntegrationPoint &ip,
                                      Vector &shape) const
{
   const int p = Order;

#ifdef MFEM_THREAD_SAFE
   Vector shape_x(p + 1), shape_y(p + 1), shape_z(p + 1), shape_l(p + 1);
   Vector u(Dof);
#endif

   poly1d.CalcBasis(p, ip.x, shape_x);
   poly1d.CalcBasis(p, ip.y, shape_y);
   poly1d.CalcBasis(p, ip.z, shape_z);
   poly1d.CalcBasis(p, 1. - ip.x - ip.y - ip.z, shape_l);

   for (int o = 0, k = 0; k <= p; k++)
      for (int j = 0; j + k <= p; j++)
         for (int i = 0; i + j + k <= p; i++)
         {
            u(o++) = shape_x(i)*shape_y(j)*shape_z(k)*shape_l(p-i-j-k);
         }

   Ti.Mult(u, shape);
}

void L2_TetrahedronElement::CalcDShape(const IntegrationPoint &ip,
                                       DenseMatrix &dshape) const
{
   const int p = Order;

#ifdef MFEM_THREAD_SAFE
   Vector  shape_x(p + 1),  shape_y(p + 1),  shape_z(p + 1),  shape_l(p + 1);
   Vector dshape_x(p + 1), dshape_y(p + 1), dshape_z(p + 1), dshape_l(p + 1);
   DenseMatrix du(Dof, Dim);
#endif

   poly1d.CalcBasis(p, ip.x, shape_x, dshape_x);
   poly1d.CalcBasis(p, ip.y, shape_y, dshape_y);
   poly1d.CalcBasis(p, ip.z, shape_z, dshape_z);
   poly1d.CalcBasis(p, 1. - ip.x - ip.y - ip.z, shape_l, dshape_l);

   for (int o = 0, k = 0; k <= p; k++)
      for (int j = 0; j + k <= p; j++)
         for (int i = 0; i + j + k <= p; i++)
         {
            int l = p - i - j - k;
            du(o,0) = ((dshape_x(i)* shape_l(l)) -
                       ( shape_x(i)*dshape_l(l)))*shape_y(j)*shape_z(k);
            du(o,1) = ((dshape_y(j)* shape_l(l)) -
                       ( shape_y(j)*dshape_l(l)))*shape_x(i)*shape_z(k);
            du(o,2) = ((dshape_z(k)* shape_l(l)) -
                       ( shape_z(k)*dshape_l(l)))*shape_x(i)*shape_y(j);
            o++;
         }

   Ti.Mult(du, dshape);
}

void L2_TetrahedronElement::ProjectDelta(int vertex, Vector &dofs) const
{
   switch (vertex)
   {
      case 0:
         for (int i = 0; i < Dof; i++)
         {
            const IntegrationPoint &ip = Nodes.IntPoint(i);
            dofs[i] = pow(1.0 - ip.x - ip.y - ip.z, Order);
         }
         break;
      case 1:
         for (int i = 0; i < Dof; i++)
         {
            const IntegrationPoint &ip = Nodes.IntPoint(i);
            dofs[i] = pow(ip.x, Order);
         }
         break;
      case 2:
         for (int i = 0; i < Dof; i++)
         {
            const IntegrationPoint &ip = Nodes.IntPoint(i);
            dofs[i] = pow(ip.y, Order);
         }
      case 3:
         for (int i = 0; i < Dof; i++)
         {
            const IntegrationPoint &ip = Nodes.IntPoint(i);
            dofs[i] = pow(ip.z, Order);
         }
         break;
   }
}


L2Pos_TetrahedronElement::L2Pos_TetrahedronElement(const int p)
   : PositiveFiniteElement(3, Geometry::TETRAHEDRON,
                           ((p + 1)*(p + 2)*(p + 3))/6, p, FunctionSpace::Pk)
{
#ifndef MFEM_THREAD_SAFE
   dshape_1d.SetSize(p + 1);
#endif

   if (p == 0)
   {
      Nodes.IntPoint(0).Set3(0.25, 0.25, 0.25);
   }
   else
   {
      for (int o = 0, k = 0; k <= p; k++)
         for (int j = 0; j + k <= p; j++)
            for (int i = 0; i + j + k <= p; i++)
            {
               Nodes.IntPoint(o++).Set3(double(i)/p, double(j)/p, double(k)/p);
            }
   }
}

void L2Pos_TetrahedronElement::CalcShape(const IntegrationPoint &ip,
                                         Vector &shape) const
{
   H1Pos_TetrahedronElement::CalcShape(Order, ip.x, ip.y, ip.z,
                                       shape.GetData());
}

void L2Pos_TetrahedronElement::CalcDShape(const IntegrationPoint &ip,
                                          DenseMatrix &dshape) const
{
#ifdef MFEM_THREAD_SAFE
   Vector dshape_1d(Order + 1);
#endif

   H1Pos_TetrahedronElement::CalcDShape(Order, ip.x, ip.y, ip.z,
                                        dshape_1d.GetData(), dshape.Data());
}

void L2Pos_TetrahedronElement::ProjectDelta(int vertex, Vector &dofs) const
{
   dofs = 0.0;
   switch (vertex)
   {
      case 0: dofs[0] = 1.0; break;
      case 1: dofs[Order] = 1.0; break;
      case 2: dofs[(Order*(Order+3))/2] = 1.0; break;
      case 3: dofs[Dof-1] = 1.0; break;
   }
}


L2_PrismElement::L2_PrismElement(const int p, const int type)
   : NodalFiniteElement(3, Geometry::PRISM, ((p + 1)*(p + 1)*(p + 2))/2,
                        p, FunctionSpace::Qk),
     TriangleFE(p, type),
     SegmentFE(p, type)
{
#ifndef MFEM_THREAD_SAFE
   t_shape.SetSize(TriangleFE.GetDof());
   s_shape.SetSize(SegmentFE.GetDof());
   t_dshape.SetSize(TriangleFE.GetDof(), 2);
   s_dshape.SetSize(SegmentFE.GetDof(), 1);
#endif

   t_dof.SetSize(Dof);
   s_dof.SetSize(Dof);

   // Interior DoFs
   int m=0;
   for (int k=0; k<=p; k++)
   {
      int l=0;
      for (int j=0; j<=p; j++)
      {
         for (int i=0; i<=j; i++)
         {
            t_dof[m] = l;
            s_dof[m] = k;
            l++; m++;
         }
      }
   }

   // Define Nodes
   const IntegrationRule & t_Nodes = TriangleFE.GetNodes();
   const IntegrationRule & s_Nodes = SegmentFE.GetNodes();
   for (int i=0; i<Dof; i++)
   {
      Nodes.IntPoint(i).x = t_Nodes.IntPoint(t_dof[i]).x;
      Nodes.IntPoint(i).y = t_Nodes.IntPoint(t_dof[i]).y;
      Nodes.IntPoint(i).z = s_Nodes.IntPoint(s_dof[i]).x;
   }
}

void L2_PrismElement::CalcShape(const IntegrationPoint &ip,
                                Vector &shape) const
{
#ifdef MFEM_THREAD_SAFE
   Vector t_shape(TriangleFE.GetDof());
   Vector s_shape(SegmentFE.GetDof());
#endif

   IntegrationPoint ipz; ipz.x = ip.z; ipz.y = 0.0; ipz.z = 0.0;

   TriangleFE.CalcShape(ip, t_shape);
   SegmentFE.CalcShape(ipz, s_shape);

   for (int i=0; i<Dof; i++)
   {
      shape[i] = t_shape[t_dof[i]] * s_shape[s_dof[i]];
   }
}

void L2_PrismElement::CalcDShape(const IntegrationPoint &ip,
                                 DenseMatrix &dshape) const
{
#ifdef MFEM_THREAD_SAFE
   Vector      t_shape(TriangleFE.GetDof());
   DenseMatrix t_dshape(TriangleFE.GetDof(), 2);
   Vector      s_shape(SegmentFE.GetDof());
   DenseMatrix s_dshape(SegmentFE.GetDof(), 1);
#endif

   IntegrationPoint ipz; ipz.x = ip.z; ipz.y = 0.0; ipz.z = 0.0;

   TriangleFE.CalcShape(ip, t_shape);
   TriangleFE.CalcDShape(ip, t_dshape);
   SegmentFE.CalcShape(ipz, s_shape);
   SegmentFE.CalcDShape(ipz, s_dshape);

   for (int i=0; i<Dof; i++)
   {
      dshape(i, 0) = t_dshape(t_dof[i],0) * s_shape[s_dof[i]];
      dshape(i, 1) = t_dshape(t_dof[i],1) * s_shape[s_dof[i]];
      dshape(i, 2) = t_shape[t_dof[i]] * s_dshape(s_dof[i],0);
   }
}


L2Pos_PrismElement::L2Pos_PrismElement(const int p)
   : PositiveFiniteElement(3, Geometry::PRISM,
                           ((p + 1)*(p + 1)*(p + 2))/2, p, FunctionSpace::Qk),
     TriangleFE(p),
     SegmentFE(p)
{
#ifndef MFEM_THREAD_SAFE
   t_shape.SetSize(TriangleFE.GetDof());
   s_shape.SetSize(SegmentFE.GetDof());
   t_dshape.SetSize(TriangleFE.GetDof(), 2);
   s_dshape.SetSize(SegmentFE.GetDof(), 1);
#endif

   t_dof.SetSize(Dof);
   s_dof.SetSize(Dof);

   // Interior DoFs
   int m=0;
   for (int k=0; k<=p; k++)
   {
      int l=0;
      for (int j=0; j<=p; j++)
      {
         for (int i=0; i<=j; i++)
         {
            t_dof[m] = l;
            s_dof[m] = k;
            l++; m++;
         }
      }
   }

   // Define Nodes
   const IntegrationRule & t_Nodes = TriangleFE.GetNodes();
   const IntegrationRule & s_Nodes = SegmentFE.GetNodes();
   for (int i=0; i<Dof; i++)
   {
      Nodes.IntPoint(i).x = t_Nodes.IntPoint(t_dof[i]).x;
      Nodes.IntPoint(i).y = t_Nodes.IntPoint(t_dof[i]).y;
      Nodes.IntPoint(i).z = s_Nodes.IntPoint(s_dof[i]).x;
   }
}

void L2Pos_PrismElement::CalcShape(const IntegrationPoint &ip,
                                   Vector &shape) const
{
#ifdef MFEM_THREAD_SAFE
   Vector t_shape(TriangleFE.GetDof());
   Vector s_shape(SegmentFE.GetDof());
#endif

   IntegrationPoint ipz; ipz.x = ip.z; ipz.y = 0.0; ipz.z = 0.0;

   TriangleFE.CalcShape(ip, t_shape);
   SegmentFE.CalcShape(ipz, s_shape);

   for (int i=0; i<Dof; i++)
   {
      shape[i] = t_shape[t_dof[i]] * s_shape[s_dof[i]];
   }
}

void L2Pos_PrismElement::CalcDShape(const IntegrationPoint &ip,
                                    DenseMatrix &dshape) const
{
#ifdef MFEM_THREAD_SAFE
   Vector      t_shape(TriangleFE.GetDof());
   DenseMatrix t_dshape(TriangleFE.GetDof(), 2);
   Vector      s_shape(SegmentFE.GetDof());
   DenseMatrix s_dshape(SegmentFE.GetDof(), 1);
#endif

   IntegrationPoint ipz; ipz.x = ip.z; ipz.y = 0.0; ipz.z = 0.0;

   TriangleFE.CalcShape(ip, t_shape);
   TriangleFE.CalcDShape(ip, t_dshape);
   SegmentFE.CalcShape(ipz, s_shape);
   SegmentFE.CalcDShape(ipz, s_dshape);

   for (int i=0; i<Dof; i++)
   {
      dshape(i, 0) = t_dshape(t_dof[i],0) * s_shape[s_dof[i]];
      dshape(i, 1) = t_dshape(t_dof[i],1) * s_shape[s_dof[i]];
      dshape(i, 2) = t_shape[t_dof[i]] * s_dshape(s_dof[i],0);
   }
}


const double RT_QuadrilateralElement::nk[8] =
{ 0., -1.,  1., 0.,  0., 1.,  -1., 0. };

RT_QuadrilateralElement::RT_QuadrilateralElement(const int p,
                                                 const int cb_type,
                                                 const int ob_type)
   : VectorFiniteElement(2, Geometry::SQUARE, 2*(p + 1)*(p + 2), p + 1,
                         H_DIV, FunctionSpace::Qk),
     cbasis1d(poly1d.GetBasis(p + 1, VerifyClosed(cb_type))),
     obasis1d(poly1d.GetBasis(p, VerifyOpen(ob_type))),
     dof_map(Dof), dof2nk(Dof)
{
   const double *cp = poly1d.ClosedPoints(p + 1, cb_type);
   const double *op = poly1d.OpenPoints(p, ob_type);
   const int dof2 = Dof/2;

#ifndef MFEM_THREAD_SAFE
   shape_cx.SetSize(p + 2);
   shape_ox.SetSize(p + 1);
   shape_cy.SetSize(p + 2);
   shape_oy.SetSize(p + 1);
   dshape_cx.SetSize(p + 2);
   dshape_cy.SetSize(p + 2);
#endif

   // edges
   int o = 0;
   for (int i = 0; i <= p; i++)  // (0,1)
   {
      dof_map[1*dof2 + i + 0*(p + 1)] = o++;
   }
   for (int i = 0; i <= p; i++)  // (1,2)
   {
      dof_map[0*dof2 + (p + 1) + i*(p + 2)] = o++;
   }
   for (int i = 0; i <= p; i++)  // (2,3)
   {
      dof_map[1*dof2 + (p - i) + (p + 1)*(p + 1)] = o++;
   }
   for (int i = 0; i <= p; i++)  // (3,0)
   {
      dof_map[0*dof2 + 0 + (p - i)*(p + 2)] = o++;
   }

   // interior
   for (int j = 0; j <= p; j++)  // x-components
      for (int i = 1; i <= p; i++)
      {
         dof_map[0*dof2 + i + j*(p + 2)] = o++;
      }
   for (int j = 1; j <= p; j++)  // y-components
      for (int i = 0; i <= p; i++)
      {
         dof_map[1*dof2 + i + j*(p + 1)] = o++;
      }

   // dof orientations
   // x-components
   for (int j = 0; j <= p; j++)
      for (int i = 0; i <= p/2; i++)
      {
         int idx = 0*dof2 + i + j*(p + 2);
         dof_map[idx] = -1 - dof_map[idx];
      }
   if (p%2 == 1)
      for (int j = p/2 + 1; j <= p; j++)
      {
         int idx = 0*dof2 + (p/2 + 1) + j*(p + 2);
         dof_map[idx] = -1 - dof_map[idx];
      }
   // y-components
   for (int j = 0; j <= p/2; j++)
      for (int i = 0; i <= p; i++)
      {
         int idx = 1*dof2 + i + j*(p + 1);
         dof_map[idx] = -1 - dof_map[idx];
      }
   if (p%2 == 1)
      for (int i = 0; i <= p/2; i++)
      {
         int idx = 1*dof2 + i + (p/2 + 1)*(p + 1);
         dof_map[idx] = -1 - dof_map[idx];
      }

   o = 0;
   for (int j = 0; j <= p; j++)
      for (int i = 0; i <= p + 1; i++)
      {
         int idx;
         if ((idx = dof_map[o++]) < 0)
         {
            idx = -1 - idx;
            dof2nk[idx] = 3;
         }
         else
         {
            dof2nk[idx] = 1;
         }
         Nodes.IntPoint(idx).Set2(cp[i], op[j]);
      }
   for (int j = 0; j <= p + 1; j++)
      for (int i = 0; i <= p; i++)
      {
         int idx;
         if ((idx = dof_map[o++]) < 0)
         {
            idx = -1 - idx;
            dof2nk[idx] = 0;
         }
         else
         {
            dof2nk[idx] = 2;
         }
         Nodes.IntPoint(idx).Set2(op[i], cp[j]);
      }
}

void RT_QuadrilateralElement::CalcVShape(const IntegrationPoint &ip,
                                         DenseMatrix &shape) const
{
   const int pp1 = Order;

#ifdef MFEM_THREAD_SAFE
   Vector shape_cx(pp1 + 1), shape_ox(pp1), shape_cy(pp1 + 1), shape_oy(pp1);
#endif

   cbasis1d.Eval(ip.x, shape_cx);
   obasis1d.Eval(ip.x, shape_ox);
   cbasis1d.Eval(ip.y, shape_cy);
   obasis1d.Eval(ip.y, shape_oy);

   int o = 0;
   for (int j = 0; j < pp1; j++)
      for (int i = 0; i <= pp1; i++)
      {
         int idx, s;
         if ((idx = dof_map[o++]) < 0)
         {
            idx = -1 - idx, s = -1;
         }
         else
         {
            s = +1;
         }
         shape(idx,0) = s*shape_cx(i)*shape_oy(j);
         shape(idx,1) = 0.;
      }
   for (int j = 0; j <= pp1; j++)
      for (int i = 0; i < pp1; i++)
      {
         int idx, s;
         if ((idx = dof_map[o++]) < 0)
         {
            idx = -1 - idx, s = -1;
         }
         else
         {
            s = +1;
         }
         shape(idx,0) = 0.;
         shape(idx,1) = s*shape_ox(i)*shape_cy(j);
      }
}

void RT_QuadrilateralElement::CalcDivShape(const IntegrationPoint &ip,
                                           Vector &divshape) const
{
   const int pp1 = Order;

#ifdef MFEM_THREAD_SAFE
   Vector shape_cx(pp1 + 1), shape_ox(pp1), shape_cy(pp1 + 1), shape_oy(pp1);
   Vector dshape_cx(pp1 + 1), dshape_cy(pp1 + 1);
#endif

   cbasis1d.Eval(ip.x, shape_cx, dshape_cx);
   obasis1d.Eval(ip.x, shape_ox);
   cbasis1d.Eval(ip.y, shape_cy, dshape_cy);
   obasis1d.Eval(ip.y, shape_oy);

   int o = 0;
   for (int j = 0; j < pp1; j++)
      for (int i = 0; i <= pp1; i++)
      {
         int idx, s;
         if ((idx = dof_map[o++]) < 0)
         {
            idx = -1 - idx, s = -1;
         }
         else
         {
            s = +1;
         }
         divshape(idx) = s*dshape_cx(i)*shape_oy(j);
      }
   for (int j = 0; j <= pp1; j++)
      for (int i = 0; i < pp1; i++)
      {
         int idx, s;
         if ((idx = dof_map[o++]) < 0)
         {
            idx = -1 - idx, s = -1;
         }
         else
         {
            s = +1;
         }
         divshape(idx) = s*shape_ox(i)*dshape_cy(j);
      }
}


const double RT_HexahedronElement::nk[18] =
{ 0.,0.,-1.,  0.,-1.,0.,  1.,0.,0.,  0.,1.,0.,  -1.,0.,0.,  0.,0.,1. };

RT_HexahedronElement::RT_HexahedronElement(const int p,
                                           const int cb_type,
                                           const int ob_type)
   : VectorFiniteElement(3, Geometry::CUBE, 3*(p + 1)*(p + 1)*(p + 2), p + 1,
                         H_DIV, FunctionSpace::Qk),
     cbasis1d(poly1d.GetBasis(p + 1, VerifyClosed(cb_type))),
     obasis1d(poly1d.GetBasis(p, VerifyOpen(ob_type))),
     dof_map(Dof), dof2nk(Dof)
{
   const double *cp = poly1d.ClosedPoints(p + 1, cb_type);
   const double *op = poly1d.OpenPoints(p, ob_type);
   const int dof3 = Dof/3;

#ifndef MFEM_THREAD_SAFE
   shape_cx.SetSize(p + 2);
   shape_ox.SetSize(p + 1);
   shape_cy.SetSize(p + 2);
   shape_oy.SetSize(p + 1);
   shape_cz.SetSize(p + 2);
   shape_oz.SetSize(p + 1);
   dshape_cx.SetSize(p + 2);
   dshape_cy.SetSize(p + 2);
   dshape_cz.SetSize(p + 2);
#endif

   // faces
   int o = 0;
   for (int j = 0; j <= p; j++)  // (3,2,1,0) -- bottom
      for (int i = 0; i <= p; i++)
      {
         dof_map[2*dof3 + i + ((p - j) + 0*(p + 1))*(p + 1)] = o++;
      }
   for (int j = 0; j <= p; j++)  // (0,1,5,4) -- front
      for (int i = 0; i <= p; i++)
      {
         dof_map[1*dof3 + i + (0 + j*(p + 2))*(p + 1)] = o++;
      }
   for (int j = 0; j <= p; j++)  // (1,2,6,5) -- right
      for (int i = 0; i <= p; i++)
      {
         dof_map[0*dof3 + (p + 1) + (i + j*(p + 1))*(p + 2)] = o++;
      }
   for (int j = 0; j <= p; j++)  // (2,3,7,6) -- back
      for (int i = 0; i <= p; i++)
      {
         dof_map[1*dof3 + (p - i) + ((p + 1) + j*(p + 2))*(p + 1)] = o++;
      }
   for (int j = 0; j <= p; j++)  // (3,0,4,7) -- left
      for (int i = 0; i <= p; i++)
      {
         dof_map[0*dof3 + 0 + ((p - i) + j*(p + 1))*(p + 2)] = o++;
      }
   for (int j = 0; j <= p; j++)  // (4,5,6,7) -- top
      for (int i = 0; i <= p; i++)
      {
         dof_map[2*dof3 + i + (j + (p + 1)*(p + 1))*(p + 1)] = o++;
      }

   // interior
   // x-components
   for (int k = 0; k <= p; k++)
      for (int j = 0; j <= p; j++)
         for (int i = 1; i <= p; i++)
         {
            dof_map[0*dof3 + i + (j + k*(p + 1))*(p + 2)] = o++;
         }
   // y-components
   for (int k = 0; k <= p; k++)
      for (int j = 1; j <= p; j++)
         for (int i = 0; i <= p; i++)
         {
            dof_map[1*dof3 + i + (j + k*(p + 2))*(p + 1)] = o++;
         }
   // z-components
   for (int k = 1; k <= p; k++)
      for (int j = 0; j <= p; j++)
         for (int i = 0; i <= p; i++)
         {
            dof_map[2*dof3 + i + (j + k*(p + 1))*(p + 1)] = o++;
         }

   // dof orientations
   // for odd p, do not change the orientations in the mid-planes
   // {i = p/2 + 1}, {j = p/2 + 1}, {k = p/2 + 1} in the x, y, z-components
   // respectively.
   // x-components
   for (int k = 0; k <= p; k++)
      for (int j = 0; j <= p; j++)
         for (int i = 0; i <= p/2; i++)
         {
            int idx = 0*dof3 + i + (j + k*(p + 1))*(p + 2);
            dof_map[idx] = -1 - dof_map[idx];
         }
   // y-components
   for (int k = 0; k <= p; k++)
      for (int j = 0; j <= p/2; j++)
         for (int i = 0; i <= p; i++)
         {
            int idx = 1*dof3 + i + (j + k*(p + 2))*(p + 1);
            dof_map[idx] = -1 - dof_map[idx];
         }
   // z-components
   for (int k = 0; k <= p/2; k++)
      for (int j = 0; j <= p; j++)
         for (int i = 0; i <= p; i++)
         {
            int idx = 2*dof3 + i + (j + k*(p + 1))*(p + 1);
            dof_map[idx] = -1 - dof_map[idx];
         }

   o = 0;
   // x-components
   for (int k = 0; k <= p; k++)
      for (int j = 0; j <= p; j++)
         for (int i = 0; i <= p + 1; i++)
         {
            int idx;
            if ((idx = dof_map[o++]) < 0)
            {
               idx = -1 - idx;
               dof2nk[idx] = 4;
            }
            else
            {
               dof2nk[idx] = 2;
            }
            Nodes.IntPoint(idx).Set3(cp[i], op[j], op[k]);
         }
   // y-components
   for (int k = 0; k <= p; k++)
      for (int j = 0; j <= p + 1; j++)
         for (int i = 0; i <= p; i++)
         {
            int idx;
            if ((idx = dof_map[o++]) < 0)
            {
               idx = -1 - idx;
               dof2nk[idx] = 1;
            }
            else
            {
               dof2nk[idx] = 3;
            }
            Nodes.IntPoint(idx).Set3(op[i], cp[j], op[k]);
         }
   // z-components
   for (int k = 0; k <= p + 1; k++)
      for (int j = 0; j <= p; j++)
         for (int i = 0; i <= p; i++)
         {
            int idx;
            if ((idx = dof_map[o++]) < 0)
            {
               idx = -1 - idx;
               dof2nk[idx] = 0;
            }
            else
            {
               dof2nk[idx] = 5;
            }
            Nodes.IntPoint(idx).Set3(op[i], op[j], cp[k]);
         }
}

void RT_HexahedronElement::CalcVShape(const IntegrationPoint &ip,
                                      DenseMatrix &shape) const
{
   const int pp1 = Order;

#ifdef MFEM_THREAD_SAFE
   Vector shape_cx(pp1 + 1), shape_ox(pp1), shape_cy(pp1 + 1), shape_oy(pp1);
   Vector shape_cz(pp1 + 1), shape_oz(pp1);
#endif

   cbasis1d.Eval(ip.x, shape_cx);
   obasis1d.Eval(ip.x, shape_ox);
   cbasis1d.Eval(ip.y, shape_cy);
   obasis1d.Eval(ip.y, shape_oy);
   cbasis1d.Eval(ip.z, shape_cz);
   obasis1d.Eval(ip.z, shape_oz);

   int o = 0;
   // x-components
   for (int k = 0; k < pp1; k++)
      for (int j = 0; j < pp1; j++)
         for (int i = 0; i <= pp1; i++)
         {
            int idx, s;
            if ((idx = dof_map[o++]) < 0)
            {
               idx = -1 - idx, s = -1;
            }
            else
            {
               s = +1;
            }
            shape(idx,0) = s*shape_cx(i)*shape_oy(j)*shape_oz(k);
            shape(idx,1) = 0.;
            shape(idx,2) = 0.;
         }
   // y-components
   for (int k = 0; k < pp1; k++)
      for (int j = 0; j <= pp1; j++)
         for (int i = 0; i < pp1; i++)
         {
            int idx, s;
            if ((idx = dof_map[o++]) < 0)
            {
               idx = -1 - idx, s = -1;
            }
            else
            {
               s = +1;
            }
            shape(idx,0) = 0.;
            shape(idx,1) = s*shape_ox(i)*shape_cy(j)*shape_oz(k);
            shape(idx,2) = 0.;
         }
   // z-components
   for (int k = 0; k <= pp1; k++)
      for (int j = 0; j < pp1; j++)
         for (int i = 0; i < pp1; i++)
         {
            int idx, s;
            if ((idx = dof_map[o++]) < 0)
            {
               idx = -1 - idx, s = -1;
            }
            else
            {
               s = +1;
            }
            shape(idx,0) = 0.;
            shape(idx,1) = 0.;
            shape(idx,2) = s*shape_ox(i)*shape_oy(j)*shape_cz(k);
         }
}

void RT_HexahedronElement::CalcDivShape(const IntegrationPoint &ip,
                                        Vector &divshape) const
{
   const int pp1 = Order;

#ifdef MFEM_THREAD_SAFE
   Vector shape_cx(pp1 + 1), shape_ox(pp1), shape_cy(pp1 + 1), shape_oy(pp1);
   Vector shape_cz(pp1 + 1), shape_oz(pp1);
   Vector dshape_cx(pp1 + 1), dshape_cy(pp1 + 1), dshape_cz(pp1 + 1);
#endif

   cbasis1d.Eval(ip.x, shape_cx, dshape_cx);
   obasis1d.Eval(ip.x, shape_ox);
   cbasis1d.Eval(ip.y, shape_cy, dshape_cy);
   obasis1d.Eval(ip.y, shape_oy);
   cbasis1d.Eval(ip.z, shape_cz, dshape_cz);
   obasis1d.Eval(ip.z, shape_oz);

   int o = 0;
   // x-components
   for (int k = 0; k < pp1; k++)
      for (int j = 0; j < pp1; j++)
         for (int i = 0; i <= pp1; i++)
         {
            int idx, s;
            if ((idx = dof_map[o++]) < 0)
            {
               idx = -1 - idx, s = -1;
            }
            else
            {
               s = +1;
            }
            divshape(idx) = s*dshape_cx(i)*shape_oy(j)*shape_oz(k);
         }
   // y-components
   for (int k = 0; k < pp1; k++)
      for (int j = 0; j <= pp1; j++)
         for (int i = 0; i < pp1; i++)
         {
            int idx, s;
            if ((idx = dof_map[o++]) < 0)
            {
               idx = -1 - idx, s = -1;
            }
            else
            {
               s = +1;
            }
            divshape(idx) = s*shape_ox(i)*dshape_cy(j)*shape_oz(k);
         }
   // z-components
   for (int k = 0; k <= pp1; k++)
      for (int j = 0; j < pp1; j++)
         for (int i = 0; i < pp1; i++)
         {
            int idx, s;
            if ((idx = dof_map[o++]) < 0)
            {
               idx = -1 - idx, s = -1;
            }
            else
            {
               s = +1;
            }
            divshape(idx) = s*shape_ox(i)*shape_oy(j)*dshape_cz(k);
         }
}


const double RT_TriangleElement::nk[6] =
{ 0., -1., 1., 1., -1., 0. };

const double RT_TriangleElement::c = 1./3.;

RT_TriangleElement::RT_TriangleElement(const int p)
   : VectorFiniteElement(2, Geometry::TRIANGLE, (p + 1)*(p + 3), p + 1,
                         H_DIV, FunctionSpace::Pk),
     dof2nk(Dof)
{
   const double *iop = (p > 0) ? poly1d.OpenPoints(p - 1) : NULL;
   const double *bop = poly1d.OpenPoints(p);

#ifndef MFEM_THREAD_SAFE
   shape_x.SetSize(p + 1);
   shape_y.SetSize(p + 1);
   shape_l.SetSize(p + 1);
   dshape_x.SetSize(p + 1);
   dshape_y.SetSize(p + 1);
   dshape_l.SetSize(p + 1);
   u.SetSize(Dof, Dim);
   divu.SetSize(Dof);
#else
   Vector shape_x(p + 1), shape_y(p + 1), shape_l(p + 1);
#endif

   // edges
   int o = 0;
   for (int i = 0; i <= p; i++)  // (0,1)
   {
      Nodes.IntPoint(o).Set2(bop[i], 0.);
      dof2nk[o++] = 0;
   }
   for (int i = 0; i <= p; i++)  // (1,2)
   {
      Nodes.IntPoint(o).Set2(bop[p-i], bop[i]);
      dof2nk[o++] = 1;
   }
   for (int i = 0; i <= p; i++)  // (2,0)
   {
      Nodes.IntPoint(o).Set2(0., bop[p-i]);
      dof2nk[o++] = 2;
   }

   // interior
   for (int j = 0; j < p; j++)
      for (int i = 0; i + j < p; i++)
      {
         double w = iop[i] + iop[j] + iop[p-1-i-j];
         Nodes.IntPoint(o).Set2(iop[i]/w, iop[j]/w);
         dof2nk[o++] = 0;
         Nodes.IntPoint(o).Set2(iop[i]/w, iop[j]/w);
         dof2nk[o++] = 2;
      }

   DenseMatrix T(Dof);
   for (int k = 0; k < Dof; k++)
   {
      const IntegrationPoint &ip = Nodes.IntPoint(k);
      poly1d.CalcBasis(p, ip.x, shape_x);
      poly1d.CalcBasis(p, ip.y, shape_y);
      poly1d.CalcBasis(p, 1. - ip.x - ip.y, shape_l);
      const double *n_k = nk + 2*dof2nk[k];

      o = 0;
      for (int j = 0; j <= p; j++)
         for (int i = 0; i + j <= p; i++)
         {
            double s = shape_x(i)*shape_y(j)*shape_l(p-i-j);
            T(o++, k) = s*n_k[0];
            T(o++, k) = s*n_k[1];
         }
      for (int i = 0; i <= p; i++)
      {
         double s = shape_x(i)*shape_y(p-i);
         T(o++, k) = s*((ip.x - c)*n_k[0] + (ip.y - c)*n_k[1]);
      }
   }

   Ti.Factor(T);
   // mfem::out << "RT_TriangleElement(" << p << ") : "; Ti.TestInversion();
}

void RT_TriangleElement::CalcVShape(const IntegrationPoint &ip,
                                    DenseMatrix &shape) const
{
   const int p = Order - 1;

#ifdef MFEM_THREAD_SAFE
   Vector shape_x(p + 1), shape_y(p + 1), shape_l(p + 1);
   DenseMatrix u(Dof, Dim);
#endif

   poly1d.CalcBasis(p, ip.x, shape_x);
   poly1d.CalcBasis(p, ip.y, shape_y);
   poly1d.CalcBasis(p, 1. - ip.x - ip.y, shape_l);

   int o = 0;
   for (int j = 0; j <= p; j++)
      for (int i = 0; i + j <= p; i++)
      {
         double s = shape_x(i)*shape_y(j)*shape_l(p-i-j);
         u(o,0) = s;  u(o,1) = 0;  o++;
         u(o,0) = 0;  u(o,1) = s;  o++;
      }
   for (int i = 0; i <= p; i++)
   {
      double s = shape_x(i)*shape_y(p-i);
      u(o,0) = (ip.x - c)*s;
      u(o,1) = (ip.y - c)*s;
      o++;
   }

   Ti.Mult(u, shape);
}

void RT_TriangleElement::CalcDivShape(const IntegrationPoint &ip,
                                      Vector &divshape) const
{
   const int p = Order - 1;

#ifdef MFEM_THREAD_SAFE
   Vector shape_x(p + 1),  shape_y(p + 1),  shape_l(p + 1);
   Vector dshape_x(p + 1), dshape_y(p + 1), dshape_l(p + 1);
   Vector divu(Dof);
#endif

   poly1d.CalcBasis(p, ip.x, shape_x, dshape_x);
   poly1d.CalcBasis(p, ip.y, shape_y, dshape_y);
   poly1d.CalcBasis(p, 1. - ip.x - ip.y, shape_l, dshape_l);

   int o = 0;
   for (int j = 0; j <= p; j++)
      for (int i = 0; i + j <= p; i++)
      {
         int k = p - i - j;
         divu(o++) = (dshape_x(i)*shape_l(k) -
                      shape_x(i)*dshape_l(k))*shape_y(j);
         divu(o++) = (dshape_y(j)*shape_l(k) -
                      shape_y(j)*dshape_l(k))*shape_x(i);
      }
   for (int i = 0; i <= p; i++)
   {
      int j = p - i;
      divu(o++) = ((shape_x(i) + (ip.x - c)*dshape_x(i))*shape_y(j) +
                   (shape_y(j) + (ip.y - c)*dshape_y(j))*shape_x(i));
   }

   Ti.Mult(divu, divshape);
}


const double RT_TetrahedronElement::nk[12] =
{ 1,1,1,  -1,0,0,  0,-1,0,  0,0,-1 };
// { .5,.5,.5, -.5,0,0, 0,-.5,0, 0,0,-.5}; // n_F |F|

const double RT_TetrahedronElement::c = 1./4.;

RT_TetrahedronElement::RT_TetrahedronElement(const int p)
   : VectorFiniteElement(3, Geometry::TETRAHEDRON, (p + 1)*(p + 2)*(p + 4)/2,
                         p + 1, H_DIV, FunctionSpace::Pk),
     dof2nk(Dof)
{
   const double *iop = (p > 0) ? poly1d.OpenPoints(p - 1) : NULL;
   const double *bop = poly1d.OpenPoints(p);

#ifndef MFEM_THREAD_SAFE
   shape_x.SetSize(p + 1);
   shape_y.SetSize(p + 1);
   shape_z.SetSize(p + 1);
   shape_l.SetSize(p + 1);
   dshape_x.SetSize(p + 1);
   dshape_y.SetSize(p + 1);
   dshape_z.SetSize(p + 1);
   dshape_l.SetSize(p + 1);
   u.SetSize(Dof, Dim);
   divu.SetSize(Dof);
#else
   Vector shape_x(p + 1), shape_y(p + 1), shape_z(p + 1), shape_l(p + 1);
#endif

   int o = 0;
   // faces (see Mesh::GenerateFaces in mesh/mesh.cpp,
   //        the constructor of H1_TetrahedronElement)
   for (int j = 0; j <= p; j++)
      for (int i = 0; i + j <= p; i++)  // (1,2,3)
      {
         double w = bop[i] + bop[j] + bop[p-i-j];
         Nodes.IntPoint(o).Set3(bop[p-i-j]/w, bop[i]/w, bop[j]/w);
         dof2nk[o++] = 0;
      }
   for (int j = 0; j <= p; j++)
      for (int i = 0; i + j <= p; i++)  // (0,3,2)
      {
         double w = bop[i] + bop[j] + bop[p-i-j];
         Nodes.IntPoint(o).Set3(0., bop[j]/w, bop[i]/w);
         dof2nk[o++] = 1;
      }
   for (int j = 0; j <= p; j++)
      for (int i = 0; i + j <= p; i++)  // (0,1,3)
      {
         double w = bop[i] + bop[j] + bop[p-i-j];
         Nodes.IntPoint(o).Set3(bop[i]/w, 0., bop[j]/w);
         dof2nk[o++] = 2;
      }
   for (int j = 0; j <= p; j++)
      for (int i = 0; i + j <= p; i++)  // (0,2,1)
      {
         double w = bop[i] + bop[j] + bop[p-i-j];
         Nodes.IntPoint(o).Set3(bop[j]/w, bop[i]/w, 0.);
         dof2nk[o++] = 3;
      }

   // interior
   for (int k = 0; k < p; k++)
      for (int j = 0; j + k < p; j++)
         for (int i = 0; i + j + k < p; i++)
         {
            double w = iop[i] + iop[j] + iop[k] + iop[p-1-i-j-k];
            Nodes.IntPoint(o).Set3(iop[i]/w, iop[j]/w, iop[k]/w);
            dof2nk[o++] = 1;
            Nodes.IntPoint(o).Set3(iop[i]/w, iop[j]/w, iop[k]/w);
            dof2nk[o++] = 2;
            Nodes.IntPoint(o).Set3(iop[i]/w, iop[j]/w, iop[k]/w);
            dof2nk[o++] = 3;
         }

   DenseMatrix T(Dof);
   for (int m = 0; m < Dof; m++)
   {
      const IntegrationPoint &ip = Nodes.IntPoint(m);
      poly1d.CalcBasis(p, ip.x, shape_x);
      poly1d.CalcBasis(p, ip.y, shape_y);
      poly1d.CalcBasis(p, ip.z, shape_z);
      poly1d.CalcBasis(p, 1. - ip.x - ip.y - ip.z, shape_l);
      const double *nm = nk + 3*dof2nk[m];

      o = 0;
      for (int k = 0; k <= p; k++)
         for (int j = 0; j + k <= p; j++)
            for (int i = 0; i + j + k <= p; i++)
            {
               double s = shape_x(i)*shape_y(j)*shape_z(k)*shape_l(p-i-j-k);
               T(o++, m) = s * nm[0];
               T(o++, m) = s * nm[1];
               T(o++, m) = s * nm[2];
            }
      for (int j = 0; j <= p; j++)
         for (int i = 0; i + j <= p; i++)
         {
            double s = shape_x(i)*shape_y(j)*shape_z(p-i-j);
            T(o++, m) = s*((ip.x - c)*nm[0] + (ip.y - c)*nm[1] +
                           (ip.z - c)*nm[2]);
         }
   }

   Ti.Factor(T);
   // mfem::out << "RT_TetrahedronElement(" << p << ") : "; Ti.TestInversion();
}

void RT_TetrahedronElement::CalcVShape(const IntegrationPoint &ip,
                                       DenseMatrix &shape) const
{
   const int p = Order - 1;

#ifdef MFEM_THREAD_SAFE
   Vector shape_x(p + 1), shape_y(p + 1), shape_z(p + 1), shape_l(p + 1);
   DenseMatrix u(Dof, Dim);
#endif

   poly1d.CalcBasis(p, ip.x, shape_x);
   poly1d.CalcBasis(p, ip.y, shape_y);
   poly1d.CalcBasis(p, ip.z, shape_z);
   poly1d.CalcBasis(p, 1. - ip.x - ip.y - ip.z, shape_l);

   int o = 0;
   for (int k = 0; k <= p; k++)
      for (int j = 0; j + k <= p; j++)
         for (int i = 0; i + j + k <= p; i++)
         {
            double s = shape_x(i)*shape_y(j)*shape_z(k)*shape_l(p-i-j-k);
            u(o,0) = s;  u(o,1) = 0;  u(o,2) = 0;  o++;
            u(o,0) = 0;  u(o,1) = s;  u(o,2) = 0;  o++;
            u(o,0) = 0;  u(o,1) = 0;  u(o,2) = s;  o++;
         }
   for (int j = 0; j <= p; j++)
      for (int i = 0; i + j <= p; i++)
      {
         double s = shape_x(i)*shape_y(j)*shape_z(p-i-j);
         u(o,0) = (ip.x - c)*s;  u(o,1) = (ip.y - c)*s;  u(o,2) = (ip.z - c)*s;
         o++;
      }

   Ti.Mult(u, shape);
}

void RT_TetrahedronElement::CalcDivShape(const IntegrationPoint &ip,
                                         Vector &divshape) const
{
   const int p = Order - 1;

#ifdef MFEM_THREAD_SAFE
   Vector shape_x(p + 1),  shape_y(p + 1),  shape_z(p + 1),  shape_l(p + 1);
   Vector dshape_x(p + 1), dshape_y(p + 1), dshape_z(p + 1), dshape_l(p + 1);
   Vector divu(Dof);
#endif

   poly1d.CalcBasis(p, ip.x, shape_x, dshape_x);
   poly1d.CalcBasis(p, ip.y, shape_y, dshape_y);
   poly1d.CalcBasis(p, ip.z, shape_z, dshape_z);
   poly1d.CalcBasis(p, 1. - ip.x - ip.y - ip.z, shape_l, dshape_l);

   int o = 0;
   for (int k = 0; k <= p; k++)
      for (int j = 0; j + k <= p; j++)
         for (int i = 0; i + j + k <= p; i++)
         {
            int l = p - i - j - k;
            divu(o++) = (dshape_x(i)*shape_l(l) -
                         shape_x(i)*dshape_l(l))*shape_y(j)*shape_z(k);
            divu(o++) = (dshape_y(j)*shape_l(l) -
                         shape_y(j)*dshape_l(l))*shape_x(i)*shape_z(k);
            divu(o++) = (dshape_z(k)*shape_l(l) -
                         shape_z(k)*dshape_l(l))*shape_x(i)*shape_y(j);
         }
   for (int j = 0; j <= p; j++)
      for (int i = 0; i + j <= p; i++)
      {
         int k = p - i - j;
         divu(o++) =
            (shape_x(i) + (ip.x - c)*dshape_x(i))*shape_y(j)*shape_z(k) +
            (shape_y(j) + (ip.y - c)*dshape_y(j))*shape_x(i)*shape_z(k) +
            (shape_z(k) + (ip.z - c)*dshape_z(k))*shape_x(i)*shape_y(j);
      }

   Ti.Mult(divu, divshape);
}


const double ND_HexahedronElement::tk[18] =
{ 1.,0.,0.,  0.,1.,0.,  0.,0.,1., -1.,0.,0.,  0.,-1.,0.,  0.,0.,-1. };

ND_HexahedronElement::ND_HexahedronElement(const int p,
                                           const int cb_type, const int ob_type)
   : VectorFiniteElement(3, Geometry::CUBE, 3*p*(p + 1)*(p + 1), p,
                         H_CURL, FunctionSpace::Qk),
     cbasis1d(poly1d.GetBasis(p, VerifyClosed(cb_type))),
     obasis1d(poly1d.GetBasis(p - 1, VerifyOpen(ob_type))),
     dof_map(Dof), dof2tk(Dof)
{
   const double *cp = poly1d.ClosedPoints(p, cb_type);
   const double *op = poly1d.OpenPoints(p - 1, ob_type);
   const int dof3 = Dof/3;

#ifndef MFEM_THREAD_SAFE
   shape_cx.SetSize(p + 1);
   shape_ox.SetSize(p);
   shape_cy.SetSize(p + 1);
   shape_oy.SetSize(p);
   shape_cz.SetSize(p + 1);
   shape_oz.SetSize(p);
   dshape_cx.SetSize(p + 1);
   dshape_cy.SetSize(p + 1);
   dshape_cz.SetSize(p + 1);
#endif

   // edges
   int o = 0;
   for (int i = 0; i < p; i++)  // (0,1)
   {
      dof_map[0*dof3 + i + (0 + 0*(p + 1))*p] = o++;
   }
   for (int i = 0; i < p; i++)  // (1,2)
   {
      dof_map[1*dof3 + p + (i + 0*p)*(p + 1)] = o++;
   }
   for (int i = 0; i < p; i++)  // (3,2)
   {
      dof_map[0*dof3 + i + (p + 0*(p + 1))*p] = o++;
   }
   for (int i = 0; i < p; i++)  // (0,3)
   {
      dof_map[1*dof3 + 0 + (i + 0*p)*(p + 1)] = o++;
   }
   for (int i = 0; i < p; i++)  // (4,5)
   {
      dof_map[0*dof3 + i + (0 + p*(p + 1))*p] = o++;
   }
   for (int i = 0; i < p; i++)  // (5,6)
   {
      dof_map[1*dof3 + p + (i + p*p)*(p + 1)] = o++;
   }
   for (int i = 0; i < p; i++)  // (7,6)
   {
      dof_map[0*dof3 + i + (p + p*(p + 1))*p] = o++;
   }
   for (int i = 0; i < p; i++)  // (4,7)
   {
      dof_map[1*dof3 + 0 + (i + p*p)*(p + 1)] = o++;
   }
   for (int i = 0; i < p; i++)  // (0,4)
   {
      dof_map[2*dof3 + 0 + (0 + i*(p + 1))*(p + 1)] = o++;
   }
   for (int i = 0; i < p; i++)  // (1,5)
   {
      dof_map[2*dof3 + p + (0 + i*(p + 1))*(p + 1)] = o++;
   }
   for (int i = 0; i < p; i++)  // (2,6)
   {
      dof_map[2*dof3 + p + (p + i*(p + 1))*(p + 1)] = o++;
   }
   for (int i = 0; i < p; i++)  // (3,7)
   {
      dof_map[2*dof3 + 0 + (p + i*(p + 1))*(p + 1)] = o++;
   }

   // faces
   // (3,2,1,0) -- bottom
   for (int j = 1; j < p; j++) // x - components
      for (int i = 0; i < p; i++)
      {
         dof_map[0*dof3 + i + ((p - j) + 0*(p + 1))*p] = o++;
      }
   for (int j = 0; j < p; j++) // y - components
      for (int i = 1; i < p; i++)
      {
         dof_map[1*dof3 + i + ((p - 1 - j) + 0*p)*(p + 1)] = -1 - (o++);
      }
   // (0,1,5,4) -- front
   for (int k = 1; k < p; k++) // x - components
      for (int i = 0; i < p; i++)
      {
         dof_map[0*dof3 + i + (0 + k*(p + 1))*p] = o++;
      }
   for (int k = 0; k < p; k++) // z - components
      for (int i = 1; i < p; i++ )
      {
         dof_map[2*dof3 + i + (0 + k*(p + 1))*(p + 1)] = o++;
      }
   // (1,2,6,5) -- right
   for (int k = 1; k < p; k++) // y - components
      for (int j = 0; j < p; j++)
      {
         dof_map[1*dof3 + p + (j + k*p)*(p + 1)] = o++;
      }
   for (int k = 0; k < p; k++) // z - components
      for (int j = 1; j < p; j++)
      {
         dof_map[2*dof3 + p + (j + k*(p + 1))*(p + 1)] = o++;
      }
   // (2,3,7,6) -- back
   for (int k = 1; k < p; k++) // x - components
      for (int i = 0; i < p; i++)
      {
         dof_map[0*dof3 + (p - 1 - i) + (p + k*(p + 1))*p] = -1 - (o++);
      }
   for (int k = 0; k < p; k++) // z - components
      for (int i = 1; i < p; i++)
      {
         dof_map[2*dof3 + (p - i) + (p + k*(p + 1))*(p + 1)] = o++;
      }
   // (3,0,4,7) -- left
   for (int k = 1; k < p; k++) // y - components
      for (int j = 0; j < p; j++)
      {
         dof_map[1*dof3 + 0 + ((p - 1 - j) + k*p)*(p + 1)] = -1 - (o++);
      }
   for (int k = 0; k < p; k++) // z - components
      for (int j = 1; j < p; j++)
      {
         dof_map[2*dof3 + 0 + ((p - j) + k*(p + 1))*(p + 1)] = o++;
      }
   // (4,5,6,7) -- top
   for (int j = 1; j < p; j++) // x - components
      for (int i = 0; i < p; i++)
      {
         dof_map[0*dof3 + i + (j + p*(p + 1))*p] = o++;
      }
   for (int j = 0; j < p; j++) // y - components
      for (int i = 1; i < p; i++)
      {
         dof_map[1*dof3 + i + (j + p*p)*(p + 1)] = o++;
      }

   // interior
   // x-components
   for (int k = 1; k < p; k++)
      for (int j = 1; j < p; j++)
         for (int i = 0; i < p; i++)
         {
            dof_map[0*dof3 + i + (j + k*(p + 1))*p] = o++;
         }
   // y-components
   for (int k = 1; k < p; k++)
      for (int j = 0; j < p; j++)
         for (int i = 1; i < p; i++)
         {
            dof_map[1*dof3 + i + (j + k*p)*(p + 1)] = o++;
         }
   // z-components
   for (int k = 0; k < p; k++)
      for (int j = 1; j < p; j++)
         for (int i = 1; i < p; i++)
         {
            dof_map[2*dof3 + i + (j + k*(p + 1))*(p + 1)] = o++;
         }

   // set dof2tk and Nodes
   o = 0;
   // x-components
   for (int k = 0; k <= p; k++)
      for (int j = 0; j <= p; j++)
         for (int i = 0; i < p; i++)
         {
            int idx;
            if ((idx = dof_map[o++]) < 0)
            {
               dof2tk[idx = -1 - idx] = 3;
            }
            else
            {
               dof2tk[idx] = 0;
            }
            Nodes.IntPoint(idx).Set3(op[i], cp[j], cp[k]);
         }
   // y-components
   for (int k = 0; k <= p; k++)
      for (int j = 0; j < p; j++)
         for (int i = 0; i <= p; i++)
         {
            int idx;
            if ((idx = dof_map[o++]) < 0)
            {
               dof2tk[idx = -1 - idx] = 4;
            }
            else
            {
               dof2tk[idx] = 1;
            }
            Nodes.IntPoint(idx).Set3(cp[i], op[j], cp[k]);
         }
   // z-components
   for (int k = 0; k < p; k++)
      for (int j = 0; j <= p; j++)
         for (int i = 0; i <= p; i++)
         {
            int idx;
            if ((idx = dof_map[o++]) < 0)
            {
               dof2tk[idx = -1 - idx] = 5;
            }
            else
            {
               dof2tk[idx] = 2;
            }
            Nodes.IntPoint(idx).Set3(cp[i], cp[j], op[k]);
         }
}

void ND_HexahedronElement::CalcVShape(const IntegrationPoint &ip,
                                      DenseMatrix &shape) const
{
   const int p = Order;

#ifdef MFEM_THREAD_SAFE
   Vector shape_cx(p + 1), shape_ox(p), shape_cy(p + 1), shape_oy(p);
   Vector shape_cz(p + 1), shape_oz(p);
#endif

   cbasis1d.Eval(ip.x, shape_cx);
   obasis1d.Eval(ip.x, shape_ox);
   cbasis1d.Eval(ip.y, shape_cy);
   obasis1d.Eval(ip.y, shape_oy);
   cbasis1d.Eval(ip.z, shape_cz);
   obasis1d.Eval(ip.z, shape_oz);

   int o = 0;
   // x-components
   for (int k = 0; k <= p; k++)
      for (int j = 0; j <= p; j++)
         for (int i = 0; i < p; i++)
         {
            int idx, s;
            if ((idx = dof_map[o++]) < 0)
            {
               idx = -1 - idx, s = -1;
            }
            else
            {
               s = +1;
            }
            shape(idx,0) = s*shape_ox(i)*shape_cy(j)*shape_cz(k);
            shape(idx,1) = 0.;
            shape(idx,2) = 0.;
         }
   // y-components
   for (int k = 0; k <= p; k++)
      for (int j = 0; j < p; j++)
         for (int i = 0; i <= p; i++)
         {
            int idx, s;
            if ((idx = dof_map[o++]) < 0)
            {
               idx = -1 - idx, s = -1;
            }
            else
            {
               s = +1;
            }
            shape(idx,0) = 0.;
            shape(idx,1) = s*shape_cx(i)*shape_oy(j)*shape_cz(k);
            shape(idx,2) = 0.;
         }
   // z-components
   for (int k = 0; k < p; k++)
      for (int j = 0; j <= p; j++)
         for (int i = 0; i <= p; i++)
         {
            int idx, s;
            if ((idx = dof_map[o++]) < 0)
            {
               idx = -1 - idx, s = -1;
            }
            else
            {
               s = +1;
            }
            shape(idx,0) = 0.;
            shape(idx,1) = 0.;
            shape(idx,2) = s*shape_cx(i)*shape_cy(j)*shape_oz(k);
         }
}

void ND_HexahedronElement::CalcCurlShape(const IntegrationPoint &ip,
                                         DenseMatrix &curl_shape) const
{
   const int p = Order;

#ifdef MFEM_THREAD_SAFE
   Vector shape_cx(p + 1), shape_ox(p), shape_cy(p + 1), shape_oy(p);
   Vector shape_cz(p + 1), shape_oz(p);
   Vector dshape_cx(p + 1), dshape_cy(p + 1), dshape_cz(p + 1);
#endif

   cbasis1d.Eval(ip.x, shape_cx, dshape_cx);
   obasis1d.Eval(ip.x, shape_ox);
   cbasis1d.Eval(ip.y, shape_cy, dshape_cy);
   obasis1d.Eval(ip.y, shape_oy);
   cbasis1d.Eval(ip.z, shape_cz, dshape_cz);
   obasis1d.Eval(ip.z, shape_oz);

   int o = 0;
   // x-components
   for (int k = 0; k <= p; k++)
      for (int j = 0; j <= p; j++)
         for (int i = 0; i < p; i++)
         {
            int idx, s;
            if ((idx = dof_map[o++]) < 0)
            {
               idx = -1 - idx, s = -1;
            }
            else
            {
               s = +1;
            }
            curl_shape(idx,0) = 0.;
            curl_shape(idx,1) =  s*shape_ox(i)* shape_cy(j)*dshape_cz(k);
            curl_shape(idx,2) = -s*shape_ox(i)*dshape_cy(j)* shape_cz(k);
         }
   // y-components
   for (int k = 0; k <= p; k++)
      for (int j = 0; j < p; j++)
         for (int i = 0; i <= p; i++)
         {
            int idx, s;
            if ((idx = dof_map[o++]) < 0)
            {
               idx = -1 - idx, s = -1;
            }
            else
            {
               s = +1;
            }
            curl_shape(idx,0) = -s* shape_cx(i)*shape_oy(j)*dshape_cz(k);
            curl_shape(idx,1) = 0.;
            curl_shape(idx,2) =  s*dshape_cx(i)*shape_oy(j)* shape_cz(k);
         }
   // z-components
   for (int k = 0; k < p; k++)
      for (int j = 0; j <= p; j++)
         for (int i = 0; i <= p; i++)
         {
            int idx, s;
            if ((idx = dof_map[o++]) < 0)
            {
               idx = -1 - idx, s = -1;
            }
            else
            {
               s = +1;
            }
            curl_shape(idx,0) =   s* shape_cx(i)*dshape_cy(j)*shape_oz(k);
            curl_shape(idx,1) =  -s*dshape_cx(i)* shape_cy(j)*shape_oz(k);
            curl_shape(idx,2) = 0.;
         }
}


const double ND_QuadrilateralElement::tk[8] =
{ 1.,0.,  0.,1., -1.,0., 0.,-1. };

ND_QuadrilateralElement::ND_QuadrilateralElement(const int p,
                                                 const int cb_type,
                                                 const int ob_type)
   : VectorFiniteElement(2, Geometry::SQUARE, 2*p*(p + 1), p,
                         H_CURL, FunctionSpace::Qk),
     cbasis1d(poly1d.GetBasis(p, VerifyClosed(cb_type))),
     obasis1d(poly1d.GetBasis(p - 1, VerifyOpen(ob_type))),
     dof_map(Dof), dof2tk(Dof)
{
   const double *cp = poly1d.ClosedPoints(p, cb_type);
   const double *op = poly1d.OpenPoints(p - 1, ob_type);
   const int dof2 = Dof/2;

#ifndef MFEM_THREAD_SAFE
   shape_cx.SetSize(p + 1);
   shape_ox.SetSize(p);
   shape_cy.SetSize(p + 1);
   shape_oy.SetSize(p);
   dshape_cx.SetSize(p + 1);
   dshape_cy.SetSize(p + 1);
#endif

   // edges
   int o = 0;
   for (int i = 0; i < p; i++)  // (0,1)
   {
      dof_map[0*dof2 + i + 0*p] = o++;
   }
   for (int j = 0; j < p; j++)  // (1,2)
   {
      dof_map[1*dof2 + p + j*(p + 1)] = o++;
   }
   for (int i = 0; i < p; i++)  // (2,3)
   {
      dof_map[0*dof2 + (p - 1 - i) + p*p] = -1 - (o++);
   }
   for (int j = 0; j < p; j++)  // (3,0)
   {
      dof_map[1*dof2 + 0 + (p - 1 - j)*(p + 1)] = -1 - (o++);
   }

   // interior
   // x-components
   for (int j = 1; j < p; j++)
      for (int i = 0; i < p; i++)
      {
         dof_map[0*dof2 + i + j*p] = o++;
      }
   // y-components
   for (int j = 0; j < p; j++)
      for (int i = 1; i < p; i++)
      {
         dof_map[1*dof2 + i + j*(p + 1)] = o++;
      }

   // set dof2tk and Nodes
   o = 0;
   // x-components
   for (int j = 0; j <= p; j++)
      for (int i = 0; i < p; i++)
      {
         int idx;
         if ((idx = dof_map[o++]) < 0)
         {
            dof2tk[idx = -1 - idx] = 2;
         }
         else
         {
            dof2tk[idx] = 0;
         }
         Nodes.IntPoint(idx).Set2(op[i], cp[j]);
      }
   // y-components
   for (int j = 0; j < p; j++)
      for (int i = 0; i <= p; i++)
      {
         int idx;
         if ((idx = dof_map[o++]) < 0)
         {
            dof2tk[idx = -1 - idx] = 3;
         }
         else
         {
            dof2tk[idx] = 1;
         }
         Nodes.IntPoint(idx).Set2(cp[i], op[j]);
      }
}

void ND_QuadrilateralElement::CalcVShape(const IntegrationPoint &ip,
                                         DenseMatrix &shape) const
{
   const int p = Order;

#ifdef MFEM_THREAD_SAFE
   Vector shape_cx(p + 1), shape_ox(p), shape_cy(p + 1), shape_oy(p);
#endif

   cbasis1d.Eval(ip.x, shape_cx);
   obasis1d.Eval(ip.x, shape_ox);
   cbasis1d.Eval(ip.y, shape_cy);
   obasis1d.Eval(ip.y, shape_oy);

   int o = 0;
   // x-components
   for (int j = 0; j <= p; j++)
      for (int i = 0; i < p; i++)
      {
         int idx, s;
         if ((idx = dof_map[o++]) < 0)
         {
            idx = -1 - idx, s = -1;
         }
         else
         {
            s = +1;
         }
         shape(idx,0) = s*shape_ox(i)*shape_cy(j);
         shape(idx,1) = 0.;
      }
   // y-components
   for (int j = 0; j < p; j++)
      for (int i = 0; i <= p; i++)
      {
         int idx, s;
         if ((idx = dof_map[o++]) < 0)
         {
            idx = -1 - idx, s = -1;
         }
         else
         {
            s = +1;
         }
         shape(idx,0) = 0.;
         shape(idx,1) = s*shape_cx(i)*shape_oy(j);
      }
}

void ND_QuadrilateralElement::CalcCurlShape(const IntegrationPoint &ip,
                                            DenseMatrix &curl_shape) const
{
   const int p = Order;

#ifdef MFEM_THREAD_SAFE
   Vector shape_cx(p + 1), shape_ox(p), shape_cy(p + 1), shape_oy(p);
   Vector dshape_cx(p + 1), dshape_cy(p + 1);
#endif

   cbasis1d.Eval(ip.x, shape_cx, dshape_cx);
   obasis1d.Eval(ip.x, shape_ox);
   cbasis1d.Eval(ip.y, shape_cy, dshape_cy);
   obasis1d.Eval(ip.y, shape_oy);

   int o = 0;
   // x-components
   for (int j = 0; j <= p; j++)
      for (int i = 0; i < p; i++)
      {
         int idx, s;
         if ((idx = dof_map[o++]) < 0)
         {
            idx = -1 - idx, s = -1;
         }
         else
         {
            s = +1;
         }
         curl_shape(idx,0) = -s*shape_ox(i)*dshape_cy(j);
      }
   // y-components
   for (int j = 0; j < p; j++)
      for (int i = 0; i <= p; i++)
      {
         int idx, s;
         if ((idx = dof_map[o++]) < 0)
         {
            idx = -1 - idx, s = -1;
         }
         else
         {
            s = +1;
         }
         curl_shape(idx,0) =  s*dshape_cx(i)*shape_oy(j);
      }
}


const double ND_TetrahedronElement::tk[18] =
{ 1.,0.,0.,  0.,1.,0.,  0.,0.,1.,  -1.,1.,0.,  -1.,0.,1.,  0.,-1.,1. };

const double ND_TetrahedronElement::c = 1./4.;

ND_TetrahedronElement::ND_TetrahedronElement(const int p)
   : VectorFiniteElement(3, Geometry::TETRAHEDRON, p*(p + 2)*(p + 3)/2, p,
                         H_CURL, FunctionSpace::Pk), dof2tk(Dof)
{
   const double *eop = poly1d.OpenPoints(p - 1);
   const double *fop = (p > 1) ? poly1d.OpenPoints(p - 2) : NULL;
   const double *iop = (p > 2) ? poly1d.OpenPoints(p - 3) : NULL;

   const int pm1 = p - 1, pm2 = p - 2, pm3 = p - 3;

#ifndef MFEM_THREAD_SAFE
   shape_x.SetSize(p);
   shape_y.SetSize(p);
   shape_z.SetSize(p);
   shape_l.SetSize(p);
   dshape_x.SetSize(p);
   dshape_y.SetSize(p);
   dshape_z.SetSize(p);
   dshape_l.SetSize(p);
   u.SetSize(Dof, Dim);
#else
   Vector shape_x(p), shape_y(p), shape_z(p), shape_l(p);
#endif

   int o = 0;
   // edges
   for (int i = 0; i < p; i++) // (0,1)
   {
      Nodes.IntPoint(o).Set3(eop[i], 0., 0.);
      dof2tk[o++] = 0;
   }
   for (int i = 0; i < p; i++) // (0,2)
   {
      Nodes.IntPoint(o).Set3(0., eop[i], 0.);
      dof2tk[o++] = 1;
   }
   for (int i = 0; i < p; i++) // (0,3)
   {
      Nodes.IntPoint(o).Set3(0., 0., eop[i]);
      dof2tk[o++] = 2;
   }
   for (int i = 0; i < p; i++) // (1,2)
   {
      Nodes.IntPoint(o).Set3(eop[pm1-i], eop[i], 0.);
      dof2tk[o++] = 3;
   }
   for (int i = 0; i < p; i++) // (1,3)
   {
      Nodes.IntPoint(o).Set3(eop[pm1-i], 0., eop[i]);
      dof2tk[o++] = 4;
   }
   for (int i = 0; i < p; i++) // (2,3)
   {
      Nodes.IntPoint(o).Set3(0., eop[pm1-i], eop[i]);
      dof2tk[o++] = 5;
   }

   // faces
   for (int j = 0; j <= pm2; j++)  // (1,2,3)
      for (int i = 0; i + j <= pm2; i++)
      {
         double w = fop[i] + fop[j] + fop[pm2-i-j];
         Nodes.IntPoint(o).Set3(fop[pm2-i-j]/w, fop[i]/w, fop[j]/w);
         dof2tk[o++] = 3;
         Nodes.IntPoint(o).Set3(fop[pm2-i-j]/w, fop[i]/w, fop[j]/w);
         dof2tk[o++] = 4;
      }
   for (int j = 0; j <= pm2; j++)  // (0,3,2)
      for (int i = 0; i + j <= pm2; i++)
      {
         double w = fop[i] + fop[j] + fop[pm2-i-j];
         Nodes.IntPoint(o).Set3(0., fop[j]/w, fop[i]/w);
         dof2tk[o++] = 2;
         Nodes.IntPoint(o).Set3(0., fop[j]/w, fop[i]/w);
         dof2tk[o++] = 1;
      }
   for (int j = 0; j <= pm2; j++)  // (0,1,3)
      for (int i = 0; i + j <= pm2; i++)
      {
         double w = fop[i] + fop[j] + fop[pm2-i-j];
         Nodes.IntPoint(o).Set3(fop[i]/w, 0., fop[j]/w);
         dof2tk[o++] = 0;
         Nodes.IntPoint(o).Set3(fop[i]/w, 0., fop[j]/w);
         dof2tk[o++] = 2;
      }
   for (int j = 0; j <= pm2; j++)  // (0,2,1)
      for (int i = 0; i + j <= pm2; i++)
      {
         double w = fop[i] + fop[j] + fop[pm2-i-j];
         Nodes.IntPoint(o).Set3(fop[j]/w, fop[i]/w, 0.);
         dof2tk[o++] = 1;
         Nodes.IntPoint(o).Set3(fop[j]/w, fop[i]/w, 0.);
         dof2tk[o++] = 0;
      }

   // interior
   for (int k = 0; k <= pm3; k++)
      for (int j = 0; j + k <= pm3; j++)
         for (int i = 0; i + j + k <= pm3; i++)
         {
            double w = iop[i] + iop[j] + iop[k] + iop[pm3-i-j-k];
            Nodes.IntPoint(o).Set3(iop[i]/w, iop[j]/w, iop[k]/w);
            dof2tk[o++] = 0;
            Nodes.IntPoint(o).Set3(iop[i]/w, iop[j]/w, iop[k]/w);
            dof2tk[o++] = 1;
            Nodes.IntPoint(o).Set3(iop[i]/w, iop[j]/w, iop[k]/w);
            dof2tk[o++] = 2;
         }

   DenseMatrix T(Dof);
   for (int m = 0; m < Dof; m++)
   {
      const IntegrationPoint &ip = Nodes.IntPoint(m);
      const double *tm = tk + 3*dof2tk[m];
      o = 0;

      poly1d.CalcBasis(pm1, ip.x, shape_x);
      poly1d.CalcBasis(pm1, ip.y, shape_y);
      poly1d.CalcBasis(pm1, ip.z, shape_z);
      poly1d.CalcBasis(pm1, 1. - ip.x - ip.y - ip.z, shape_l);

      for (int k = 0; k <= pm1; k++)
         for (int j = 0; j + k <= pm1; j++)
            for (int i = 0; i + j + k <= pm1; i++)
            {
               double s = shape_x(i)*shape_y(j)*shape_z(k)*shape_l(pm1-i-j-k);
               T(o++, m) = s * tm[0];
               T(o++, m) = s * tm[1];
               T(o++, m) = s * tm[2];
            }
      for (int k = 0; k <= pm1; k++)
         for (int j = 0; j + k <= pm1; j++)
         {
            double s = shape_x(pm1-j-k)*shape_y(j)*shape_z(k);
            T(o++, m) = s*((ip.y - c)*tm[0] - (ip.x - c)*tm[1]);
            T(o++, m) = s*((ip.z - c)*tm[0] - (ip.x - c)*tm[2]);
         }
      for (int k = 0; k <= pm1; k++)
      {
         T(o++, m) =
            shape_y(pm1-k)*shape_z(k)*((ip.z - c)*tm[1] - (ip.y - c)*tm[2]);
      }
   }

   Ti.Factor(T);
   // mfem::out << "ND_TetrahedronElement(" << p << ") : "; Ti.TestInversion();
}

void ND_TetrahedronElement::CalcVShape(const IntegrationPoint &ip,
                                       DenseMatrix &shape) const
{
   const int pm1 = Order - 1;

#ifdef MFEM_THREAD_SAFE
   const int p = Order;
   Vector shape_x(p), shape_y(p), shape_z(p), shape_l(p);
   DenseMatrix u(Dof, Dim);
#endif

   poly1d.CalcBasis(pm1, ip.x, shape_x);
   poly1d.CalcBasis(pm1, ip.y, shape_y);
   poly1d.CalcBasis(pm1, ip.z, shape_z);
   poly1d.CalcBasis(pm1, 1. - ip.x - ip.y - ip.z, shape_l);

   int n = 0;
   for (int k = 0; k <= pm1; k++)
      for (int j = 0; j + k <= pm1; j++)
         for (int i = 0; i + j + k <= pm1; i++)
         {
            double s = shape_x(i)*shape_y(j)*shape_z(k)*shape_l(pm1-i-j-k);
            u(n,0) =  s;  u(n,1) = 0.;  u(n,2) = 0.;  n++;
            u(n,0) = 0.;  u(n,1) =  s;  u(n,2) = 0.;  n++;
            u(n,0) = 0.;  u(n,1) = 0.;  u(n,2) =  s;  n++;
         }
   for (int k = 0; k <= pm1; k++)
      for (int j = 0; j + k <= pm1; j++)
      {
         double s = shape_x(pm1-j-k)*shape_y(j)*shape_z(k);
         u(n,0) = s*(ip.y - c);  u(n,1) = -s*(ip.x - c);  u(n,2) =  0.;  n++;
         u(n,0) = s*(ip.z - c);  u(n,1) =  0.;  u(n,2) = -s*(ip.x - c);  n++;
      }
   for (int k = 0; k <= pm1; k++)
   {
      double s = shape_y(pm1-k)*shape_z(k);
      u(n,0) = 0.;  u(n,1) = s*(ip.z - c);  u(n,2) = -s*(ip.y - c);  n++;
   }

   Ti.Mult(u, shape);
}

void ND_TetrahedronElement::CalcCurlShape(const IntegrationPoint &ip,
                                          DenseMatrix &curl_shape) const
{
   const int pm1 = Order - 1;

#ifdef MFEM_THREAD_SAFE
   const int p = Order;
   Vector shape_x(p), shape_y(p), shape_z(p), shape_l(p);
   Vector dshape_x(p), dshape_y(p), dshape_z(p), dshape_l(p);
   DenseMatrix u(Dof, Dim);
#endif

   poly1d.CalcBasis(pm1, ip.x, shape_x, dshape_x);
   poly1d.CalcBasis(pm1, ip.y, shape_y, dshape_y);
   poly1d.CalcBasis(pm1, ip.z, shape_z, dshape_z);
   poly1d.CalcBasis(pm1, 1. - ip.x - ip.y - ip.z, shape_l, dshape_l);

   int n = 0;
   for (int k = 0; k <= pm1; k++)
      for (int j = 0; j + k <= pm1; j++)
         for (int i = 0; i + j + k <= pm1; i++)
         {
            int l = pm1-i-j-k;
            const double dx = (dshape_x(i)*shape_l(l) -
                               shape_x(i)*dshape_l(l))*shape_y(j)*shape_z(k);
            const double dy = (dshape_y(j)*shape_l(l) -
                               shape_y(j)*dshape_l(l))*shape_x(i)*shape_z(k);
            const double dz = (dshape_z(k)*shape_l(l) -
                               shape_z(k)*dshape_l(l))*shape_x(i)*shape_y(j);

            u(n,0) =  0.;  u(n,1) =  dz;  u(n,2) = -dy;  n++;
            u(n,0) = -dz;  u(n,1) =  0.;  u(n,2) =  dx;  n++;
            u(n,0) =  dy;  u(n,1) = -dx;  u(n,2) =  0.;  n++;
         }
   for (int k = 0; k <= pm1; k++)
      for (int j = 0; j + k <= pm1; j++)
      {
         int i = pm1 - j - k;
         // s = shape_x(i)*shape_y(j)*shape_z(k);
         // curl of s*(ip.y - c, -(ip.x - c), 0):
         u(n,0) =  shape_x(i)*(ip.x - c)*shape_y(j)*dshape_z(k);
         u(n,1) =  shape_x(i)*shape_y(j)*(ip.y - c)*dshape_z(k);
         u(n,2) =
            -((dshape_x(i)*(ip.x - c) + shape_x(i))*shape_y(j)*shape_z(k) +
              (dshape_y(j)*(ip.y - c) + shape_y(j))*shape_x(i)*shape_z(k));
         n++;
         // curl of s*(ip.z - c, 0, -(ip.x - c)):
         u(n,0) = -shape_x(i)*(ip.x - c)*dshape_y(j)*shape_z(k);
         u(n,1) = (shape_x(i)*shape_y(j)*(dshape_z(k)*(ip.z - c) + shape_z(k)) +
                   (dshape_x(i)*(ip.x - c) + shape_x(i))*shape_y(j)*shape_z(k));
         u(n,2) = -shape_x(i)*dshape_y(j)*shape_z(k)*(ip.z - c);
         n++;
      }
   for (int k = 0; k <= pm1; k++)
   {
      int j = pm1 - k;
      // curl of shape_y(j)*shape_z(k)*(0, ip.z - c, -(ip.y - c)):
      u(n,0) = -((dshape_y(j)*(ip.y - c) + shape_y(j))*shape_z(k) +
                 shape_y(j)*(dshape_z(k)*(ip.z - c) + shape_z(k)));
      u(n,1) = 0.;
      u(n,2) = 0.;  n++;
   }

   Ti.Mult(u, curl_shape);
}


const double ND_TriangleElement::tk[8] =
{ 1.,0.,  -1.,1.,  0.,-1.,  0.,1. };

const double ND_TriangleElement::c = 1./3.;

ND_TriangleElement::ND_TriangleElement(const int p)
   : VectorFiniteElement(2, Geometry::TRIANGLE, p*(p + 2), p,
                         H_CURL, FunctionSpace::Pk),
     dof2tk(Dof)
{
   const double *eop = poly1d.OpenPoints(p - 1);
   const double *iop = (p > 1) ? poly1d.OpenPoints(p - 2) : NULL;

   const int pm1 = p - 1, pm2 = p - 2;

#ifndef MFEM_THREAD_SAFE
   shape_x.SetSize(p);
   shape_y.SetSize(p);
   shape_l.SetSize(p);
   dshape_x.SetSize(p);
   dshape_y.SetSize(p);
   dshape_l.SetSize(p);
   u.SetSize(Dof, Dim);
   curlu.SetSize(Dof);
#else
   Vector shape_x(p), shape_y(p), shape_l(p);
#endif

   int n = 0;
   // edges
   for (int i = 0; i < p; i++) // (0,1)
   {
      Nodes.IntPoint(n).Set2(eop[i], 0.);
      dof2tk[n++] = 0;
   }
   for (int i = 0; i < p; i++) // (1,2)
   {
      Nodes.IntPoint(n).Set2(eop[pm1-i], eop[i]);
      dof2tk[n++] = 1;
   }
   for (int i = 0; i < p; i++) // (2,0)
   {
      Nodes.IntPoint(n).Set2(0., eop[pm1-i]);
      dof2tk[n++] = 2;
   }

   // interior
   for (int j = 0; j <= pm2; j++)
      for (int i = 0; i + j <= pm2; i++)
      {
         double w = iop[i] + iop[j] + iop[pm2-i-j];
         Nodes.IntPoint(n).Set2(iop[i]/w, iop[j]/w);
         dof2tk[n++] = 0;
         Nodes.IntPoint(n).Set2(iop[i]/w, iop[j]/w);
         dof2tk[n++] = 3;
      }

   DenseMatrix T(Dof);
   for (int m = 0; m < Dof; m++)
   {
      const IntegrationPoint &ip = Nodes.IntPoint(m);
      const double *tm = tk + 2*dof2tk[m];
      n = 0;

      poly1d.CalcBasis(pm1, ip.x, shape_x);
      poly1d.CalcBasis(pm1, ip.y, shape_y);
      poly1d.CalcBasis(pm1, 1. - ip.x - ip.y, shape_l);

      for (int j = 0; j <= pm1; j++)
         for (int i = 0; i + j <= pm1; i++)
         {
            double s = shape_x(i)*shape_y(j)*shape_l(pm1-i-j);
            T(n++, m) = s * tm[0];
            T(n++, m) = s * tm[1];
         }
      for (int j = 0; j <= pm1; j++)
      {
         T(n++, m) =
            shape_x(pm1-j)*shape_y(j)*((ip.y - c)*tm[0] - (ip.x - c)*tm[1]);
      }
   }

   Ti.Factor(T);
   // mfem::out << "ND_TriangleElement(" << p << ") : "; Ti.TestInversion();
}

void ND_TriangleElement::CalcVShape(const IntegrationPoint &ip,
                                    DenseMatrix &shape) const
{
   const int pm1 = Order - 1;

#ifdef MFEM_THREAD_SAFE
   const int p = Order;
   Vector shape_x(p), shape_y(p), shape_l(p);
   DenseMatrix u(Dof, Dim);
#endif

   poly1d.CalcBasis(pm1, ip.x, shape_x);
   poly1d.CalcBasis(pm1, ip.y, shape_y);
   poly1d.CalcBasis(pm1, 1. - ip.x - ip.y, shape_l);

   int n = 0;
   for (int j = 0; j <= pm1; j++)
      for (int i = 0; i + j <= pm1; i++)
      {
         double s = shape_x(i)*shape_y(j)*shape_l(pm1-i-j);
         u(n,0) = s;  u(n,1) = 0;  n++;
         u(n,0) = 0;  u(n,1) = s;  n++;
      }
   for (int j = 0; j <= pm1; j++)
   {
      double s = shape_x(pm1-j)*shape_y(j);
      u(n,0) =  s*(ip.y - c);
      u(n,1) = -s*(ip.x - c);
      n++;
   }

   Ti.Mult(u, shape);
}

void ND_TriangleElement::CalcCurlShape(const IntegrationPoint &ip,
                                       DenseMatrix &curl_shape) const
{
   const int pm1 = Order - 1;

#ifdef MFEM_THREAD_SAFE
   const int p = Order;
   Vector shape_x(p), shape_y(p), shape_l(p);
   Vector dshape_x(p), dshape_y(p), dshape_l(p);
   Vector curlu(Dof);
#endif

   poly1d.CalcBasis(pm1, ip.x, shape_x, dshape_x);
   poly1d.CalcBasis(pm1, ip.y, shape_y, dshape_y);
   poly1d.CalcBasis(pm1, 1. - ip.x - ip.y, shape_l, dshape_l);

   int n = 0;
   for (int j = 0; j <= pm1; j++)
      for (int i = 0; i + j <= pm1; i++)
      {
         int l = pm1-i-j;
         const double dx = (dshape_x(i)*shape_l(l) -
                            shape_x(i)*dshape_l(l)) * shape_y(j);
         const double dy = (dshape_y(j)*shape_l(l) -
                            shape_y(j)*dshape_l(l)) * shape_x(i);

         curlu(n++) = -dy;
         curlu(n++) =  dx;
      }

   for (int j = 0; j <= pm1; j++)
   {
      int i = pm1 - j;
      // curl of shape_x(i)*shape_y(j) * (ip.y - c, -(ip.x - c), 0):
      curlu(n++) = -((dshape_x(i)*(ip.x - c) + shape_x(i)) * shape_y(j) +
                     (dshape_y(j)*(ip.y - c) + shape_y(j)) * shape_x(i));
   }

   Vector curl2d(curl_shape.Data(),Dof);
   Ti.Mult(curlu, curl2d);
}


const double ND_SegmentElement::tk[1] = { 1. };

ND_SegmentElement::ND_SegmentElement(const int p, const int ob_type)
   : VectorFiniteElement(1, Geometry::SEGMENT, p, p - 1,
                         H_CURL, FunctionSpace::Pk),
     obasis1d(poly1d.GetBasis(p - 1, VerifyOpen(ob_type))),
     dof2tk(Dof)
{
   const double *op = poly1d.OpenPoints(p - 1, ob_type);

   // set dof2tk and Nodes
   for (int i = 0; i < p; i++)
   {
      dof2tk[i] = 0;
      Nodes.IntPoint(i).x = op[i];
   }
}

void ND_SegmentElement::CalcVShape(const IntegrationPoint &ip,
                                   DenseMatrix &shape) const
{
   Vector vshape(shape.Data(), Dof);

   obasis1d.Eval(ip.x, vshape);
}


void NURBS1DFiniteElement::CalcShape(const IntegrationPoint &ip,
                                     Vector &shape) const
{
   kv[0]->CalcShape(shape, ijk[0], ip.x);

   double sum = 0.0;
   for (int i = 0; i <= Order; i++)
   {
      sum += (shape(i) *= weights(i));
   }

   shape /= sum;
}

void NURBS1DFiniteElement::CalcDShape(const IntegrationPoint &ip,
                                      DenseMatrix &dshape) const
{
   Vector grad(dshape.Data(), Dof);

   kv[0]->CalcShape (shape_x, ijk[0], ip.x);
   kv[0]->CalcDShape(grad,    ijk[0], ip.x);

   double sum = 0.0, dsum = 0.0;
   for (int i = 0; i <= Order; i++)
   {
      sum  += (shape_x(i) *= weights(i));
      dsum += (   grad(i) *= weights(i));
   }

   sum = 1.0/sum;
   add(sum, grad, -dsum*sum*sum, shape_x, grad);
}

void NURBS2DFiniteElement::CalcShape(const IntegrationPoint &ip,
                                     Vector &shape) const
{
   kv[0]->CalcShape(shape_x, ijk[0], ip.x);
   kv[1]->CalcShape(shape_y, ijk[1], ip.y);

   double sum = 0.0;
   for (int o = 0, j = 0; j <= Order; j++)
   {
      const double sy = shape_y(j);
      for (int i = 0; i <= Order; i++, o++)
      {
         sum += ( shape(o) = shape_x(i)*sy*weights(o) );
      }
   }

   shape /= sum;
}

void NURBS2DFiniteElement::CalcDShape(const IntegrationPoint &ip,
                                      DenseMatrix &dshape) const
{
   double sum, dsum[2];

   kv[0]->CalcShape ( shape_x, ijk[0], ip.x);
   kv[1]->CalcShape ( shape_y, ijk[1], ip.y);

   kv[0]->CalcDShape(dshape_x, ijk[0], ip.x);
   kv[1]->CalcDShape(dshape_y, ijk[1], ip.y);

   sum = dsum[0] = dsum[1] = 0.0;
   for (int o = 0, j = 0; j <= Order; j++)
   {
      const double sy = shape_y(j), dsy = dshape_y(j);
      for (int i = 0; i <= Order; i++, o++)
      {
         sum += ( u(o) = shape_x(i)*sy*weights(o) );

         dsum[0] += ( dshape(o,0) = dshape_x(i)*sy *weights(o) );
         dsum[1] += ( dshape(o,1) =  shape_x(i)*dsy*weights(o) );
      }
   }

   sum = 1.0/sum;
   dsum[0] *= sum*sum;
   dsum[1] *= sum*sum;

   for (int o = 0; o < Dof; o++)
   {
      dshape(o,0) = dshape(o,0)*sum - u(o)*dsum[0];
      dshape(o,1) = dshape(o,1)*sum - u(o)*dsum[1];
   }
}

void NURBS3DFiniteElement::CalcShape(const IntegrationPoint &ip,
                                     Vector &shape) const
{
   kv[0]->CalcShape(shape_x, ijk[0], ip.x);
   kv[1]->CalcShape(shape_y, ijk[1], ip.y);
   kv[2]->CalcShape(shape_z, ijk[2], ip.z);

   double sum = 0.0;
   for (int o = 0, k = 0; k <= Order; k++)
   {
      const double sz = shape_z(k);
      for (int j = 0; j <= Order; j++)
      {
         const double sy_sz = shape_y(j)*sz;
         for (int i = 0; i <= Order; i++, o++)
         {
            sum += ( shape(o) = shape_x(i)*sy_sz*weights(o) );
         }
      }
   }

   shape /= sum;
}

void NURBS3DFiniteElement::CalcDShape(const IntegrationPoint &ip,
                                      DenseMatrix &dshape) const
{
   double sum, dsum[3];

   kv[0]->CalcShape ( shape_x, ijk[0], ip.x);
   kv[1]->CalcShape ( shape_y, ijk[1], ip.y);
   kv[2]->CalcShape ( shape_z, ijk[2], ip.z);

   kv[0]->CalcDShape(dshape_x, ijk[0], ip.x);
   kv[1]->CalcDShape(dshape_y, ijk[1], ip.y);
   kv[2]->CalcDShape(dshape_z, ijk[2], ip.z);

   sum = dsum[0] = dsum[1] = dsum[2] = 0.0;
   for (int o = 0, k = 0; k <= Order; k++)
   {
      const double sz = shape_z(k), dsz = dshape_z(k);
      for (int j = 0; j <= Order; j++)
      {
         const double  sy_sz  =  shape_y(j)* sz;
         const double dsy_sz  = dshape_y(j)* sz;
         const double  sy_dsz =  shape_y(j)*dsz;
         for (int i = 0; i <= Order; i++, o++)
         {
            sum += ( u(o) = shape_x(i)*sy_sz*weights(o) );

            dsum[0] += ( dshape(o,0) = dshape_x(i)* sy_sz *weights(o) );
            dsum[1] += ( dshape(o,1) =  shape_x(i)*dsy_sz *weights(o) );
            dsum[2] += ( dshape(o,2) =  shape_x(i)* sy_dsz*weights(o) );
         }
      }
   }

   sum = 1.0/sum;
   dsum[0] *= sum*sum;
   dsum[1] *= sum*sum;
   dsum[2] *= sum*sum;

   for (int o = 0; o < Dof; o++)
   {
      dshape(o,0) = dshape(o,0)*sum - u(o)*dsum[0];
      dshape(o,1) = dshape(o,1)*sum - u(o)*dsum[1];
      dshape(o,2) = dshape(o,2)*sum - u(o)*dsum[2];
   }
}

}<|MERGE_RESOLUTION|>--- conflicted
+++ resolved
@@ -7706,9 +7706,9 @@
 {
    const double *cp = poly1d.ClosedPoints(p, b_type);
 
+#ifndef MFEM_THREAD_SAFE
    const int p1 = p + 1;
-
-#ifndef MFEM_THREAD_SAFE
+   
    shape_x.SetSize(p1);
    shape_y.SetSize(p1);
    dshape_x.SetSize(p1);
@@ -7820,9 +7820,9 @@
 {
    const double *cp = poly1d.ClosedPoints(p, b_type);
 
+#ifndef MFEM_THREAD_SAFE
    const int p1 = p + 1;
-
-#ifndef MFEM_THREAD_SAFE
+   
    shape_x.SetSize(p1);
    shape_y.SetSize(p1);
    shape_z.SetSize(p1);
@@ -8038,9 +8038,9 @@
 H1Pos_QuadrilateralElement::H1Pos_QuadrilateralElement(const int p)
    : PositiveTensorFiniteElement(2, p)
 {
+#ifndef MFEM_THREAD_SAFE
    const int p1 = p + 1;
 
-#ifndef MFEM_THREAD_SAFE
    shape_x.SetSize(p1);
    shape_y.SetSize(p1);
    dshape_x.SetSize(p1);
@@ -8106,9 +8106,9 @@
 H1Pos_HexahedronElement::H1Pos_HexahedronElement(const int p)
    : PositiveTensorFiniteElement(3, p)
 {
+#ifndef MFEM_THREAD_SAFE
    const int p1 = p + 1;
 
-#ifndef MFEM_THREAD_SAFE
    shape_x.SetSize(p1);
    shape_y.SetSize(p1);
    shape_z.SetSize(p1);
@@ -8863,13 +8863,12 @@
 }
 
 
-<<<<<<< HEAD
 H1_PrismElement::H1_PrismElement(const int p,
-                                 const int type)
+                                 const int btype)
    : NodalFiniteElement(3, Geometry::PRISM, ((p + 1)*(p + 1)*(p + 2))/2,
                         p, FunctionSpace::Qk),
-     TriangleFE(p, type),
-     SegmentFE(p, type)
+     TriangleFE(p, btype),
+     SegmentFE(p, btype)
 {
 #ifndef MFEM_THREAD_SAFE
    t_shape.SetSize(TriangleFE.GetDof());
@@ -9152,14 +9151,8 @@
 }
 
 
-L2_SegmentElement::L2_SegmentElement(const int p, const int type)
-   : NodalFiniteElement(1, Geometry::SEGMENT, p + 1, p, FunctionSpace::Pk),
-     type(VerifyOpen(type)),
-     basis1d(poly1d.OpenBasis(p, type))
-=======
 L2_SegmentElement::L2_SegmentElement(const int p, const int btype)
    : NodalTensorFiniteElement(1, p, VerifyOpen(btype))
->>>>>>> 16b09c1d
 {
    const double *op = poly1d.OpenPoints(p, btype);
 
