--- conflicted
+++ resolved
@@ -1979,18 +1979,12 @@
         lim_dist(NULL), lim_func(NULL), lim_normal(1.0),
         adapt_lim_gf0(NULL), adapt_lim_gf(NULL), adapt_lim_coeff(NULL),
         adapt_lim_eval(NULL),
-<<<<<<< HEAD
         surf_fit_marker(NULL), surf_fit_coeff(NULL),
         surf_fit_gf(NULL), surf_fit_eval(NULL),
         surf_fit_limiter(NULL), surf_fit_pos(NULL),
         surf_fit_normal(1.0),
-=======
-        surf_fit_gf(NULL), surf_fit_marker(NULL),
-        surf_fit_coeff(NULL),
-        surf_fit_eval(NULL), surf_fit_normal(1.0),
         surf_fit_gf_bg(false), surf_fit_grad(NULL), surf_fit_hess(NULL),
         surf_fit_eval_bg_grad(NULL), surf_fit_eval_bg_hess(NULL),
->>>>>>> 6515c9f2
         discr_tc(dynamic_cast<DiscreteAdaptTC *>(tc)),
         fdflag(false), dxscale(1.0e3), fd_call_flag(false), exact_action(false)
    { PA.enabled = false; }
