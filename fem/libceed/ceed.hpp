// Copyright (c) 2010-2020, Lawrence Livermore National Security, LLC. Produced
// at the Lawrence Livermore National Laboratory. All Rights reserved. See files
// LICENSE and NOTICE for details. LLNL-CODE-806117.
//
// This file is part of the MFEM library. For more information and source code
// availability visit https://mfem.org.
//
// MFEM is free software; you can redistribute it and/or modify it under the
// terms of the BSD-3 license. We welcome feedback and contributions, see file
// CONTRIBUTING.md for details.

#ifndef MFEM_LIBCEED_HPP
#define MFEM_LIBCEED_HPP

#include "../../config/config.hpp"

#include "../../general/device.hpp"
#include "../../linalg/vector.hpp"
#ifdef MFEM_USE_CEED
#include <ceed.h>
#include <ceed-hash.h>
#endif
#include <tuple>
#include <unordered_map>

namespace mfem
{

class Mesh;
class FiniteElementSpace;
class GridFunction;
class IntegrationRule;
class Coefficient;

#ifdef MFEM_USE_CEED
/// A structure used to pass additional data to f_build_diff and f_apply_diff
struct BuildContext { CeedInt dim, space_dim, vdim; CeedScalar coeff; };

enum class CeedCoeff { Const, Grid, Quad };

struct CeedConstCoeff
{
   double val;
};

struct CeedGridCoeff
{
   const GridFunction* coeff;
   CeedBasis basis;
   CeedElemRestriction restr;
   CeedVector coeffVector;
};

struct CeedQuadCoeff
{
   Vector coeff;
   CeedElemRestriction restr;
   CeedVector coeffVector;
};
#endif

struct CeedData
{
#ifdef MFEM_USE_CEED
   CeedOperator build_oper, oper;
   CeedBasis basis, mesh_basis;
   CeedElemRestriction restr, mesh_restr, restr_i;
   CeedQFunction apply_qfunc, build_qfunc;
   CeedVector node_coords, rho;
   CeedCoeff coeff_type;
   void* coeff;
   CeedQFunctionContext build_ctx;
   BuildContext build_ctx_data;

   CeedVector u, v;

   CeedData()
      : build_oper(nullptr), oper(nullptr), basis(nullptr), mesh_basis(nullptr),
        restr(nullptr), mesh_restr(nullptr), restr_i(nullptr), mesh_restr_i(nullptr),
        apply_qfunc(nullptr), build_qfunc(nullptr), node_coords(nullptr),
        rho(nullptr), coeff(nullptr), build_ctx(nullptr) { }

   ~CeedData()
   {
      CeedOperatorDestroy(&build_oper);
      CeedOperatorDestroy(&oper);
<<<<<<< HEAD
      CeedElemRestrictionDestroy(&restr_i);
=======
>>>>>>> 13924775
      CeedQFunctionDestroy(&apply_qfunc);
      CeedQFunctionDestroy(&build_qfunc);
      CeedQFunctionContextDestroy(&build_ctx);
      CeedVectorDestroy(&node_coords);
      CeedVectorDestroy(&rho);
      if (coeff_type==CeedCoeff::Const)
      {
         delete static_cast<CeedConstCoeff*>(coeff);
      }
      else if (coeff_type==CeedCoeff::Grid)
      {
         CeedGridCoeff* c = static_cast<CeedGridCoeff*>(coeff);
         CeedVectorDestroy(&c->coeffVector);
         delete c;
      }
      else if (coeff_type==CeedCoeff::Quad)
      {
         CeedQuadCoeff* c = static_cast<CeedQuadCoeff*>(coeff);
         CeedVectorDestroy(&c->coeffVector);
         delete c;
      }
      CeedVectorDestroy(&u);
      CeedVectorDestroy(&v);
   }
#endif
};

/** This structure contains the data to assemble a PA operator with libCEED.
    See libceed/mass.cpp or libceed/diffusion.cpp for examples. */
struct CeedPAOperator
{
#ifdef MFEM_USE_CEED
   /** The finite element space for the trial and test functions. */
   const FiniteElementSpace &fes;
   /** The Integration Rule to use to compute the operator. */
   const IntegrationRule &ir;
   /** The number of quadrature data at each quadrature point. */
   int qdatasize;
   /** The path to the header containing the functions for libCEED. */
   std::string header;
   /** The name of the Qfunction to build the quadrature data with a constant
       coefficient.*/
   std::string const_func;
   /** The Qfunction to build the quadrature data with constant coefficient. */
   CeedQFunctionUser const_qf;
   /** The name of the Qfunction to build the quadrature data with a coefficient
       evaluated at quadrature points. */
   std::string quad_func;
   /** The Qfunction to build the quad. data with a coefficient. */
   CeedQFunctionUser quad_qf;
   /** The name of the Qfunction to apply the operator. */
   std::string apply_func;
   /** The Qfunction to apply the operator. */
   CeedQFunctionUser apply_qf;
   /** The evaluation mode to apply to the trial function (CEED_EVAL_INTERP,
       CEED_EVAL_GRAD, etc.) */
   CeedEvalMode trial_op;
   /** The evaluation mode to apply to the test function ( CEED_EVAL_INTERP,
       CEED_EVAL_GRAD, etc.)*/
   CeedEvalMode test_op;
#endif
};

struct CeedMFOperator
{
#ifdef MFEM_USE_CEED
   /** The finite element space for the trial and test functions. */
   const FiniteElementSpace &fes;
   /** The Integration Rule to use to compote the operator. */
   const IntegrationRule &ir;
   /** The path to the header containing the functions for libCEED. */
   std::string header;
   /** The name of the Qfunction to apply the quadrature data with a constant
       coefficient.*/
   std::string const_func;
   /** The Qfunction to apply the quadrature data with constant coefficient. */
   CeedQFunctionUser const_qf;
   /** The name of the Qfunction to apply the quadrature data with a coefficient
       evaluated at quadrature point. */
   std::string quad_func;
   /** The Qfunction to apply the quad. data with a coefficient evaluated at
       quadrature point. */
   CeedQFunctionUser quad_qf;
   /** The evaluation mode to apply to the trial function (CEED_EVAL_INTERP,
       CEED_EVAL_GRAD, etc.) */
   CeedEvalMode trial_op;
   /** The evaluation mode to apply to the test function ( CEED_EVAL_INTERP,
       CEED_EVAL_GRAD, etc.)*/
   CeedEvalMode test_op;
#endif
};

/** @brief Identifies the type of coefficient of the Integrator to initialize
    accordingly the CeedData. */
<<<<<<< HEAD
void InitCeedCoeff(Coefficient* Q, CeedData* ptr);

/// Initialize a CeedBasis and a CeedElemRestriction
void InitCeedBasisAndRestriction(const FiniteElementSpace &fes,
                                 const IntegrationRule &ir,
                                 Ceed ceed, CeedBasis *basis,
                                 CeedElemRestriction *restr);

void InitCeedNonTensorRestriction(const FiniteElementSpace &fes,
                                  Ceed ceed, CeedElemRestriction *restr);

void InitCeedTensorRestriction(const FiniteElementSpace &fes,
                               Ceed ceed, CeedElemRestriction *restr);

/// Return the path to the libCEED q-function headers.
const std::string &GetCeedPath();
=======
void InitCeedCoeff(Coefficient* Q, Mesh &mesh, const IntegrationRule &ir,
                   CeedData* ptr);
>>>>>>> 13924775

/** This function initializes an arbitrary linear operator using the partial
    assembly decomposition in libCEED. The operator details are described by the
    struct CEEDPAOperator input. */
void CeedPAAssemble(const CeedPAOperator& op,
                    CeedData& ceedData);

/** This function initializes an arbitrary linear operator using a fully matrix
    free decomposition. The operator details are described by the
    struct CEEDPAOperator input. */
void CeedMFAssemble(const CeedMFOperator& op,
                    CeedData& ceedData);

/** @brief Function that applies a libCEED operator. */
void CeedAddMult(const CeedData *ceedDataPtr,
                 const Vector &x,
                 Vector &y);

/** @brief Function that assembles a libCEED operator diagonal. */
void CeedAssembleDiagonal(const CeedData *ceedDataPtr,
                          Vector &diag);

/** @brief Function that determines if a CEED kernel should be used, based on
    the current mfem::Device configuration. */
inline bool DeviceCanUseCeed()
{
   return Device::Allows(Backend::CEED_MASK);
}

/** @brief Remove from ceed_basis_map and ceed_restr_map the entries associated
    with the given @a fes. */
void RemoveCeedBasisAndRestriction(const FiniteElementSpace *fes);

#ifdef MFEM_USE_CEED
/// Initialize a CeedVector from a Vector
void InitCeedVector(const Vector &v, CeedVector &cv);

/// Initialize a strided CeedElemRestriction
void InitCeedStridedRestriction(const FiniteElementSpace &fes,
                                CeedInt nelem, CeedInt nqpts, CeedInt qdatasize,
                                const CeedInt *strides,
                                CeedElemRestriction *restr);

/// Initialize a CeedBasis and a CeedElemRestriction
void InitCeedBasisAndRestriction(const FiniteElementSpace &fes,
                                 const IntegrationRule &ir,
                                 Ceed ceed, CeedBasis *basis,
                                 CeedElemRestriction *restr);

/// Return the path to the libCEED q-function headers.
const std::string &GetCeedPath();

// Hash table for CeedBasis
using CeedBasisKey =
   std::tuple<const FiniteElementSpace*, const IntegrationRule*, int, int, int>;
struct CeedBasisHash
{
   std::size_t operator()(const CeedBasisKey& k) const
   {
      return CeedHashCombine(
                CeedHashCombine(
                   CeedHashInt(reinterpret_cast<CeedHash64_t>(std::get<0>(k))),
                   CeedHashInt(reinterpret_cast<CeedHash64_t>(std::get<1>(k)))),
                CeedHashCombine(
                   CeedHashCombine(CeedHashInt(std::get<2>(k)),
                                   CeedHashInt(std::get<3>(k))),
                   CeedHashInt(std::get<4>(k))));
   }
};
using CeedBasisMap =
   std::unordered_map<const CeedBasisKey, CeedBasis, CeedBasisHash>;

// Hash table for CeedElemRestriction
using CeedRestrKey = std::tuple<const FiniteElementSpace*, int, int, int>;
struct CeedRestrHash
{
   std::size_t operator()(const CeedRestrKey& k) const
   {
      return CeedHashCombine(
                CeedHashCombine(
                   CeedHashInt(reinterpret_cast<CeedHash64_t>(std::get<0>(k))),
                   CeedHashInt(std::get<1>(k))),
                CeedHashCombine(CeedHashInt(std::get<2>(k)),
                                CeedHashInt(std::get<3>(k))));
   }
};
using CeedRestrMap =
   std::unordered_map<const CeedRestrKey, CeedElemRestriction, CeedRestrHash>;

namespace internal
{
extern Ceed ceed; // defined in device.cpp
extern CeedBasisMap basis_map;
extern CeedRestrMap restr_map;
}

#endif // MFEM_USE_CEED

} // namespace mfem

#endif // MFEM_LIBCEED_HPP<|MERGE_RESOLUTION|>--- conflicted
+++ resolved
@@ -76,7 +76,7 @@
 
    CeedData()
       : build_oper(nullptr), oper(nullptr), basis(nullptr), mesh_basis(nullptr),
-        restr(nullptr), mesh_restr(nullptr), restr_i(nullptr), mesh_restr_i(nullptr),
+        restr(nullptr), mesh_restr(nullptr), restr_i(nullptr),
         apply_qfunc(nullptr), build_qfunc(nullptr), node_coords(nullptr),
         rho(nullptr), coeff(nullptr), build_ctx(nullptr) { }
 
@@ -84,10 +84,7 @@
    {
       CeedOperatorDestroy(&build_oper);
       CeedOperatorDestroy(&oper);
-<<<<<<< HEAD
       CeedElemRestrictionDestroy(&restr_i);
-=======
->>>>>>> 13924775
       CeedQFunctionDestroy(&apply_qfunc);
       CeedQFunctionDestroy(&build_qfunc);
       CeedQFunctionContextDestroy(&build_ctx);
@@ -182,8 +179,8 @@
 
 /** @brief Identifies the type of coefficient of the Integrator to initialize
     accordingly the CeedData. */
-<<<<<<< HEAD
-void InitCeedCoeff(Coefficient* Q, CeedData* ptr);
+void InitCeedCoeff(Coefficient* Q, Mesh &mesh, const IntegrationRule &ir,
+                   CeedData* ptr);
 
 /// Initialize a CeedBasis and a CeedElemRestriction
 void InitCeedBasisAndRestriction(const FiniteElementSpace &fes,
@@ -199,10 +196,6 @@
 
 /// Return the path to the libCEED q-function headers.
 const std::string &GetCeedPath();
-=======
-void InitCeedCoeff(Coefficient* Q, Mesh &mesh, const IntegrationRule &ir,
-                   CeedData* ptr);
->>>>>>> 13924775
 
 /** This function initializes an arbitrary linear operator using the partial
     assembly decomposition in libCEED. The operator details are described by the
