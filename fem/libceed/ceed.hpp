--- conflicted
+++ resolved
@@ -124,17 +124,11 @@
       CeedVectorDestroy(&rho);
       if (coeff_type==CeedCoeff::Const)
       {
-<<<<<<< HEAD
-         CeedGridCoeff* c = (CeedGridCoeff*)coeff;
-=======
          delete static_cast<CeedConstCoeff*>(coeff);
       }
       else if (coeff_type==CeedCoeff::Grid)
       {
          CeedGridCoeff* c = static_cast<CeedGridCoeff*>(coeff);
-         CeedBasisDestroy(&c->basis);
-         CeedElemRestrictionDestroy(&c->restr);
->>>>>>> 2275efb0
          CeedVectorDestroy(&c->coeffVector);
          delete c;
       }
