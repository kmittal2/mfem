--- conflicted
+++ resolved
@@ -410,11 +410,7 @@
    }
    else
    {
-<<<<<<< HEAD
-      return CeedError(ceed, 1, "This dimension not implemented!");
-=======
       return CeedError(ceed, 1, "CeedATPMGElemRestriction does not yet support this dimension.");
->>>>>>> 98e7bace
    }
 
    ierr = CeedVectorRestoreArrayRead(in_evec, &in_elem_dof); CeedChk(ierr);
