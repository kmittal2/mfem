// Copyright (c) 2010-2024, Lawrence Livermore National Security, LLC. Produced
// at the Lawrence Livermore National Laboratory. All Rights reserved. See files
// LICENSE and NOTICE for details. LLNL-CODE-806117.
//
// This file is part of the MFEM library. For more information and source code
// availability visit https://mfem.org.
//
// MFEM is free software; you can redistribute it and/or modify it under the
// terms of the BSD-3 license. We welcome feedback and contributions, see file
// CONTRIBUTING.md for details.

#include "tmop_tools.hpp"
#include "nonlinearform.hpp"
#include "pnonlinearform.hpp"
#include "../general/osockstream.hpp"

namespace mfem
{

using namespace mfem;

void AdvectorCG::SetInitialField(const Vector &init_nodes,
                                 const Vector &init_field)
{
   nodes0 = init_nodes;
   field0 = init_field;
}

void AdvectorCG::ComputeAtNewPosition(const Vector &new_nodes,
                                      Vector &new_field,
                                      int new_nodes_ordering)
{
   FiniteElementSpace *space = fes;
#ifdef MFEM_USE_MPI
   if (pfes) { space = pfes; }
#endif
   int fes_ordering = space->GetOrdering(),
       ncomp = space->GetVDim();

   // TODO: Implement for AMR meshes.
   const int pnt_cnt = field0.Size() / ncomp;

   new_field = field0;
   Vector new_field_temp;
   for (int i = 0; i < ncomp; i++)
   {
      if (fes_ordering == Ordering::byNODES)
      {
         new_field_temp.MakeRef(new_field, i*pnt_cnt, pnt_cnt);
      }
      else
      {
         new_field_temp.SetSize(pnt_cnt);
         for (int j = 0; j < pnt_cnt; j++)
         {
            new_field_temp(j) = new_field(i + j*ncomp);
         }
      }
      ComputeAtNewPositionScalar(new_nodes, new_field_temp);
      if (fes_ordering == Ordering::byVDIM)
      {
         for (int j = 0; j < pnt_cnt; j++)
         {
            new_field(i + j*ncomp) = new_field_temp(j);
         }
      }
   }

   field0 = new_field;
   nodes0 = new_nodes;
}

void AdvectorCG::ComputeAtNewPositionScalar(const Vector &new_nodes,
                                            Vector &new_field)
{
   Mesh *m = mesh;
#ifdef MFEM_USE_MPI
   if (pmesh) { m = pmesh; }
#endif

   MFEM_VERIFY(m != NULL, "No mesh has been given to the AdaptivityEvaluator.");

   // This will be used to move the positions.
   GridFunction *mesh_nodes = m->GetNodes();
   *mesh_nodes = nodes0;
   real_t minv = new_field.Min(), maxv = new_field.Max();

   // Velocity of the positions.
   GridFunction u(mesh_nodes->FESpace());
   subtract(new_nodes, nodes0, u);

   // Define a scalar FE space for the solution, and the advection operator.
   TimeDependentOperator *oper = NULL;
   FiniteElementSpace *fess = NULL;
#ifdef MFEM_USE_MPI
   ParFiniteElementSpace *pfess = NULL;
#endif
   if (fes)
   {
      fess = new FiniteElementSpace(fes->GetMesh(), fes->FEColl(), 1);
      oper = new SerialAdvectorCGOper(nodes0, u, *fess, al);
   }
#ifdef MFEM_USE_MPI
   else if (pfes)
   {
      pfess = new ParFiniteElementSpace(pfes->GetParMesh(), pfes->FEColl(), 1);
      oper  = new ParAdvectorCGOper(nodes0, u, *pfess, al, opt_mt);
   }
#endif
   MFEM_VERIFY(oper != NULL,
               "No FE space has been given to the AdaptivityEvaluator.");
   ode_solver.Init(*oper);

   // Compute some time step [mesh_size / speed].
   real_t h_min = std::numeric_limits<real_t>::infinity();
   for (int i = 0; i < m->GetNE(); i++)
   {
      h_min = std::min(h_min, m->GetElementSize(i));
   }
   real_t v_max = 0.0;
   const int s = new_field.Size();

   u.HostReadWrite();
   for (int i = 0; i < s; i++)
   {
      real_t vel = 0.;
      for (int j = 0; j < m->Dimension(); j++)
      {
         vel += u(i+j*s)*u(i+j*s);
      }
      v_max = std::max(v_max, vel);
   }

#ifdef MFEM_USE_MPI
   if (pfes)
   {
      real_t v_loc = v_max, h_loc = h_min;
      MPI_Allreduce(&v_loc, &v_max, 1, MPITypeMap<real_t>::mpi_type, MPI_MAX,
                    pfes->GetComm());
      MPI_Allreduce(&h_loc, &h_min, 1, MPITypeMap<real_t>::mpi_type, MPI_MIN,
                    pfes->GetComm());
   }
#endif

   if (v_max == 0.0) // No need to change the field.
   {
      delete oper;
      delete fess;
#ifdef MFEM_USE_MPI
      delete pfess;
#endif
      return;
   }

   v_max = std::sqrt(v_max);
   real_t dt = dt_scale * h_min / v_max;

   real_t t = 0.0;
   bool last_step = false;
   while (!last_step)
   {
      if (t + dt >= 1.0)
      {
         dt = 1.0 - t;
         last_step = true;
      }
      ode_solver.Step(new_field, t, dt);
   }

   real_t glob_minv = minv,
          glob_maxv = maxv;
#ifdef MFEM_USE_MPI
   if (pfes)
   {
      MPI_Allreduce(&minv, &glob_minv, 1, MPITypeMap<real_t>::mpi_type, MPI_MIN,
                    pfes->GetComm());
      MPI_Allreduce(&maxv, &glob_maxv, 1, MPITypeMap<real_t>::mpi_type, MPI_MAX,
                    pfes->GetComm());
   }
#endif

   // Trim the overshoots and undershoots.
   new_field.HostReadWrite();
   for (int i = 0; i < s; i++)
   {
      if (new_field(i) < glob_minv) { new_field(i) = glob_minv; }
      if (new_field(i) > glob_maxv) { new_field(i) = glob_maxv; }
   }

   delete oper;
   delete fess;
#ifdef MFEM_USE_MPI
   delete pfess;
#endif
}

SerialAdvectorCGOper::SerialAdvectorCGOper(const Vector &x_start,
                                           GridFunction &vel,
                                           FiniteElementSpace &fes,
                                           AssemblyLevel al)
   : TimeDependentOperator(fes.GetVSize()),
     x0(x_start), x_now(*fes.GetMesh()->GetNodes()),
     u(vel), u_coeff(&u), M(&fes), K(&fes), al(al)
{
   ConvectionIntegrator *Kinteg = new ConvectionIntegrator(u_coeff);
   K.AddDomainIntegrator(Kinteg);
   K.SetAssemblyLevel(al);
   K.Assemble(0);
   K.Finalize(0);

   MassIntegrator *Minteg = new MassIntegrator;
   M.AddDomainIntegrator(Minteg);
   M.SetAssemblyLevel(al);
   M.Assemble(0);
   M.Finalize(0);
}

void SerialAdvectorCGOper::Mult(const Vector &ind, Vector &di_dt) const
{
   // Move the mesh.
   const real_t t = GetTime();
   add(x0, t, u, x_now);
   K.FESpace()->GetMesh()->NodesUpdated();

   // Assemble on the new mesh.
   K.BilinearForm::operator=(0.0);
   K.Assemble();
   Vector rhs(K.Size());
   K.Mult(ind, rhs);
   M.BilinearForm::operator=(0.0);
   M.Assemble();

   di_dt = 0.0;
   CGSolver lin_solver;
   Solver *prec = nullptr;
   Array<int> ess_tdof_list;
   if (al == AssemblyLevel::PARTIAL)
   {
      prec = new OperatorJacobiSmoother(M, ess_tdof_list);
      lin_solver.SetOperator(M);
   }
   else
   {
      prec = new DSmoother(M.SpMat());
      lin_solver.SetOperator(M.SpMat());
   }
   lin_solver.SetPreconditioner(*prec);
#ifdef MFEM_USE_SINGLE
   const real_t rtol = 1e-4;
#else
   const real_t rtol = 1e-12;
#endif
   lin_solver.SetRelTol(rtol); lin_solver.SetAbsTol(0.0);
   lin_solver.SetMaxIter(100);
   lin_solver.SetPrintLevel(0);
   lin_solver.Mult(rhs, di_dt);

   delete prec;
}

#ifdef MFEM_USE_MPI
ParAdvectorCGOper::ParAdvectorCGOper(const Vector &x_start,
                                     GridFunction &vel,
                                     ParFiniteElementSpace &pfes,
                                     AssemblyLevel al,
                                     MemoryType mt)
   : TimeDependentOperator(pfes.GetVSize()),
     x0(x_start), x_now(*pfes.GetMesh()->GetNodes()),
     u(vel), u_coeff(&u), M(&pfes), K(&pfes), al(al)
{
   ConvectionIntegrator *Kinteg = new ConvectionIntegrator(u_coeff);
   if (al == AssemblyLevel::PARTIAL)
   {
      Kinteg->SetPAMemoryType(mt);
   }
   K.AddDomainIntegrator(Kinteg);
   K.SetAssemblyLevel(al);
   K.Assemble(0);
   K.Finalize(0);

   MassIntegrator *Minteg = new MassIntegrator;
   if (al == AssemblyLevel::PARTIAL)
   {
      Minteg->SetPAMemoryType(mt);
   }
   M.AddDomainIntegrator(Minteg);
   M.SetAssemblyLevel(al);
   M.Assemble(0);
   M.Finalize(0);
}

void ParAdvectorCGOper::Mult(const Vector &ind, Vector &di_dt) const
{
   // Move the mesh.
   const real_t t = GetTime();
   add(x0, t, u, x_now);
   K.ParFESpace()->GetParMesh()->NodesUpdated();

   // Assemble on the new mesh.
   K.BilinearForm::operator=(0.0);
   K.Assemble();
   ParGridFunction rhs(K.ParFESpace());
   K.Mult(ind, rhs);
   M.BilinearForm::operator=(0.0);
   M.Assemble();

   HypreParVector *RHS = rhs.ParallelAssemble();
   HypreParVector X(K.ParFESpace());
   X = 0.0;

   OperatorHandle Mop;
   Solver *prec = nullptr;
   Array<int> ess_tdof_list;
   if (al == AssemblyLevel::PARTIAL)
   {
      M.FormSystemMatrix(ess_tdof_list, Mop);
      prec = new OperatorJacobiSmoother(M, ess_tdof_list);
   }
   else
   {
      Mop.Reset(M.ParallelAssemble());
      prec = new HypreSmoother;
      static_cast<HypreSmoother*>(prec)->SetType(HypreSmoother::Jacobi, 1);
   }

   CGSolver lin_solver(M.ParFESpace()->GetParMesh()->GetComm());
   lin_solver.SetPreconditioner(*prec);
   lin_solver.SetOperator(*Mop);
#ifdef MFEM_USE_SINGLE
   const real_t rtol = 1e-4;
#else
   const real_t rtol = 1e-8;
#endif
   lin_solver.SetRelTol(rtol); lin_solver.SetAbsTol(0.0);
   lin_solver.SetMaxIter(100);
   lin_solver.SetPrintLevel(0);
   lin_solver.Mult(*RHS, X);
   K.ParFESpace()->GetProlongationMatrix()->Mult(X, di_dt);

   delete RHS;
   delete prec;
}
#endif

#ifdef MFEM_USE_GSLIB
void InterpolatorFP::SetInitialField(const Vector &init_nodes,
                                     const Vector &init_field)
{
   nodes0 = init_nodes;
   Mesh *m = mesh;
#ifdef MFEM_USE_MPI
   if (pmesh) { m = pmesh; }
#endif
   m->SetNodes(nodes0);

   const real_t rel_bbox_el = 0.1;
   const real_t newton_tol  = 1.0e-12;
   const int npts_at_once   = 256;

   if (finder)
   {
      finder->FreeData();
      delete finder;
   }

   FiniteElementSpace *f = fes;
#ifdef MFEM_USE_MPI
   if (pfes)
   {
      f = pfes;
      finder = new FindPointsGSLIB(pfes->GetComm());
   }
   else { finder = new FindPointsGSLIB(); }
#else
   finder = new FindPointsGSLIB();
#endif
   finder->Setup(*m, rel_bbox_el, newton_tol, npts_at_once);

   field0_gf.SetSpace(f);
   field0_gf = init_field;
}

void InterpolatorFP::ComputeAtNewPosition(const Vector &new_nodes,
                                          Vector &new_field,
                                          int new_nodes_ordering)
{
   finder->Interpolate(new_nodes, field0_gf, new_field, new_nodes_ordering);
}

#endif

real_t TMOPNewtonSolver::ComputeScalingFactor(const Vector &x,
                                              const Vector &b) const
{
   const FiniteElementSpace *fes = NULL;
   real_t energy_in = 0.0;
#ifdef MFEM_USE_MPI
   const ParNonlinearForm *p_nlf = dynamic_cast<const ParNonlinearForm *>(oper);
   MFEM_VERIFY(!(parallel && p_nlf == NULL), "Invalid Operator subclass.");
   if (parallel)
   {
      fes = p_nlf->FESpace();
      energy_in = p_nlf->GetEnergy(x);
   }
#endif
   const bool serial = !parallel;
   const NonlinearForm *nlf = dynamic_cast<const NonlinearForm *>(oper);
   MFEM_VERIFY(!(serial && nlf == NULL), "Invalid Operator subclass.");
   if (serial)
   {
      fes = nlf->FESpace();
      energy_in = nlf->GetEnergy(x);
   }

   // Get the local prolongation of the solution vector.
   Vector x_out_loc(fes->GetVSize(),
                    (temp_mt == MemoryType::DEFAULT) ? Device::GetDeviceMemoryType() : temp_mt);
   if (serial)
   {
      const SparseMatrix *cP = fes->GetConformingProlongation();
      if (!cP) { x_out_loc = x; }
      else     { cP->Mult(x, x_out_loc); }
   }
#ifdef MFEM_USE_MPI
   else
   {
      fes->GetProlongationMatrix()->Mult(x, x_out_loc);
   }
#endif

<<<<<<< HEAD
   double scale = 1.0;
   bool fitting = IsSurfaceFittingEnabled();
   double avg_init_fit_err, max_init_fit_err = 0.0;
   if (fitting && surf_fit_converge_based_on_error)
=======
   real_t scale = 1.0;
   real_t avg_surf_fit_err, max_surf_fit_err = 0.0;
   if (surf_fit_max_threshold > 0.0)
>>>>>>> d6437161
   {
      GetSurfaceFittingError(x_out_loc, avg_init_fit_err, max_init_fit_err);
      // Check for convergence
      if (max_init_fit_err < surf_fit_max_threshold)
      {
         if (print_options.iterations)
         {
            mfem::out << "TMOPNewtonSolver converged "
                      "based on the surface fitting error.\n";
         }
         scale = 0.0;
         return scale;
      }
   }


   if (adapt_inc_count >= max_adapt_inc_count)
   {
      if (print_options.iterations)
      {
         mfem::out << "TMOPNewtonSolver converged "
                   "based on max number of times surface fitting weight can"
                   "be increased. \n";
      }
      scale = 0.0;
      return scale;
   }

   // Check if the starting mesh (given by x) is inverted. Note that x hasn't
   // been modified by the Newton update yet.
   const real_t min_detT_in = ComputeMinDet(x_out_loc, *fes);
   const bool untangling = (min_detT_in <= 0.0) ? true : false;
   const real_t untangle_factor = 1.5;
   if (untangling)
   {
      // Needed for the line search below. The untangling metrics see this
      // reference to detect deteriorations.
      MFEM_VERIFY(min_det_ptr != NULL, " Initial mesh was valid, but"
                  " intermediate mesh is invalid. Contact TMOP Developers.");
      MFEM_VERIFY(min_detJ_threshold == 0.0,
                  "This setup is not supported. Contact TMOP Developers.");
      *min_det_ptr = untangle_factor * min_detT_in;
   }

   const bool have_b = (b.Size() == Height());

   Vector x_out(x.Size());
   bool x_out_ok = false;
<<<<<<< HEAD
   double energy_out = 0.0, min_detT_out;
   const double norm_in = Norm(r);
   double avg_fit_err, max_fit_err = 0.0;
=======
   real_t energy_out = 0.0, min_detT_out;
   const real_t norm_in = Norm(r);
>>>>>>> d6437161

   const real_t detJ_factor = (solver_type == 1) ? 0.25 : 0.5;
   compute_metric_quantile_flag = false;
   // TODO:
   // - Customized line search for worst-quality optimization.
   // - What is the Newton exit criterion for worst-quality optimization?

   // Perform the line search.
   for (int i = 0; i < 12; i++)
   {
      avg_fit_err = 0.0;
      max_fit_err = 0.0;

      // Update the mesh and get the L-vector in x_out_loc.
      add(x, -scale, c, x_out);
      if (serial)
      {
         const SparseMatrix *cP = fes->GetConformingProlongation();
         if (!cP) { x_out_loc = x_out; }
         else     { cP->Mult(x_out, x_out_loc); }
      }
#ifdef MFEM_USE_MPI
      else { fes->GetProlongationMatrix()->Mult(x_out, x_out_loc); }
#endif

      // Check the changes in detJ.
      min_detT_out = ComputeMinDet(x_out_loc, *fes);
      if (untangling == false && min_detT_out <= min_detJ_threshold)
      {
         // No untangling, and detJ got negative (or small) -- no good.
         if (print_options.iterations)
         {
            mfem::out << "Scale = " << scale << " Neg det(J) found.\n";
         }
         scale *= detJ_factor; continue;
      }
      if (untangling == true && min_detT_out < *min_det_ptr)
      {
         // Untangling, and detJ got even more negative -- no good.
         if (print_options.iterations)
         {
            mfem::out << "Scale = " << scale << " Neg det(J) decreased.\n";
         }
         scale *= detJ_factor; continue;
      }

      // Skip the energy and residual checks when we're untangling. The
      // untangling metrics change their denominators, which can affect the
      // energy and residual, so their increase/decrease is not relevant.
      if (untangling) { x_out_ok = true; break; }

      // Check the changes in total energy.
      ProcessNewState(x_out);

<<<<<<< HEAD
      // Ensure sufficient decrease in fitting error if we are trying to
      // converge based on error.
      if (fitting && surf_fit_converge_based_on_error)
=======
      real_t avg_fit_err, max_fit_err = 0.0;
      if (surf_fit_max_threshold > 0.0)
>>>>>>> d6437161
      {
         GetSurfaceFittingError(x_out_loc, avg_fit_err, max_fit_err);
         if (max_fit_err >= 1.2*max_init_fit_err)
         {
            if (print_options.iterations)
            {
               mfem::out << "Scale = " << scale << " Surf fit err increased.\n";
            }
            scale *= 0.5; continue;
         }
      }

      if (serial)
      {
         energy_out = nlf->GetGridFunctionEnergy(x_out_loc);
      }
#ifdef MFEM_USE_MPI
      else
      {
         energy_out = p_nlf->GetParGridFunctionEnergy(x_out_loc);
      }
#endif
      if (energy_out > energy_in + 0.2*fabs(energy_in) ||
          std::isnan(energy_out) != 0)
      {
         if (print_options.iterations)
         {
            mfem::out << "Scale = " << scale << " Increasing energy: "
                      << energy_in << " --> " << energy_out << '\n';
         }
         scale *= 0.5; continue;
      }

      // Check the changes in the Newton residual.
      oper->Mult(x_out, r);
      if (have_b) { r -= b; }
      real_t norm_out = Norm(r);

      if (norm_out > 1.2*norm_in)
      {
         if (print_options.iterations)
         {
            mfem::out << "Scale = " << scale << " Norm increased: "
                      << norm_in << " --> " << norm_out << '\n';
         }
         scale *= 0.5; continue;
      }
      else { x_out_ok = true; break; }
   } // end line search

   if (untangling)
   {
      // Update the global min detJ. Untangling metrics see this min_det_ptr.
      if (min_detT_out > 0.0)
      {
         *min_det_ptr = 0.0;
         if (print_options.summary || print_options.iterations ||
             print_options.first_and_last)
         { mfem::out << "The mesh has been untangled at the used points!\n"; }
      }
      else { *min_det_ptr = untangle_factor * min_detT_out; }
   }

   if (print_options.summary || print_options.iterations ||
       print_options.first_and_last)
   {
      if (untangling)
      {
         mfem::out << "Min det(T) change: "
                   << min_detT_in << " -> " << min_detT_out
                   << " with " << scale << " scaling.\n";
      }
      else
      {
         mfem::out << "Energy decrease: "
                   << energy_in << " --> " << energy_out << " or "
                   << (energy_in - energy_out) / energy_in * 100.0
                   << "% with " << scale << " scaling.\n";
      }
   }

   if (x_out_ok == false) { scale = 0.0; }

   if (surf_fit_scale_factor > 0.0) { update_surf_fit_coeff = true; }
   compute_metric_quantile_flag = true;

   return scale;
}

void TMOPNewtonSolver::UpdateSurfaceFittingWeight(real_t factor) const
{
   const NonlinearForm *nlf = dynamic_cast<const NonlinearForm *>(oper);
   const Array<NonlinearFormIntegrator*> &integs = *nlf->GetDNFI();
   TMOP_Integrator *ti  = NULL;
   TMOPComboIntegrator *co = NULL;
   for (int i = 0; i < integs.Size(); i++)
   {
      ti = dynamic_cast<TMOP_Integrator *>(integs[i]);
      if (ti)
      {
         ti->UpdateSurfaceFittingWeight(factor);
      }
      co = dynamic_cast<TMOPComboIntegrator *>(integs[i]);
      if (co)
      {
         Array<TMOP_Integrator *> ati = co->GetTMOPIntegrators();
         for (int j = 0; j < ati.Size(); j++)
         {
            ati[j]->UpdateSurfaceFittingWeight(factor);
         }
      }
   }
}

void TMOPNewtonSolver::GetSurfaceFittingWeight(Array<real_t> &weights) const
{
   const NonlinearForm *nlf = dynamic_cast<const NonlinearForm *>(oper);
   const Array<NonlinearFormIntegrator*> &integs = *nlf->GetDNFI();
   TMOP_Integrator *ti  = NULL;
   TMOPComboIntegrator *co = NULL;
   weights.SetSize(0);
   real_t weight;

   for (int i = 0; i < integs.Size(); i++)
   {
      ti = dynamic_cast<TMOP_Integrator *>(integs[i]);
      if (ti && ti->IsSurfaceFittingEnabled())
      {
         weight = ti->GetSurfaceFittingWeight();
         weights.Append(weight);
      }
      co = dynamic_cast<TMOPComboIntegrator *>(integs[i]);
      if (co)
      {
         Array<TMOP_Integrator *> ati = co->GetTMOPIntegrators();
         for (int j = 0; j < ati.Size(); j++)
         {
            if (ati[j]->IsSurfaceFittingEnabled())
            {
               weight = ati[j]->GetSurfaceFittingWeight();
               weights.Append(weight);
            }
         }
      }
   }
}

void TMOPNewtonSolver::GetSurfaceFittingError(const Vector &x_loc,
                                              real_t &err_avg,
                                              real_t &err_max) const
{
   const NonlinearForm *nlf = dynamic_cast<const NonlinearForm *>(oper);
   const Array<NonlinearFormIntegrator*> &integs = *nlf->GetDNFI();
   TMOP_Integrator *ti  = NULL;
   TMOPComboIntegrator *co = NULL;

   err_avg = 0.0;
   err_max = 0.0;
   real_t err_avg_loc, err_max_loc;
   for (int i = 0; i < integs.Size(); i++)
   {
      ti = dynamic_cast<TMOP_Integrator *>(integs[i]);
      if (ti)
      {
         if (ti->IsSurfaceFittingEnabled())
         {
            ti->GetSurfaceFittingErrors(x_loc, err_avg_loc, err_max_loc);
            err_avg = std::max(err_avg_loc, err_avg);
            err_max = std::max(err_max_loc, err_max);
         }
      }
      co = dynamic_cast<TMOPComboIntegrator *>(integs[i]);
      if (co)
      {
         Array<TMOP_Integrator *> ati = co->GetTMOPIntegrators();
         for (int j = 0; j < ati.Size(); j++)
         {
            if (ati[j]->IsSurfaceFittingEnabled())
            {
               ati[j]->GetSurfaceFittingErrors(x_loc, err_avg_loc, err_max_loc);
               err_avg = std::max(err_avg_loc, err_avg);
               err_max = std::max(err_max_loc, err_max);
            }
         }
      }
   }
}

bool TMOPNewtonSolver::IsSurfaceFittingEnabled() const
{
   const NonlinearForm *nlf = dynamic_cast<const NonlinearForm *>(oper);
   const Array<NonlinearFormIntegrator*> &integs = *nlf->GetDNFI();
   TMOP_Integrator *ti  = NULL;
   TMOPComboIntegrator *co = NULL;

   for (int i = 0; i < integs.Size(); i++)
   {
      ti = dynamic_cast<TMOP_Integrator *>(integs[i]);
      if (ti)
      {
         if (ti->IsSurfaceFittingEnabled())
         {
            return true;
         }
      }
      co = dynamic_cast<TMOPComboIntegrator *>(integs[i]);
      if (co)
      {
         Array<TMOP_Integrator *> ati = co->GetTMOPIntegrators();
         for (int j = 0; j < ati.Size(); j++)
         {
            if (ati[j]->IsSurfaceFittingEnabled())
            {
               return true;
            }
         }
      }
   }
   return false;
}

void TMOPNewtonSolver::ProcessNewState(const Vector &x) const
{
   const NonlinearForm *nlf = dynamic_cast<const NonlinearForm *>(oper);
   const Array<NonlinearFormIntegrator*> &integs = *nlf->GetDNFI();

   // Reset the update flags of all TargetConstructors. This is done to avoid
   // repeated updates of shared TargetConstructors.
   TMOP_Integrator *ti  = NULL;
   TMOPComboIntegrator *co = NULL;
   DiscreteAdaptTC *dtc = NULL;
   for (int i = 0; i < integs.Size(); i++)
   {
      ti = dynamic_cast<TMOP_Integrator *>(integs[i]);
      if (ti)
      {
         dtc = ti->GetDiscreteAdaptTC();
         if (dtc) { dtc->ResetUpdateFlags(); }
      }
      co = dynamic_cast<TMOPComboIntegrator *>(integs[i]);
      if (co)
      {
         Array<TMOP_Integrator *> ati = co->GetTMOPIntegrators();
         for (int j = 0; j < ati.Size(); j++)
         {
            dtc = ati[j]->GetDiscreteAdaptTC();
            if (dtc) { dtc->ResetUpdateFlags(); }
         }
      }
   }

   Vector x_loc;
   const FiniteElementSpace *x_fes = nullptr;
   if (parallel)
   {
#ifdef MFEM_USE_MPI
      const ParNonlinearForm *pnlf =
         dynamic_cast<const ParNonlinearForm *>(oper);

      x_fes = pnlf->ParFESpace();
      x_loc.SetSize(x_fes->GetVSize());
      x_fes->GetProlongationMatrix()->Mult(x, x_loc);
#endif
   }
   else
   {
      x_fes = nlf->FESpace();
      const Operator *P = nlf->GetProlongation();
      if (P)
      {
         x_loc.SetSize(P->Height());
         P->Mult(x,x_loc);
      }
      else { x_loc = x; }
   }

   for (int i = 0; i < integs.Size(); i++)
   {
      ti = dynamic_cast<TMOP_Integrator *>(integs[i]);
      if (ti)
      {
         ti->UpdateAfterMeshPositionChange(x_loc, *x_fes);
         if (compute_metric_quantile_flag)
         {
            ti->ComputeUntangleMetricQuantiles(x_loc, *x_fes);
         }
      }
      co = dynamic_cast<TMOPComboIntegrator *>(integs[i]);
      if (co)
      {
         Array<TMOP_Integrator *> ati = co->GetTMOPIntegrators();
         for (int j = 0; j < ati.Size(); j++)
         {
            ati[j]->UpdateAfterMeshPositionChange(x_loc, *x_fes);
            if (compute_metric_quantile_flag)
            {
               ati[j]->ComputeUntangleMetricQuantiles(x_loc, *x_fes);
            }
         }
      }
   }

   // Constant coefficient associated with the surface fitting terms if
   // adaptive surface fitting is enabled. The idea is to increase the
   // coefficient if the surface fitting error does not sufficiently
   // decrease between subsequent TMOPNewtonSolver iterations.
   if (update_surf_fit_coeff)
   {
      // Get surface fitting errors.
      GetSurfaceFittingError(x_loc, surf_fit_err_avg, surf_fit_err_max);
      // Get array with surface fitting weights.
<<<<<<< HEAD
      Array<double> fitweights;
      GetSurfaceFittingWeight(fitweights);
=======
      Array<real_t> weights;
      GetSurfaceFittingWeight(weights);
>>>>>>> d6437161

      if (print_options.iterations)
      {
         mfem::out << "Avg/Max surface fitting error: " <<
                   surf_fit_err_avg << " " <<
                   surf_fit_err_max << "\n";
         mfem::out << "Min/Max surface fitting weight: " <<
                   fitweights.Min() << " " << fitweights.Max() << "\n";
      }

<<<<<<< HEAD
      double change_surf_fit_err = surf_fit_err_avg_prvs-surf_fit_err_avg;
      double rel_change_surf_fit_err = change_surf_fit_err/surf_fit_err_avg_prvs;

=======
      real_t change_surf_fit_err = surf_fit_err_avg_prvs-surf_fit_err_avg;
      real_t rel_change_surf_fit_err = change_surf_fit_err/surf_fit_err_avg_prvs;
>>>>>>> d6437161
      // Increase the surface fitting coefficient if the surface fitting error
      // does not decrease sufficiently. If we are converging based on residual,
      // also make sure we have not reached the maximum fitting weight and
      // error threshold.
      if (rel_change_surf_fit_err < surf_fit_rel_change_threshold &&
          (surf_fit_converge_based_on_error ||
           (fitweights.Max() < fit_weight_max_limit &&
            surf_fit_err_max > surf_fit_max_threshold)))
      {
         double scale_factor = std::min(surf_fit_scale_factor,
                                        fit_weight_max_limit/fitweights.Max());
         UpdateSurfaceFittingWeight(scale_factor);
         adapt_inc_count += 1;
      }
      else
      {
         adapt_inc_count = 0;
      }
      surf_fit_err_avg_prvs = surf_fit_err_avg;
      update_surf_fit_coeff = false;
   }
}

real_t TMOPNewtonSolver::ComputeMinDet(const Vector &x_loc,
                                       const FiniteElementSpace &fes) const
{
   real_t min_detJ = infinity();
   const int NE = fes.GetNE(), dim = fes.GetMesh()->Dimension();
   Array<int> xdofs;
   DenseMatrix Jpr(dim);
   const bool mixed_mesh = fes.GetMesh()->GetNumGeometries(dim) > 1;
   if (dim == 1 || mixed_mesh || UsesTensorBasis(fes) == false)
   {
      for (int i = 0; i < NE; i++)
      {
         const int dof = fes.GetFE(i)->GetDof();
         DenseMatrix dshape(dof, dim), pos(dof, dim);
         Vector posV(pos.Data(), dof * dim);

         fes.GetElementVDofs(i, xdofs);
         x_loc.GetSubVector(xdofs, posV);

         const IntegrationRule &irule = GetIntegrationRule(*fes.GetFE(i));
         const int nsp = irule.GetNPoints();
         for (int j = 0; j < nsp; j++)
         {
            fes.GetFE(i)->CalcDShape(irule.IntPoint(j), dshape);
            MultAtB(pos, dshape, Jpr);
            min_detJ = std::min(min_detJ, Jpr.Det());
         }
      }
   }
   else
   {
      min_detJ = dim == 2 ? MinDetJpr_2D(&fes, x_loc) :
                 dim == 3 ? MinDetJpr_3D(&fes, x_loc) : 0.0;
   }
   real_t min_detT_all = min_detJ;
#ifdef MFEM_USE_MPI
   if (parallel)
   {
      auto p_nlf = dynamic_cast<const ParNonlinearForm *>(oper);
      MPI_Allreduce(&min_detJ, &min_detT_all, 1, MPITypeMap<real_t>::mpi_type,
                    MPI_MIN,
                    p_nlf->ParFESpace()->GetComm());
   }
#endif
   const DenseMatrix &Wideal =
      Geometries.GetGeomToPerfGeomJac(fes.GetFE(0)->GetGeomType());
   min_detT_all /= Wideal.Det();

   return min_detT_all;
}

#ifdef MFEM_USE_MPI
// Metric values are visualized by creating an L2 finite element functions and
// computing the metric values at the nodes.
void vis_tmop_metric_p(int order, TMOP_QualityMetric &qm,
                       const TargetConstructor &tc, ParMesh &pmesh,
                       char *title, int position)
{
   L2_FECollection fec(order, pmesh.Dimension(), BasisType::GaussLobatto);
   ParFiniteElementSpace fes(&pmesh, &fec, 1);
   ParGridFunction metric(&fes);
   InterpolateTMOP_QualityMetric(qm, tc, pmesh, metric);
   socketstream sock;
   if (pmesh.GetMyRank() == 0)
   {
      sock.open("localhost", 19916);
      sock << "solution\n";
   }
   pmesh.PrintAsOne(sock);
   metric.SaveAsOne(sock);
   if (pmesh.GetMyRank() == 0)
   {
      sock << "window_title '"<< title << "'\n"
           << "window_geometry "
           << position << " " << 0 << " " << 600 << " " << 600 << "\n"
           << "keys jRmclA\n";
   }
}
#endif

// Metric values are visualized by creating an L2 finite element functions and
// computing the metric values at the nodes.
void vis_tmop_metric_s(int order, TMOP_QualityMetric &qm,
                       const TargetConstructor &tc, Mesh &mesh,
                       char *title, int position)
{
   L2_FECollection fec(order, mesh.Dimension(), BasisType::GaussLobatto);
   FiniteElementSpace fes(&mesh, &fec, 1);
   GridFunction metric(&fes);
   InterpolateTMOP_QualityMetric(qm, tc, mesh, metric);
   osockstream sock(19916, "localhost");
   sock << "solution\n";
   mesh.Print(sock);
   metric.Save(sock);
   sock.send();
   sock << "window_title '"<< title << "'\n"
        << "window_geometry "
        << position << " " << 0 << " " << 600 << " " << 600 << "\n"
        << "keys jRmclA\n";
}

}<|MERGE_RESOLUTION|>--- conflicted
+++ resolved
@@ -428,16 +428,10 @@
    }
 #endif
 
-<<<<<<< HEAD
-   double scale = 1.0;
+   real_t scale = 1.0;
    bool fitting = IsSurfaceFittingEnabled();
-   double avg_init_fit_err, max_init_fit_err = 0.0;
+   real_t avg_init_fit_err, max_init_fit_err = 0.0;
    if (fitting && surf_fit_converge_based_on_error)
-=======
-   real_t scale = 1.0;
-   real_t avg_surf_fit_err, max_surf_fit_err = 0.0;
-   if (surf_fit_max_threshold > 0.0)
->>>>>>> d6437161
    {
       GetSurfaceFittingError(x_out_loc, avg_init_fit_err, max_init_fit_err);
       // Check for convergence
@@ -486,14 +480,9 @@
 
    Vector x_out(x.Size());
    bool x_out_ok = false;
-<<<<<<< HEAD
-   double energy_out = 0.0, min_detT_out;
-   const double norm_in = Norm(r);
-   double avg_fit_err, max_fit_err = 0.0;
-=======
    real_t energy_out = 0.0, min_detT_out;
    const real_t norm_in = Norm(r);
->>>>>>> d6437161
+   real_t avg_fit_err, max_fit_err = 0.0;
 
    const real_t detJ_factor = (solver_type == 1) ? 0.25 : 0.5;
    compute_metric_quantile_flag = false;
@@ -548,14 +537,9 @@
       // Check the changes in total energy.
       ProcessNewState(x_out);
 
-<<<<<<< HEAD
       // Ensure sufficient decrease in fitting error if we are trying to
       // converge based on error.
       if (fitting && surf_fit_converge_based_on_error)
-=======
-      real_t avg_fit_err, max_fit_err = 0.0;
-      if (surf_fit_max_threshold > 0.0)
->>>>>>> d6437161
       {
          GetSurfaceFittingError(x_out_loc, avg_fit_err, max_fit_err);
          if (max_fit_err >= 1.2*max_init_fit_err)
@@ -867,13 +851,8 @@
       // Get surface fitting errors.
       GetSurfaceFittingError(x_loc, surf_fit_err_avg, surf_fit_err_max);
       // Get array with surface fitting weights.
-<<<<<<< HEAD
-      Array<double> fitweights;
+      Array<real_t> fitweights;
       GetSurfaceFittingWeight(fitweights);
-=======
-      Array<real_t> weights;
-      GetSurfaceFittingWeight(weights);
->>>>>>> d6437161
 
       if (print_options.iterations)
       {
@@ -884,14 +863,9 @@
                    fitweights.Min() << " " << fitweights.Max() << "\n";
       }
 
-<<<<<<< HEAD
-      double change_surf_fit_err = surf_fit_err_avg_prvs-surf_fit_err_avg;
-      double rel_change_surf_fit_err = change_surf_fit_err/surf_fit_err_avg_prvs;
-
-=======
       real_t change_surf_fit_err = surf_fit_err_avg_prvs-surf_fit_err_avg;
       real_t rel_change_surf_fit_err = change_surf_fit_err/surf_fit_err_avg_prvs;
->>>>>>> d6437161
+
       // Increase the surface fitting coefficient if the surface fitting error
       // does not decrease sufficiently. If we are converging based on residual,
       // also make sure we have not reached the maximum fitting weight and
