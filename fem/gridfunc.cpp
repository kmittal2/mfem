--- conflicted
+++ resolved
@@ -720,61 +720,7 @@
    GetVectorValues(*Tr, ir, vals);
 }
 
-<<<<<<< HEAD
-void be_to_bfe(Geometry::Type geom, int o, const IntegrationPoint &ip,
-               IntegrationPoint &fip)
-{
-   if (geom == Geometry::TRIANGLE)
-   {
-      if (o == 2)
-      {
-         fip.x = 1.0 - ip.x - ip.y;
-         fip.y = ip.x;
-      }
-      else if (o == 4)
-      {
-         fip.x = ip.y;
-         fip.y = 1.0 - ip.x - ip.y;
-      }
-      else
-      {
-         fip.x = ip.x;
-         fip.y = ip.y;
-      }
-      fip.z = ip.z;
-   }
-   else
-   {
-      if (o == 2)
-      {
-         fip.x = ip.y;
-         fip.y = 1.0 - ip.x;
-      }
-      else if (o == 4)
-      {
-         fip.x = 1.0 - ip.x;
-         fip.y = 1.0 - ip.y;
-      }
-      else if (o == 6)
-      {
-         fip.x = 1.0 - ip.y;
-         fip.y = ip.x;
-      }
-      else
-      {
-         fip.x = ip.x;
-         fip.y = ip.y;
-      }
-      fip.z = ip.z;
-   }
-   fip.weight = ip.weight;
-   fip.index  = ip.index;
-}
-
 fptype GridFunction::GetValue(ElementTransformation &T,
-=======
-double GridFunction::GetValue(ElementTransformation &T,
->>>>>>> b1e44d54
                               const IntegrationPoint &ip,
                               int comp, Vector *tr) const
 {
