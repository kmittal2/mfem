--- conflicted
+++ resolved
@@ -54,18 +54,6 @@
    Vector coeff;
    if (Q == nullptr)
    {
-<<<<<<< HEAD
-      double constant = 0.0;
-      if (const_coeff)
-      {
-         constant = const_coeff->constant;
-      }
-      else if (!Q)
-      {
-         constant = 1.0;
-      }
-      else
-=======
       coeff.SetSize(1);
       coeff(0) = 1.0;
    }
@@ -79,7 +67,6 @@
       coeff.SetSize(nq * ne);
       auto C = Reshape(coeff.HostWrite(), nq, ne);
       for (int e = 0; e < ne; ++e)
->>>>>>> 0f0b7eee
       {
          ElementTransformation& T = *fes.GetElementTransformation(e);
          for (int q = 0; q < nq; ++q)
@@ -115,22 +102,6 @@
    }
    if (dim==3)
    {
-<<<<<<< HEAD
-      double constant = 0.0;
-      if (const_coeff)
-      {
-         constant = const_coeff->constant;
-      }
-      else if (!Q)
-      {
-         constant = 1.0;
-      }
-      else
-      {
-         MFEM_ABORT("Coefficient type not supported");
-      }
-=======
->>>>>>> 0f0b7eee
       const int NE = ne;
       const int NQ = nq;
       const bool const_c = coeff.Size() == 1;
