--- conflicted
+++ resolved
@@ -2242,18 +2242,10 @@
    virtual void AssembleElementVector(const FiniteElement &el,
                                       ElementTransformation &Tr,
                                       const Vector &elfun, Vector &elvect);
-<<<<<<< HEAD
-
-   virtual void AssemblePA(const FiniteElementSpace&);
-
-   virtual void AddMultPA(const Vector&, Vector&) const;
-
+   virtual void AssemblePA(const FiniteElementSpace &fes);
+   virtual void AddMultPA(const Vector &x, Vector &y) const;
    static const IntegrationRule &GetRule(const FiniteElement &trial_fe,
                                          const FiniteElement &test_fe);
-=======
-   virtual void AssemblePA(const FiniteElementSpace &fes);
-   virtual void AddMultPA(const Vector &x, Vector &y) const;
->>>>>>> 297ceae5
 };
 
 /** Integrator for the linear elasticity form:
