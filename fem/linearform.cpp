--- conflicted
+++ resolved
@@ -106,13 +106,6 @@
    // through Assemble, AssembleDevice, GetGeometricFactors and EnsureNodes
    if (fes->GetMesh()->NURBSext != nullptr) { return false; }
 
-<<<<<<< HEAD
-   // scan domain integrator to verify that all can use device assembly
-   for (int k = 0; k < domain_integs.Size(); k++)
-   {
-      if (!domain_integs[k]->SupportsDevice()) { return false; }
-   }
-=======
    // scan integrators to verify that all can use device assembly
    auto IntegratorsSupportDevice = [](const Array<LinearFormIntegrator*> &integ)
    {
@@ -127,7 +120,6 @@
    if (!IntegratorsSupportDevice(boundary_integs)) { return false; }
    if (boundary_face_integs.Size() > 0 || interior_face_integs.Size() > 0 ||
        domain_delta_integs.Size() > 0) { return false; }
->>>>>>> e58f719d
 
    if (boundary_integs.Size() > 0)
    {
