--- conflicted
+++ resolved
@@ -101,11 +101,7 @@
   │   ├── hiop
   │   ├── petsc
   │   ├── pumi
-<<<<<<< HEAD
-  │   └── sundials
-=======
   │   ├── sundials
->>>>>>> 6be1f43b
   |   └── superlu
   ├── fem
   │   └── libceed
