# Copyright (c) 2010, Lawrence Livermore National Security, LLC. Produced at the
# Lawrence Livermore National Laboratory. LLNL-CODE-443211. All Rights reserved.
# See file COPYRIGHT for details.
#
# This file is part of the MFEM library. For more information and source code
# availability see http://mfem.org.
#
# MFEM is free software; you can redistribute it and/or modify it under the
# terms of the GNU Lesser General Public License (as published by the Free
# Software Foundation) version 2.1 dated February 1999.

# See the file INSTALL for description of the configuration options.

# Default options. To replace these, copy this file to user.cmake and modify it.

if (NOT CMAKE_BUILD_TYPE)
  set(CMAKE_BUILD_TYPE "Release" CACHE STRING
      "Build type: Debug, Release, RelWithDebInfo, or MinSizeRel." FORCE)
endif()

# MFEM options. Set to mimic the default "defaults.mk" file.
option(MFEM_USE_MPI "Enable MPI parallel build" OFF)
option(MFEM_USE_METIS "Enable METIS usage" ${MFEM_USE_MPI})
option(MFEM_USE_EXCEPTIONS "Enable the use of exceptions" OFF)
option(MFEM_USE_GZSTREAM "Enable gzstream for compressed data streams." OFF)
option(MFEM_USE_LIBUNWIND "Enable backtrace for errors." OFF)
option(MFEM_USE_LAPACK "Enable LAPACK usage" OFF)
option(MFEM_THREAD_SAFE "Enable thread safety" OFF)
option(MFEM_USE_OPENMP "Enable OpenMP usage" OFF)
option(MFEM_USE_MEMALLOC "Enable the internal MEMALLOC option." ON)
option(MFEM_USE_SUNDIALS "Enable SUNDIALS usage" OFF)
option(MFEM_USE_MESQUITE "Enable MESQUITE usage" OFF)
option(MFEM_USE_SUITESPARSE "Enable SuiteSparse usage" OFF)
option(MFEM_USE_SUPERLU "Enable SuperLU_DIST usage" OFF)
option(MFEM_USE_STRUMPACK "Enable STRUMPACK usage" OFF)
option(MFEM_USE_GECKO "Enable GECKO usage" OFF)
option(MFEM_USE_GNUTLS "Enable GNUTLS usage" OFF)
option(MFEM_USE_NETCDF "Enable NETCDF usage" OFF)
option(MFEM_USE_PETSC "Enable PETSc support." OFF)
option(MFEM_USE_MPFR "Enable MPFR usage." OFF)
option(MFEM_USE_SIDRE "Enable Axom/Sidre usage" OFF)
<<<<<<< HEAD
option(MFEM_USE_SCOREC "Enable SCOREC" OFF)
=======
option(MFEM_USE_CONDUIT "Enable Conduit usage" OFF)
>>>>>>> f46dd541

# Allow a user to disable testing, examples, and/or miniapps at CONFIGURE TIME
# if they don't want/need them (e.g. if MFEM is "just a dependency" and all they
# need is the library, building all that stuff adds unnecessary overhead). Note
# that the examples or miniapps can always be built using the targets 'examples'
# or 'miniapps', respectively.
option(MFEM_ENABLE_TESTING "Enable the ctest framework for testing" ON)
option(MFEM_ENABLE_EXAMPLES "Build all of the examples" OFF)
option(MFEM_ENABLE_MINIAPPS "Build all of the miniapps" OFF)

# Setting CXX/MPICXX on the command line or in user.cmake will overwrite the
# autodetected C++ compiler.
# set(CXX g++)
# set(MPICXX mpicxx)

set(MFEM_DIR ${CMAKE_CURRENT_SOURCE_DIR})

# The *_DIR paths below will be the first place searched for the corresponding
# headers and library. If these fail, then standard cmake search is performed.
# Note: if the variables are already in the cache, they are not overwritten.

set(HYPRE_DIR "${MFEM_DIR}/../hypre-2.10.0b/src/hypre" CACHE PATH
    "Path to the hypre library.")
# If hypre was compiled to depend on BLAS and LAPACK:
# set(HYPRE_REQUIRED_PACKAGES "BLAS" "LAPACK" CACHE STRING
#     "Packages that HYPRE depends on.")

set(METIS_DIR "${MFEM_DIR}/../metis-4.0" CACHE PATH "Path to the METIS library.")

set(LIBUNWIND_DIR "" CACHE PATH "Path to Libunwind.")

set(SUNDIALS_DIR "${MFEM_DIR}/../sundials-3.0.0" CACHE PATH
    "Path to the SUNDIALS library.")
# The following may be necessary, if SUNDIALS was built with KLU:
# set(SUNDIALS_REQUIRED_PACKAGES "SuiteSparse/KLU/AMD/BTF/COLAMD/config"
#     CACHE STRING "Additional packages required by SUNDIALS.")

set(MESQUITE_DIR "${MFEM_DIR}/../mesquite-2.99" CACHE PATH
    "Path to the Mesquite library.")

set(SuiteSparse_DIR "${MFEM_DIR}/../SuiteSparse" CACHE PATH
    "Path to the SuiteSparse library.")
set(SuiteSparse_REQUIRED_PACKAGES "BLAS" "METIS"
    CACHE STRING "Additional packages required by SuiteSparse.")

set(ParMETIS_DIR "${MFEM_DIR}/../parmetis-4.0.3" CACHE PATH
    "Path to the ParMETIS library.")
set(ParMETIS_REQUIRED_PACKAGES "METIS" CACHE STRING
    "Additional packages required by ParMETIS.")

set(SuperLUDist_DIR "${MFEM_DIR}/../SuperLU_DIST_5.1.0" CACHE PATH
    "Path to the SuperLU_DIST library.")
# SuperLU_DIST may also depend on "OpenMP", depending on how it was compiled.
set(SuperLUDist_REQUIRED_PACKAGES "MPI" "BLAS" "ParMETIS" CACHE STRING
    "Additional packages required by SuperLU_DIST.")

set(STRUMPACK_DIR "${MFEM_DIR}/../STRUMPACK-build" CACHE PATH
    "Path to the STRUMPACK library.")
# STRUMPACK may also depend on "OpenMP", depending on how it was compiled.
set(STRUMPACK_REQUIRED_PACKAGES "MPI" "MPI_Fortran" "ParMETIS" "METIS"
    "ScaLAPACK" "Scotch/ptscotch/ptscotcherr/scotch/scotcherr" CACHE STRING
    "Additional packages required by STRUMPACK.")
# If the MPI package does not find all required Fortran libraries:
# set(STRUMPACK_REQUIRED_LIBRARIES "gfortran" "mpi_mpifh" CACHE STRING
#     "Additional libraries required by STRUMPACK.")

# The Scotch library, required by STRUMPACK
set(Scotch_DIR "${MFEM_DIR}/../scotch_6.0.4" CACHE PATH
    "Path to the Scotch and PT-Scotch libraries.")
set(Scotch_REQUIRED_PACKAGES "Threads" CACHE STRING
    "Additional packages required by Scotch.")
# Tell the "Threads" package/module to prefer pthreads.
set(CMAKE_THREAD_PREFER_PTHREAD TRUE)
set(Threads_LIB_VARS CMAKE_THREAD_LIBS_INIT)

# The ScaLAPACK library, required by STRUMPACK
set(ScaLAPACK_DIR "${MFEM_DIR}/../scalapack-2.0.2/lib/cmake/scalapack-2.0.2"
    CACHE PATH "Path to the configuration file scalapack-config.cmake")
set(ScaLAPACK_TARGET_NAMES scalapack)
# set(ScaLAPACK_TARGET_FORCE)
# set(ScaLAPACK_IMPORT_CONFIG DEBUG)

set(GECKO_DIR "${MFEM_DIR}/../gecko" CACHE PATH "Path to the Gecko library.")

set(GNUTLS_DIR "" CACHE PATH "Path to the GnuTLS library.")

set(NETCDF_DIR "" CACHE PATH "Path to the NetCDF library.")
# May need to add "HDF5" as requirement.
set(NetCDF_REQUIRED_PACKAGES "" CACHE STRING
    "Additional packages required by NetCDF.")

set(PETSC_DIR "${MFEM_DIR}/../petsc" CACHE PATH
    "Path to the PETSc main directory.")
set(PETSC_ARCH "arch-linux2-c-debug" CACHE STRING "PETSc build architecture.")

set(MPFR_DIR "" CACHE PATH "Path to the MPFR library.")

set(CONDUIT_DIR "${MFEM_DIR}/../conduit" CACHE PATH
    "Path to the Conduit library.")

set(AXOM_DIR "${MFEM_DIR}/../axom" CACHE PATH "Path to the Axom library.")
# May need to add "Boost" as requirement.
set(Axom_REQUIRED_PACKAGES "Conduit/relay" CACHE STRING
    "Additional packages required by Axom.")

set(BLAS_INCLUDE_DIRS "" CACHE STRING "Path to BLAS headers.")
set(BLAS_LIBRARIES "" CACHE STRING "The BLAS library.")
set(LAPACK_INCLUDE_DIRS "" CACHE STRING "Path to LAPACK headers.")
set(LAPACK_LIBRARIES "" CACHE STRING "The LAPACK library.")

set(SCOREC_PREFIX "${MFEM_DIR}/../core/install" CACHE STRING
  "Directory where SCOREC is installed")

# Some useful variables:
set(CMAKE_SKIP_PREPROCESSED_SOURCE_RULES ON) # Skip *.i rules
set(CMAKE_SKIP_ASSEMBLY_SOURCE_RULES  ON)    # Skip *.s rules
# set(CMAKE_VERBOSE_MAKEFILE ON CACHE BOOL "Verbose makefiles.")<|MERGE_RESOLUTION|>--- conflicted
+++ resolved
@@ -39,11 +39,8 @@
 option(MFEM_USE_PETSC "Enable PETSc support." OFF)
 option(MFEM_USE_MPFR "Enable MPFR usage." OFF)
 option(MFEM_USE_SIDRE "Enable Axom/Sidre usage" OFF)
-<<<<<<< HEAD
+option(MFEM_USE_CONDUIT "Enable Conduit usage" OFF)
 option(MFEM_USE_SCOREC "Enable SCOREC" OFF)
-=======
-option(MFEM_USE_CONDUIT "Enable Conduit usage" OFF)
->>>>>>> f46dd541
 
 # Allow a user to disable testing, examples, and/or miniapps at CONFIGURE TIME
 # if they don't want/need them (e.g. if MFEM is "just a dependency" and all they
