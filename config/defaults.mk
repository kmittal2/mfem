# Copyright (c) 2010-2020, Lawrence Livermore National Security, LLC. Produced
# at the Lawrence Livermore National Laboratory. All Rights reserved. See files
# LICENSE and NOTICE for details. LLNL-CODE-806117.
#
# This file is part of the MFEM library. For more information and source code
# availability visit https://mfem.org.
#
# MFEM is free software; you can redistribute it and/or modify it under the
# terms of the BSD-3 license. We welcome feedback and contributions, see file
# CONTRIBUTING.md for details.

# This file describes the default MFEM build options.
#
# See the file INSTALL for description of these options.  You can
# customize them below, or copy this file to user.mk and modify it.


# Some choices below are based on the OS type:
NOTMAC := $(subst Darwin,,$(shell uname -s))

CXX = g++
MPICXX = mpicxx

BASE_FLAGS  = -std=c++11
OPTIM_FLAGS = -O3 $(BASE_FLAGS)
DEBUG_FLAGS = -g $(XCOMPILER)-Wall $(BASE_FLAGS)

# Prefixes for passing flags to the compiler and linker when using CXX or MPICXX
CXX_XCOMPILER =
CXX_XLINKER   = -Wl,

# Destination location of make install
# PREFIX = $(HOME)/mfem
PREFIX = ./mfem
# Install program
INSTALL = /usr/bin/install

STATIC = YES
SHARED = NO

# CUDA configuration options
CUDA_CXX = nvcc
CUDA_ARCH = sm_60
CUDA_FLAGS = -x=cu --expt-extended-lambda -arch=$(CUDA_ARCH)
# Prefixes for passing flags to the host compiler and linker when using CUDA_CXX
CUDA_XCOMPILER = -Xcompiler=
CUDA_XLINKER   = -Xlinker=

# HIP configuration options
HIP_CXX = hipcc
# The HIP_ARCH option specifies the AMD GPU processor, similar to CUDA_ARCH. For
# example: gfx600 (tahiti), gfx700 (kaveri), gfx701 (hawaii), gfx801 (carrizo),
# gfx900, gfx1010, etc.
HIP_ARCH = gfx900
HIP_FLAGS = --amdgpu-target=$(HIP_ARCH)

ifneq ($(NOTMAC),)
   AR      = ar
   ARFLAGS = cruv
   RANLIB  = ranlib
   PICFLAG = $(XCOMPILER)-fPIC
   SO_EXT  = so
   SO_VER  = so.$(MFEM_VERSION_STRING)
   BUILD_SOFLAGS = -shared $(XLINKER)-soname,libmfem.$(SO_VER)
   BUILD_RPATH = $(XLINKER)-rpath,$(BUILD_REAL_DIR)
   INSTALL_SOFLAGS = $(BUILD_SOFLAGS)
   INSTALL_RPATH = $(XLINKER)-rpath,@MFEM_LIB_DIR@
else
   # Silence "has no symbols" warnings on Mac OS X
   AR      = ar
   ARFLAGS = Scruv
   RANLIB  = ranlib -no_warning_for_no_symbols
   PICFLAG = $(XCOMPILER)-fPIC
   SO_EXT  = dylib
   SO_VER  = $(MFEM_VERSION_STRING).dylib
   MAKE_SOFLAGS = $(XLINKER)-dylib,-install_name,$(1)/libmfem.$(SO_VER),\
      -compatibility_version,$(MFEM_VERSION_STRING),\
      -current_version,$(MFEM_VERSION_STRING),\
      -undefined,dynamic_lookup
   BUILD_SOFLAGS = $(subst $1 ,,$(call MAKE_SOFLAGS,$(BUILD_REAL_DIR)))
   BUILD_RPATH = $(XLINKER)-undefined,dynamic_lookup
   INSTALL_SOFLAGS = $(subst $1 ,,$(call MAKE_SOFLAGS,$(MFEM_LIB_DIR)))
   INSTALL_RPATH = $(XLINKER)-undefined,dynamic_lookup
endif

# Set CXXFLAGS to overwrite the default selection of DEBUG_FLAGS/OPTIM_FLAGS
# CXXFLAGS = -O3 -march=native

# Optional extra compile flags, in addition to CXXFLAGS:
# CPPFLAGS =

# Library configurations:
# Note: symbols of the form @VAR@ will be replaced by $(VAR) in derived
#       variables, like MFEM_FLAGS, defined in config.mk.

# Command used to launch MPI jobs
MFEM_MPIEXEC    = mpirun
MFEM_MPIEXEC_NP = -np
# Number of mpi tasks for parallel jobs
MFEM_MPI_NP = 4

# MFEM configuration options: YES/NO values, which are exported to config.mk and
# config.hpp. The values below are the defaults for generating the actual values
# in config.mk and config.hpp.

MFEM_USE_MPI           = NO
MFEM_USE_METIS         = $(MFEM_USE_MPI)
MFEM_USE_METIS_5       = NO
MFEM_DEBUG             = NO
MFEM_USE_EXCEPTIONS    = NO
MFEM_USE_ZLIB          = NO
MFEM_USE_LIBUNWIND     = NO
MFEM_USE_LAPACK        = NO
MFEM_THREAD_SAFE       = NO
MFEM_USE_OPENMP        = NO
MFEM_USE_LEGACY_OPENMP = NO
MFEM_USE_MEMALLOC      = YES
MFEM_TIMER_TYPE        = $(if $(NOTMAC),2,4)
MFEM_USE_SUNDIALS      = NO
MFEM_USE_MESQUITE      = NO
MFEM_USE_SUITESPARSE   = NO
MFEM_USE_SUPERLU       = NO
MFEM_USE_STRUMPACK     = NO
MFEM_USE_GINKGO        = NO
MFEM_USE_GNUTLS        = NO
MFEM_USE_NETCDF        = NO
MFEM_USE_PETSC         = NO
MFEM_USE_MPFR          = NO
MFEM_USE_SIDRE         = NO
MFEM_USE_CONDUIT       = NO
MFEM_USE_PUMI          = NO
MFEM_USE_HIOP          = NO
MFEM_USE_GSLIB         = NO
MFEM_USE_CUDA          = NO
MFEM_USE_HIP           = NO
MFEM_USE_RAJA          = NO
MFEM_USE_OCCA          = NO
MFEM_USE_CEED          = NO
MFEM_USE_UMPIRE        = NO
<<<<<<< HEAD
MFEM_USE_SIMD          = NO
=======
MFEM_USE_ADIOS2        = NO
>>>>>>> 1f693dbd

# Compile and link options for zlib.
ZLIB_DIR =
ZLIB_OPT = $(if $(ZLIB_DIR),-I$(ZLIB_DIR)/include)
ZLIB_LIB = $(if $(ZLIB_DIR),$(ZLIB_RPATH) -L$(ZLIB_DIR)/lib ,)-lz
ZLIB_RPATH = -Wl,-rpath,$(ZLIB_DIR)/lib

LIBUNWIND_OPT = -g
LIBUNWIND_LIB = $(if $(NOTMAC),-lunwind -ldl,)

# HYPRE library configuration (needed to build the parallel version)
HYPRE_DIR = @MFEM_DIR@/../hypre/src/hypre
HYPRE_OPT = -I$(HYPRE_DIR)/include
HYPRE_LIB = -L$(HYPRE_DIR)/lib -lHYPRE

# METIS library configuration
ifeq ($(MFEM_USE_SUPERLU)$(MFEM_USE_STRUMPACK),NONO)
   ifeq ($(MFEM_USE_METIS_5),NO)
     METIS_DIR = @MFEM_DIR@/../metis-4.0
     METIS_OPT =
     METIS_LIB = -L$(METIS_DIR) -lmetis
   else
     METIS_DIR = @MFEM_DIR@/../metis-5.0
     METIS_OPT = -I$(METIS_DIR)/include
     METIS_LIB = -L$(METIS_DIR)/lib -lmetis
   endif
else
   # ParMETIS: currently needed by SuperLU or STRUMPACK. We assume that METIS 5
   # (included with ParMETIS) is installed in the same location.
   # Starting with STRUMPACK v2.2.0, ParMETIS is an optional dependency while
   # METIS is still required.
   METIS_DIR = @MFEM_DIR@/../parmetis-4.0.3
   METIS_OPT = -I$(METIS_DIR)/include
   METIS_LIB = -L$(METIS_DIR)/lib -lparmetis -lmetis
   MFEM_USE_METIS_5 = YES
endif

# LAPACK library configuration
LAPACK_OPT =
LAPACK_LIB = $(if $(NOTMAC),-llapack -lblas,-framework Accelerate)

# OpenMP configuration
OPENMP_OPT = $(XCOMPILER)-fopenmp
OPENMP_LIB =

# Used when MFEM_TIMER_TYPE = 2
POSIX_CLOCKS_LIB = -lrt

# SUNDIALS library configuration
SUNDIALS_DIR = @MFEM_DIR@/../sundials-5.0.0/instdir
SUNDIALS_OPT = -I$(SUNDIALS_DIR)/include
SUNDIALS_LIB = -Wl,-rpath,$(SUNDIALS_DIR)/lib64 -L$(SUNDIALS_DIR)/lib64\
 -lsundials_arkode -lsundials_cvode -lsundials_nvecserial -lsundials_kinsol

ifeq ($(MFEM_USE_MPI),YES)
   SUNDIALS_LIB += -lsundials_nvecparhyp -lsundials_nvecparallel
endif
# If SUNDIALS was built with KLU:
# MFEM_USE_SUITESPARSE = YES

# MESQUITE library configuration
MESQUITE_DIR = @MFEM_DIR@/../mesquite-2.99
MESQUITE_OPT = -I$(MESQUITE_DIR)/include
MESQUITE_LIB = -L$(MESQUITE_DIR)/lib -lmesquite

# SuiteSparse library configuration
LIB_RT = $(if $(NOTMAC),-lrt,)
SUITESPARSE_DIR = @MFEM_DIR@/../SuiteSparse
SUITESPARSE_OPT = -I$(SUITESPARSE_DIR)/include
SUITESPARSE_LIB = -Wl,-rpath,$(SUITESPARSE_DIR)/lib -L$(SUITESPARSE_DIR)/lib\
 -lklu -lbtf -lumfpack -lcholmod -lcolamd -lamd -lcamd -lccolamd\
 -lsuitesparseconfig $(LIB_RT) $(METIS_LIB) $(LAPACK_LIB)

# SuperLU library configuration
SUPERLU_DIR = @MFEM_DIR@/../SuperLU_DIST_5.1.0
SUPERLU_OPT = -I$(SUPERLU_DIR)/SRC
SUPERLU_LIB = -Wl,-rpath,$(SUPERLU_DIR)/lib -L$(SUPERLU_DIR)/lib -lsuperlu_dist_5.1.0

# SCOTCH library configuration (required by STRUMPACK <= v2.1.0, optional in
# STRUMPACK >= v2.2.0)
SCOTCH_DIR = @MFEM_DIR@/../scotch_6.0.4
SCOTCH_OPT = -I$(SCOTCH_DIR)/include
SCOTCH_LIB = -L$(SCOTCH_DIR)/lib -lptscotch -lptscotcherr -lscotch -lscotcherr\
 -lpthread

# SCALAPACK library configuration (required by STRUMPACK)
SCALAPACK_DIR = @MFEM_DIR@/../scalapack-2.0.2
SCALAPACK_OPT = -I$(SCALAPACK_DIR)/SRC
SCALAPACK_LIB = -L$(SCALAPACK_DIR)/lib -lscalapack $(LAPACK_LIB)

# MPI Fortran library, needed e.g. by STRUMPACK
# MPICH:
MPI_FORTRAN_LIB = -lmpifort
# OpenMPI:
# MPI_FORTRAN_LIB = -lmpi_mpifh
# Additional Fortan library:
# MPI_FORTRAN_LIB += -lgfortran

# STRUMPACK library configuration
STRUMPACK_DIR = @MFEM_DIR@/../STRUMPACK-build
STRUMPACK_OPT = -I$(STRUMPACK_DIR)/include $(SCOTCH_OPT)
# If STRUMPACK was build with OpenMP support, the following may be need:
# STRUMPACK_OPT += $(OPENMP_OPT)
STRUMPACK_LIB = -L$(STRUMPACK_DIR)/lib -lstrumpack $(MPI_FORTRAN_LIB)\
 $(SCOTCH_LIB) $(SCALAPACK_LIB)

# Ginkgo library configuration (currently not needed)
GINKGO_DIR = @MFEM_DIR@/../ginkgo/install
GINKGO_OPT = -isystem $(GINKGO_DIR)/include
GINKGO_LIB = $(XLINKER)-rpath,$(GINKGO_DIR)/lib -L$(GINKGO_DIR)/lib -lginkgo -lginkgo_omp -lginkgo_cuda -lginkgo_reference

# GnuTLS library configuration
GNUTLS_OPT =
GNUTLS_LIB = -lgnutls

# NetCDF library configuration
NETCDF_DIR = $(HOME)/local
HDF5_DIR   = $(HOME)/local
NETCDF_OPT = -I$(NETCDF_DIR)/include -I$(HDF5_DIR)/include $(ZLIB_OPT)
NETCDF_LIB = -Wl,-rpath,$(NETCDF_DIR)/lib -L$(NETCDF_DIR)/lib\
 -Wl,-rpath,$(HDF5_DIR)/lib -L$(HDF5_DIR)/lib\
 -lnetcdf -lhdf5_hl -lhdf5 $(ZLIB_LIB)

# PETSc library configuration (version greater or equal to 3.8 or the dev branch)
PETSC_ARCH := arch-linux2-c-debug
PETSC_DIR  := $(MFEM_DIR)/../petsc/$(PETSC_ARCH)
PETSC_VARS := $(PETSC_DIR)/lib/petsc/conf/petscvariables
PETSC_FOUND := $(if $(wildcard $(PETSC_VARS)),YES,)
PETSC_INC_VAR = PETSC_CC_INCLUDES
PETSC_LIB_VAR = PETSC_EXTERNAL_LIB_BASIC
ifeq ($(PETSC_FOUND),YES)
   PETSC_OPT := $(shell sed -n "s/$(PETSC_INC_VAR) = *//p" $(PETSC_VARS))
   PETSC_LIB := $(shell sed -n "s/$(PETSC_LIB_VAR) = *//p" $(PETSC_VARS))
   PETSC_LIB := -Wl,-rpath,$(abspath $(PETSC_DIR))/lib\
      -L$(abspath $(PETSC_DIR))/lib -lpetsc $(PETSC_LIB)
endif

# MPFR library configuration
MPFR_OPT =
MPFR_LIB = -lmpfr

# Conduit and required libraries configuration
CONDUIT_DIR = @MFEM_DIR@/../conduit
CONDUIT_OPT = -I$(CONDUIT_DIR)/include/conduit
CONDUIT_LIB = \
   -Wl,-rpath,$(CONDUIT_DIR)/lib -L$(CONDUIT_DIR)/lib \
   -lconduit -lconduit_relay -lconduit_blueprint  -ldl

# Check if Conduit was built with hdf5 support, by looking
# for the relay hdf5 header
CONDUIT_HDF5_HEADER=$(CONDUIT_DIR)/include/conduit/conduit_relay_hdf5.hpp
ifneq (,$(wildcard $(CONDUIT_HDF5_HEADER)))
   CONDUIT_OPT += -I$(HDF5_DIR)/include
   CONDUIT_LIB += -Wl,-rpath,$(HDF5_DIR)/lib -L$(HDF5_DIR)/lib \
                  -lhdf5 $(ZLIB_LIB)
endif

# Sidre and required libraries configuration
# Be sure to check the HDF5_DIR (set above) is correct
SIDRE_DIR = @MFEM_DIR@/../axom
SIDRE_OPT = -I$(SIDRE_DIR)/include -I$(CONDUIT_DIR)/include/conduit\
 -I$(HDF5_DIR)/include
SIDRE_LIB = \
   -Wl,-rpath,$(SIDRE_DIR)/lib -L$(SIDRE_DIR)/lib \
   -Wl,-rpath,$(CONDUIT_DIR)/lib -L$(CONDUIT_DIR)/lib \
   -Wl,-rpath,$(HDF5_DIR)/lib -L$(HDF5_DIR)/lib \
   -laxom -lconduit -lconduit_relay -lconduit_blueprint -lhdf5 $(ZLIB_LIB) -ldl

# PUMI
# Note that PUMI_DIR is needed -- it is used to check for gmi_sim.h
PUMI_DIR = @MFEM_DIR@/../pumi-2.1.0
PUMI_OPT = -I$(PUMI_DIR)/include
PUMI_LIB = -L$(PUMI_DIR)/lib -lpumi -lcrv -lma -lmds -lapf -lpcu -lgmi -lparma\
   -llion -lmth -lapf_zoltan -lspr

# HIOP
HIOP_DIR = @MFEM_DIR@/../hiop/install
HIOP_OPT = -I$(HIOP_DIR)/include
HIOP_LIB = -L$(HIOP_DIR)/lib -lhiop $(LAPACK_LIB)

# GSLIB library
GSLIB_DIR = @MFEM_DIR@/../gslib/build
GSLIB_OPT = -I$(GSLIB_DIR)/include
GSLIB_LIB = -L$(GSLIB_DIR)/lib -lgs

# CUDA library configuration (currently not needed)
CUDA_OPT =
CUDA_LIB =

# HIP library configuration (currently not needed)
HIP_OPT =
HIP_LIB =

# OCCA library configuration
OCCA_DIR = @MFEM_DIR@/../occa
OCCA_OPT = -I$(OCCA_DIR)/include
OCCA_LIB = $(XLINKER)-rpath,$(OCCA_DIR)/lib -L$(OCCA_DIR)/lib -locca

# libCEED library configuration
CEED_DIR ?= @MFEM_DIR@/../libCEED
CEED_OPT = -I$(CEED_DIR)/include
CEED_LIB = $(XLINKER)-rpath,$(CEED_DIR)/lib -L$(CEED_DIR)/lib -lceed

# RAJA library configuration
RAJA_DIR = @MFEM_DIR@/../raja
RAJA_OPT = -I$(RAJA_DIR)/include
ifdef CUB_DIR
   RAJA_OPT += -I$(CUB_DIR)
endif
RAJA_LIB = $(XLINKER)-rpath,$(RAJA_DIR)/lib -L$(RAJA_DIR)/lib -lRAJA

# UMPIRE library configuration
UMPIRE_DIR = @MFEM_DIR@/../umpire
UMPIRE_OPT = -I$(UMPIRE_DIR)/include
UMPIRE_LIB = -L$(UMPIRE_DIR)/lib -lumpire

# If YES, enable some informational messages
VERBOSE = NO

# Optional build tag
MFEM_BUILD_TAG = $(shell uname -snm)<|MERGE_RESOLUTION|>--- conflicted
+++ resolved
@@ -137,11 +137,8 @@
 MFEM_USE_OCCA          = NO
 MFEM_USE_CEED          = NO
 MFEM_USE_UMPIRE        = NO
-<<<<<<< HEAD
 MFEM_USE_SIMD          = NO
-=======
 MFEM_USE_ADIOS2        = NO
->>>>>>> 1f693dbd
 
 # Compile and link options for zlib.
 ZLIB_DIR =
