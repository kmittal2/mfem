# Copyright (c) 2010-2021, Lawrence Livermore National Security, LLC. Produced
# at the Lawrence Livermore National Laboratory. All Rights reserved. See files
# LICENSE and NOTICE for details. LLNL-CODE-806117.
#
# This file is part of the MFEM library. For more information and source code
# availability visit https://mfem.org.
#
# MFEM is free software; you can redistribute it and/or modify it under the
# terms of the BSD-3 license. We welcome feedback and contributions, see file
# CONTRIBUTING.md for details.

# Variables corresponding to defines in config.hpp (YES, NO, or value)
MFEM_VERSION           = @MFEM_VERSION@
MFEM_VERSION_STRING    = @MFEM_VERSION_STRING@
MFEM_SOURCE_DIR        = @MFEM_SOURCE_DIR@
MFEM_INSTALL_DIR       = @MFEM_INSTALL_DIR@
MFEM_GIT_STRING        = @MFEM_GIT_STRING@
MFEM_USE_MPI           = @MFEM_USE_MPI@
MFEM_USE_METIS         = @MFEM_USE_METIS@
MFEM_USE_METIS_5       = @MFEM_USE_METIS_5@
MFEM_DEBUG             = @MFEM_DEBUG@
MFEM_USE_EXCEPTIONS    = @MFEM_USE_EXCEPTIONS@
MFEM_USE_ZLIB          = @MFEM_USE_ZLIB@
MFEM_USE_LIBUNWIND     = @MFEM_USE_LIBUNWIND@
MFEM_USE_LAPACK        = @MFEM_USE_LAPACK@
MFEM_THREAD_SAFE       = @MFEM_THREAD_SAFE@
MFEM_USE_LEGACY_OPENMP = @MFEM_USE_LEGACY_OPENMP@
MFEM_USE_OPENMP        = @MFEM_USE_OPENMP@
MFEM_USE_MEMALLOC      = @MFEM_USE_MEMALLOC@
MFEM_TIMER_TYPE        = @MFEM_TIMER_TYPE@
MFEM_USE_SUNDIALS      = @MFEM_USE_SUNDIALS@
MFEM_USE_MESQUITE      = @MFEM_USE_MESQUITE@
MFEM_USE_SUITESPARSE   = @MFEM_USE_SUITESPARSE@
MFEM_USE_SUPERLU       = @MFEM_USE_SUPERLU@
MFEM_USE_SUPERLU5      = @MFEM_USE_SUPERLU5@
MFEM_USE_MUMPS         = @MFEM_USE_MUMPS@
MFEM_USE_STRUMPACK     = @MFEM_USE_STRUMPACK@
MFEM_USE_GINKGO        = @MFEM_USE_GINKGO@
MFEM_USE_AMGX          = @MFEM_USE_AMGX@
MFEM_USE_GNUTLS        = @MFEM_USE_GNUTLS@
MFEM_USE_NETCDF        = @MFEM_USE_NETCDF@
MFEM_USE_PETSC         = @MFEM_USE_PETSC@
MFEM_USE_SLEPC         = @MFEM_USE_SLEPC@
MFEM_USE_MPFR          = @MFEM_USE_MPFR@
MFEM_USE_SIDRE         = @MFEM_USE_SIDRE@
MFEM_USE_FMS           = @MFEM_USE_FMS@
MFEM_USE_CONDUIT       = @MFEM_USE_CONDUIT@
MFEM_USE_PUMI          = @MFEM_USE_PUMI@
MFEM_USE_HIOP          = @MFEM_USE_HIOP@
MFEM_USE_GSLIB         = @MFEM_USE_GSLIB@
MFEM_USE_CUDA          = @MFEM_USE_CUDA@
MFEM_USE_HIP           = @MFEM_USE_HIP@
MFEM_USE_RAJA          = @MFEM_USE_RAJA@
MFEM_USE_OCCA          = @MFEM_USE_OCCA@
MFEM_USE_CEED          = @MFEM_USE_CEED@
MFEM_USE_CALIPER       = @MFEM_USE_CALIPER@
MFEM_USE_UMPIRE        = @MFEM_USE_UMPIRE@
MFEM_USE_SIMD          = @MFEM_USE_SIMD@
MFEM_USE_ADIOS2        = @MFEM_USE_ADIOS2@
MFEM_USE_MKL_CPARDISO  = @MFEM_USE_MKL_CPARDISO@
<<<<<<< HEAD
MFEM_USE_BENCHMARK     = @MFEM_USE_BENCHMARK@
=======
MFEM_USE_PARELAG       = @MFEM_USE_PARELAG@
>>>>>>> d863fe77

# Compiler, compile options, and link options
MFEM_CXX       = @MFEM_CXX@
MFEM_HOST_CXX  = @MFEM_HOST_CXX@
MFEM_CPPFLAGS  = @MFEM_CPPFLAGS@
MFEM_CXXFLAGS  = @MFEM_CXXFLAGS@
MFEM_TPLFLAGS  = @MFEM_TPLFLAGS@
MFEM_INCFLAGS  = @MFEM_INCFLAGS@
MFEM_PICFLAG   = @MFEM_PICFLAG@
MFEM_FLAGS     = @MFEM_FLAGS@
MFEM_EXT_LIBS  = @MFEM_EXT_LIBS@
MFEM_LIBS      = @MFEM_LIBS@
MFEM_LIB_FILE  = @MFEM_LIB_FILE@
MFEM_STATIC    = @MFEM_STATIC@
MFEM_SHARED    = @MFEM_SHARED@
MFEM_BUILD_TAG = @MFEM_BUILD_TAG@
MFEM_PREFIX    = @MFEM_PREFIX@
MFEM_INC_DIR   = @MFEM_INC_DIR@
MFEM_LIB_DIR   = @MFEM_LIB_DIR@

# Location of test.mk
MFEM_TEST_MK = @MFEM_TEST_MK@

# Command used to launch MPI jobs
MFEM_MPIEXEC    = @MFEM_MPIEXEC@
MFEM_MPIEXEC_NP = @MFEM_MPIEXEC_NP@
MFEM_MPI_NP     = @MFEM_MPI_NP@

# The NVCC compiler cannot link with -x=cu
MFEM_LINK_FLAGS := $(filter-out -x=cu, $(MFEM_FLAGS))

# Optional extra configuration
@MFEM_CONFIG_EXTRA@<|MERGE_RESOLUTION|>--- conflicted
+++ resolved
@@ -58,11 +58,8 @@
 MFEM_USE_SIMD          = @MFEM_USE_SIMD@
 MFEM_USE_ADIOS2        = @MFEM_USE_ADIOS2@
 MFEM_USE_MKL_CPARDISO  = @MFEM_USE_MKL_CPARDISO@
-<<<<<<< HEAD
 MFEM_USE_BENCHMARK     = @MFEM_USE_BENCHMARK@
-=======
 MFEM_USE_PARELAG       = @MFEM_USE_PARELAG@
->>>>>>> d863fe77
 
 # Compiler, compile options, and link options
 MFEM_CXX       = @MFEM_CXX@
