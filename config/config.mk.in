# Copyright (c) 2010, Lawrence Livermore National Security, LLC. Produced at the
# Lawrence Livermore National Laboratory. LLNL-CODE-443211. All Rights reserved.
# See file COPYRIGHT for details.
#
# This file is part of the MFEM library. For more information and source code
# availability see http://mfem.org.
#
# MFEM is free software; you can redistribute it and/or modify it under the
# terms of the GNU Lesser General Public License (as published by the Free
# Software Foundation) version 2.1 dated February 1999.

# Variables corresponding to defines in config.hpp (YES, NO, or value)
MFEM_USE_MPI         = @MFEM_USE_MPI@
MFEM_USE_METIS_5     = @MFEM_USE_METIS_5@
MFEM_DEBUG           = @MFEM_DEBUG@
<<<<<<< HEAD
=======
MFEM_USE_GZSTREAM    = @MFEM_USE_GZSTREAM@
>>>>>>> 15694258
MFEM_USE_LIBUNWIND   = @MFEM_USE_LIBUNWIND@
MFEM_USE_LAPACK      = @MFEM_USE_LAPACK@
MFEM_THREAD_SAFE     = @MFEM_THREAD_SAFE@
MFEM_USE_OPENMP      = @MFEM_USE_OPENMP@
MFEM_USE_MEMALLOC    = @MFEM_USE_MEMALLOC@
MFEM_TIMER_TYPE      = @MFEM_TIMER_TYPE@
MFEM_USE_SUNDIALS    = @MFEM_USE_SUNDIALS@
MFEM_USE_MESQUITE    = @MFEM_USE_MESQUITE@
MFEM_USE_SUITESPARSE = @MFEM_USE_SUITESPARSE@
MFEM_USE_SUPERLU     = @MFEM_USE_SUPERLU@
MFEM_USE_GECKO       = @MFEM_USE_GECKO@
MFEM_USE_GNUTLS      = @MFEM_USE_GNUTLS@
MFEM_USE_NETCDF      = @MFEM_USE_NETCDF@
MFEM_USE_PETSC       = @MFEM_USE_PETSC@
MFEM_USE_MPFR        = @MFEM_USE_MPFR@
MFEM_USE_SIDRE       = @MFEM_USE_SIDRE@

# Compiler, compile options, and link options
MFEM_CXX       = @MFEM_CXX@
MFEM_CPPFLAGS  = @MFEM_CPPFLAGS@
MFEM_CXXFLAGS  = @MFEM_CXXFLAGS@
MFEM_TPLFLAGS  = @MFEM_TPLFLAGS@
MFEM_INCFLAGS  = @MFEM_INCFLAGS@
MFEM_FLAGS     = @MFEM_FLAGS@
MFEM_LIBS      = @MFEM_LIBS@
MFEM_LIB_FILE  = @MFEM_LIB_FILE@
MFEM_BUILD_TAG = @MFEM_BUILD_TAG@
MFEM_PREFIX    = @MFEM_PREFIX@
MFEM_INC_DIR   = @MFEM_INC_DIR@
MFEM_LIB_DIR   = @MFEM_LIB_DIR@

# Optional extra configuration
@MFEM_CONFIG_EXTRA@<|MERGE_RESOLUTION|>--- conflicted
+++ resolved
@@ -13,10 +13,7 @@
 MFEM_USE_MPI         = @MFEM_USE_MPI@
 MFEM_USE_METIS_5     = @MFEM_USE_METIS_5@
 MFEM_DEBUG           = @MFEM_DEBUG@
-<<<<<<< HEAD
-=======
 MFEM_USE_GZSTREAM    = @MFEM_USE_GZSTREAM@
->>>>>>> 15694258
 MFEM_USE_LIBUNWIND   = @MFEM_USE_LIBUNWIND@
 MFEM_USE_LAPACK      = @MFEM_USE_LAPACK@
 MFEM_THREAD_SAFE     = @MFEM_THREAD_SAFE@
