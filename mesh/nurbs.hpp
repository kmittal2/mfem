// Copyright (c) 2010-2024, Lawrence Livermore National Security, LLC. Produced
// at the Lawrence Livermore National Laboratory. All Rights reserved. See files
// LICENSE and NOTICE for details. LLNL-CODE-806117.
//
// This file is part of the MFEM library. For more information and source code
// availability visit https://mfem.org.
//
// MFEM is free software; you can redistribute it and/or modify it under the
// terms of the BSD-3 license. We welcome feedback and contributions, see file
// CONTRIBUTING.md for details.

#ifndef MFEM_NURBS
#define MFEM_NURBS

#include "../config/config.hpp"
#include "../general/table.hpp"
#include "../linalg/vector.hpp"
#include "element.hpp"
#include "mesh.hpp"
#include "spacing.hpp"
#ifdef MFEM_USE_MPI
#include "../general/communication.hpp"
#endif
#include <iostream>
#include <set>

namespace mfem
{

class GridFunction;


class KnotVector
{
protected:
   static const int MaxOrder;

   Vector knot; // Values of knots
   int Order, NumOfControlPoints, NumOfElements;

public:
   /// Create KnotVector
   KnotVector() { }
   KnotVector(std::istream &input);
   KnotVector(int Order_, int NCP);
   KnotVector(const KnotVector &kv) { (*this) = kv; }

   KnotVector &operator=(const KnotVector &kv);

   int GetNE()    const { return NumOfElements; }
   int GetNKS()   const { return NumOfControlPoints - Order; }
   int GetNCP()   const { return NumOfControlPoints; }
   int GetOrder() const { return Order; }
   int Size()     const { return knot.Size(); }

   /// Count the number of elements
   void GetElements();

   bool isElement(int i) const { return (knot(Order+i) != knot(Order+i+1)); }

   real_t getKnotLocation(real_t xi, int ni) const
   { return (xi*knot(ni+1) + (1. - xi)*knot(ni)); }

   int findKnotSpan(real_t u) const;

   void CalcShape  (Vector &shape, int i, real_t xi) const;
   void CalcDShape (Vector &grad,  int i, real_t xi) const;
   void CalcDnShape(Vector &gradn, int n, int i, real_t xi) const;
   void CalcD2Shape(Vector &grad2, int i, real_t xi) const
   { CalcDnShape(grad2, 2, i, xi); }

   /** Gives the locations of the maxima of the knotvector in reference space.
       The function gives the knotspan @a ks, the coordinate in the knotspan
       @a xi and the coordinate of the maximum in parameter space @a u */
   void FindMaxima(Array<int> &ks, Vector &xi, Vector &u) const;
   /** Global curve interpolation through the points @a x. @a x is an array with
       the length of the spatial dimension containing vectors with spatial
       coordinates. The control points of the interpolated curve are given in
       @a x in the same form.*/
   void FindInterpolant(Array<Vector*> &x);

   /// Finds the knots in the larger of this and kv, not contained in the other.
   void Difference(const KnotVector &kv, Vector &diff) const;

   /// Refine uniformly with refinement factor @a rf.
   void UniformRefinement(Vector &newknots, int rf) const;
   /// Refine with refinement factor @a rf.
   void Refinement(Vector &newknots, int rf) const;

   /** Returns the coarsening factor needed for non-nested nonuniform spacing
       functions, to result in a single element from which refinement can be
       done. The return value is 1 if uniform or nested spacing is used. */
   int GetCoarseningFactor() const;

   /** For a given coarsening factor @a cf, find the fine knots between the
       coarse knots. */
   Vector GetFineKnots(const int cf) const;

   /** Return a new KnotVector with elevated degree by repeating the endpoints
       of the knot vector. */
   /// @note The returned object should be deleted by the caller.
   KnotVector *DegreeElevate(int t) const;

   void Flip();

   void Print(std::ostream &os) const;

   /** Prints the non-zero shape functions and their first and second
       derivatives associated with the KnotVector per element. Use GetElements()
       to count the elements before using this function. @a samples is the
       number of samples of the shape functions per element.*/
   void PrintFunctions(std::ostream &os, int samples=11) const;

   /// Destroys KnotVector
   ~KnotVector() { }

<<<<<<< HEAD
   real_t &operator[](int i) { return knot(i); }
   const real_t &operator[](int i) const { return knot(i); }
=======
   double &operator[](int i) { return knot(i); }
   const double &operator[](int i) const { return knot(i); }

   /// Function to define the distribution of knots for any number of knot spans.
   std::shared_ptr<SpacingFunction> spacing;

   /** Flag to indicate whether the KnotVector has been coarsened, which means
       it is ready for non-nested refinement. */
   bool coarse;
>>>>>>> 53ffd6c2
};


class NURBSPatch
{
protected:
   int     ni, nj, nk, Dim;
<<<<<<< HEAD
   real_t *data; // the layout of data is: (Dim x ni x nj x nk)
=======
   double *data; // the layout of data is: (Dim x ni x nj x nk)
   // Note that Dim is the spatial dimension plus 1 (homogeneous coordinates).
>>>>>>> 53ffd6c2

   Array<KnotVector *> kv;

   // Special B-NET access functions
   //  - SetLoopDirection(int dir) flattens the multi-dimensional B-NET in the
   //    requested direction. It effectively creates a 1D net in homogeneous
   //    coordinates.
   //  - The slice(int, int) operator is the access function in that flattened
   //    structure. The first int gives the slice and the second int the element
   //    in that slice.
   //  - Both routines are used in 'KnotInsert', `KnotRemove`, 'DegreeElevate',
   //    and 'UniformRefinement'.
   //  - In older implementations, slice(int, int) was implemented as
   //    operator()(int, int).
   int nd; // Number of control points in flattened structure
   int ls; // Number of variables per control point in flattened structure
   int sd; // Stride for data access
   int SetLoopDirection(int dir);
   inline       real_t &slice(int i, int j);
   inline const real_t &slice(int i, int j) const;

   NURBSPatch(NURBSPatch *parent, int dir, int Order, int NCP);
   void swap(NURBSPatch *np);
   void init(int dim_);

public:
   NURBSPatch(const NURBSPatch &orig);
   NURBSPatch(std::istream &input);
   NURBSPatch(const KnotVector *kv0, const KnotVector *kv1, int dim_);
   NURBSPatch(const KnotVector *kv0, const KnotVector *kv1,
              const KnotVector *kv2, int dim_);
   NURBSPatch(Array<const KnotVector *> &kv, int dim_);

   NURBSPatch& operator=(const NURBSPatch&) = delete;

   ~NURBSPatch();

   void Print(std::ostream &os) const;

   void DegreeElevate(int dir, int t);

   /// Insert knots from @a knot determined by @a Difference, in direction @a dir.
   void KnotInsert(int dir, const KnotVector &knot);
   /// Insert knots from @a knot, in direction @a dir.
   void KnotInsert(int dir, const Vector     &knot);

   /// Insert knots from @a knot, in each direction.
   void KnotInsert(Array<Vector *> &knot);
   /// Insert knots from @a knot determined by @a Difference, in each direction.
   void KnotInsert(Array<KnotVector *> &knot);

   /** @brief Remove knot with value @a knot from direction @a dir.

       The optional input parameter @a ntimes specifies the number of times the
       knot should be removed, default 1. The knot is removed only if the new
       curve (in direction @a dir) deviates from the old curve by less than
       @a tol.

       @returns The number of times the knot was successfully removed. */
   int KnotRemove(int dir, double knot, int ntimes=1, double tol = 1.0e-12);

   /// Remove all knots in @a knot once.
   void KnotRemove(int dir, Vector const& knot, double tol = 1.0e-12);
   /// Remove all knots in @a knot once, for each direction.
   void KnotRemove(Array<Vector *> &knot, double tol = 1.0e-12);

   void DegreeElevate(int t);

   /** @brief Refine with optional refinement factor @a rf. Uniform means
       refinement is done everywhere by the same factor, although nonuniform
       spacing functions may be used.

       @param[in] rf Optional refinement factor. If scalar, the factor is used
                     for all dimensions. If an array, factors can be specified
                     for each dimension. */
   void UniformRefinement(int rf = 2);
   void UniformRefinement(Array<int> const& rf);

   /** @brief Coarsen with optional coarsening factor @a cf which divides the
       number of elements in each dimension. Nonuniform spacing functions may be
       used in each direction.

       @param[in] cf  Optional coarsening factor. If scalar, the factor is used
                      for all dimensions. If an array, factors can be specified
                      for each dimension.
       @param[in] tol NURBS geometry deviation tolerance, cf. Algorithm A5.8 of
       "The NURBS Book", 2nd ed, Piegl and Tiller. */
   void Coarsen(int cf = 2, double tol = 1.0e-12);
   void Coarsen(Array<int> const& cf, double tol = 1.0e-12);

   /// Calls KnotVector::GetCoarseningFactor for each direction.
   void GetCoarseningFactors(Array<int> & f) const;

   /// Marks the KnotVector in each dimension as coarse.
   void SetKnotVectorsCoarse(bool c);

   // Return the number of components stored in the NURBSPatch
   int GetNC() const { return Dim; }
   int GetNKV() const { return kv.Size(); }
   /// @note The returned object should NOT be deleted by the caller.
   KnotVector *GetKV(int i) { return kv[i]; }

   // Standard B-NET access functions
   inline       real_t &operator()(int i, int j);
   inline const real_t &operator()(int i, int j) const;

   inline       real_t &operator()(int i, int j, int l);
   inline const real_t &operator()(int i, int j, int l) const;

   inline       real_t &operator()(int i, int j, int k, int l);
   inline const real_t &operator()(int i, int j, int k, int l) const;

   static void Get2DRotationMatrix(real_t angle,
                                   DenseMatrix &T);
   static void Get3DRotationMatrix(real_t n[], real_t angle, real_t r,
                                   DenseMatrix &T);
   void FlipDirection(int dir);
   void SwapDirections(int dir1, int dir2);

   /// Rotate the NURBSPatch.
   /** A rotation of a 2D NURBS-patch requires an angle only. Rotating
       a 3D NURBS-patch requires a normal as well.*/
   void Rotate(real_t angle, real_t normal[]= NULL);
   void Rotate2D(real_t angle);
   void Rotate3D(real_t normal[], real_t angle);

   int MakeUniformDegree(int degree = -1);
   /// @note The returned object should be deleted by the caller.
   friend NURBSPatch *Interpolate(NURBSPatch &p1, NURBSPatch &p2);
   /// @note The returned object should be deleted by the caller.
   friend NURBSPatch *Revolve3D(NURBSPatch &patch, real_t n[], real_t ang,
                                int times);
};


#ifdef MFEM_USE_MPI
class ParNURBSExtension;
#endif

class NURBSPatchMap;


class NURBSExtension
{
#ifdef MFEM_USE_MPI
   friend class ParNURBSExtension;
#endif
   friend class NURBSPatchMap;

protected:
   int mOrder; // see GetOrder() for description
   Array<int> mOrders;
   int NumOfKnotVectors;
   // global entity counts
   int NumOfVertices, NumOfElements, NumOfBdrElements, NumOfDofs;
   // local entity counts
   int NumOfActiveVertices, NumOfActiveElems, NumOfActiveBdrElems;
   int NumOfActiveDofs;

   Array<int>  activeVert; // activeVert[glob_vert] = loc_vert or -1
   Array<bool> activeElem;
   Array<bool> activeBdrElem;
   Array<int>  activeDof; // activeDof[glob_dof] = loc_dof + 1 or 0

   Mesh *patchTopo;
   int own_topo;
   Array<int> edge_to_knot;
   /** Set of knotvectors containing unique KnotVectors only */
   Array<KnotVector *> knotVectors;
   /** Comprehensive set of knotvectors. This set contains a KnotVector for
       every edge.*/
   Array<KnotVector *> knotVectorsCompr;
   Vector weights;

   // periodic BC info:
   // - dof 2 dof map
   // - master and slave boundary indices
   Array<int> d_to_d;
   Array<int> master;
   Array<int> slave;

   // global offsets, meshOffsets == meshVertexOffsets
   Array<int> v_meshOffsets;
   Array<int> e_meshOffsets;
   Array<int> f_meshOffsets;
   Array<int> p_meshOffsets;

   // global offsets, spaceOffsets == dofOffsets
   Array<int> v_spaceOffsets;
   Array<int> e_spaceOffsets;
   Array<int> f_spaceOffsets;
   Array<int> p_spaceOffsets;

   Table *el_dof, *bel_dof;

   Array<int> el_to_patch;
   Array<int> bel_to_patch;
   Array2D<int> el_to_IJK;  // IJK are "knot-span" indices!
   Array2D<int> bel_to_IJK; // they are NOT element indices!

   std::vector<Array<int>> patch_to_el;
   std::vector<Array<int>> patch_to_bel;

   Array<NURBSPatch *> patches;

   inline int         KnotInd(int edge) const;
   /// @note The returned object should NOT be deleted by the caller.
   inline KnotVector *KnotVec(int edge);
   inline const KnotVector *KnotVec(int edge) const;
   inline const KnotVector *KnotVec(int edge, int oedge, int *okv) const;

   void CheckPatches();
   void CheckBdrPatches();

   /** Checks the direction of the knotvectors in the patch based on
       the patch orientation for patch @a p returns the direction of
       the Knotvectors in @a kvdir.*/
   void CheckKVDirection(int p, Array <int> &kvdir);
   /**  Creates the comprehensive set of KnotVectors. They are the same for 1D. */
   void CreateComprehensiveKV();
   /**  Updates the unique set of KnotVectors */
   void UpdateUniqueKV();

   /** Checks if the comprehensive array of KnotVectors agrees with
       the reduced set of KnotVectors. Returns false if it finds
       a difference. */
   bool ConsistentKVSets();

   void GetPatchKnotVectors   (int p, Array<KnotVector *> &kv);
   void GetBdrPatchKnotVectors(int p, Array<KnotVector *> &kv);

   void SetOrderFromOrders();
   void SetOrdersFromKnotVectors();

   // periodic BC helper functions
   void InitDofMap();
   void ConnectBoundaries();
   void ConnectBoundaries1D(int bnd0, int bnd1);
   void ConnectBoundaries2D(int bnd0, int bnd1);
   void ConnectBoundaries3D(int bnd0, int bnd1);

   // also count the global NumOfVertices and the global NumOfDofs
   void GenerateOffsets();
   // count the global NumOfElements
   void CountElements();
   // count the global NumOfBdrElements
   void CountBdrElements();

   // generate the mesh elements
   void Get1DElementTopo(Array<Element *> &elements) const;
   void Get2DElementTopo(Array<Element *> &elements) const;
   void Get3DElementTopo(Array<Element *> &elements) const;

   // generate the boundary mesh elements
   void Get1DBdrElementTopo(Array<Element *> &boundary) const;
   void Get2DBdrElementTopo(Array<Element *> &boundary) const;
   void Get3DBdrElementTopo(Array<Element *> &boundary) const;

   // FE space generation functions

   // based on activeElem, count NumOfActiveDofs, generate el_dof,
   // el_to_patch, el_to_IJK, activeDof map (global-to-local)
   void GenerateElementDofTable();

   // generate elem_to_global-dof table for the active elements
   // define el_to_patch, el_to_IJK, activeDof (as bool)
   void Generate1DElementDofTable();
   void Generate2DElementDofTable();
   void Generate3DElementDofTable();

   // call after GenerateElementDofTable
   void GenerateBdrElementDofTable();

   // generate the bdr-elem_to_global-dof table for the active bdr. elements
   // define bel_to_patch, bel_to_IJK
   void Generate1DBdrElementDofTable();
   void Generate2DBdrElementDofTable();
   void Generate3DBdrElementDofTable();

   // FE --> Patch translation functions
   void GetPatchNets  (const Vector &Nodes, int vdim);
   void Get1DPatchNets(const Vector &Nodes, int vdim);
   void Get2DPatchNets(const Vector &Nodes, int vdim);
   void Get3DPatchNets(const Vector &Nodes, int vdim);

   // Patch --> FE translation functions
   // Side effects: delete the patches, update the weights from the patches
   void SetSolutionVector  (Vector &Nodes, int vdim);
   void Set1DSolutionVector(Vector &Nodes, int vdim);
   void Set2DSolutionVector(Vector &Nodes, int vdim);
   void Set3DSolutionVector(Vector &Nodes, int vdim);

   // determine activeVert, NumOfActiveVertices from the activeElem array
   void GenerateActiveVertices();

   // determine activeBdrElem, NumOfActiveBdrElems
   void GenerateActiveBdrElems();

   void MergeWeights(Mesh *mesh_array[], int num_pieces);

   void SetPatchToElements();
   void SetPatchToBdrElements();

   // to be used by ParNURBSExtension constructor(s)
   NURBSExtension() { }

public:
   /// Copy constructor: deep copy
   NURBSExtension(const NURBSExtension &orig);
   /// Read-in a NURBSExtension
   NURBSExtension(std::istream &input, bool spacing=false);
   /** @brief Create a NURBSExtension with elevated order by repeating the
       endpoints of the knot vectors and using uniform weights of 1. */
   /** If a knot vector in @a parent already has order greater than or equal to
       @a newOrder, it will be used unmodified. */
   NURBSExtension(NURBSExtension *parent, int newOrder);
   /** @brief Create a NURBSExtension with elevated knot vector orders (by
       repeating the endpoints of the knot vectors and using uniform weights of
       1) as given by the array @a newOrders. */
   /** If a knot vector in @a parent already has order greater than or equal to
       the corresponding entry in @a newOrder, it will be used unmodified. */
   NURBSExtension(NURBSExtension *parent, const Array<int> &newOrders);
   /// Construct a NURBSExtension by merging a partitioned NURBS mesh
   NURBSExtension(Mesh *mesh_array[], int num_pieces);

   /// Copy assignment not supported
   NURBSExtension& operator=(const NURBSExtension&) = delete;

   // Generate connections between boundaries, such as periodic BCs
   void ConnectBoundaries(Array<int> &master, Array<int> &slave);
   const Array<int> &GetMaster() const { return  master; };
   Array<int> &GetMaster()  { return  master; };
   const Array<int> &GetSlave() const { return  slave; };
   Array<int> &GetSlave()  { return  slave; };
   void MergeGridFunctions(GridFunction *gf_array[], int num_pieces,
                           GridFunction &merged);

   /// Destroy a NURBSExtension
   virtual ~NURBSExtension();

   // Print functions
   void Print(std::ostream &os, const std::string &comments = "") const;
   void PrintCharacteristics(std::ostream &os) const;
   void PrintFunctions(const char *filename, int samples=11) const;

   // Meta data functions
   int Dimension() const { return patchTopo->Dimension(); }
   int GetNP()     const { return patchTopo->GetNE(); }
   int GetNBP()    const { return patchTopo->GetNBE(); }

   /// Read-only access to the orders of all knot vectors.
   const Array<int> &GetOrders() const { return mOrders; }
   /** @brief If all orders are identical, return that number. Otherwise, return
       NURBSFECollection::VariableOrder. */
   int GetOrder() const { return mOrder; }

   int GetNKV()  const { return NumOfKnotVectors; }

   int GetGNV()  const { return NumOfVertices; }
   int GetNV()   const { return NumOfActiveVertices; }
   int GetGNE()  const { return NumOfElements; }
   int GetNE()   const { return NumOfActiveElems; }
   int GetGNBE() const { return NumOfBdrElements; }
   int GetNBE()  const { return NumOfActiveBdrElems; }

   int GetNTotalDof() const { return NumOfDofs; }
   int GetNDof()      const { return NumOfActiveDofs; }

   /// Returns the local dof number
   int GetActiveDof(int glob) const { return activeDof[glob]; };

   /// Returns the dof index whilst accounting for periodic boundaries
   int DofMap(int dof) const
   {
      return (d_to_d.Size() > 0 )? d_to_d[dof] : dof;
   };

   /// Returns knotvectors in each dimension for patch @a p.
   void GetPatchKnotVectors(int p, Array<const KnotVector *> &kv) const;

   void GetBdrPatchKnotVectors(int p, Array<const KnotVector *> &kv) const;

   // Knotvector read-only access function
   const KnotVector *GetKnotVector(int i) const { return knotVectors[i]; }

   // Mesh generation functions
   void GetElementTopo   (Array<Element *> &elements) const;
   void GetBdrElementTopo(Array<Element *> &boundary) const;

   bool HavePatches() const { return (patches.Size() != 0); }

   /// @note The returned object should NOT be deleted by the caller.
   Table *GetElementDofTable() { return el_dof; }
   /// @note The returned object should NOT be deleted by the caller.
   Table *GetBdrElementDofTable() { return bel_dof; }

   void GetVertexLocalToGlobal(Array<int> &lvert_vert);
   void GetElementLocalToGlobal(Array<int> &lelem_elem);

   // Set the attribute for patch @a i, which is set to all elements in the
   // patch.
   void SetPatchAttribute(int i, int attr) { patchTopo->SetAttribute(i, attr); }

   // Get the attribute for patch @a i, which is set to all elements in the
   // patch.
   int GetPatchAttribute(int i) const { return patchTopo->GetAttribute(i); }

   // Set the attribute for patch boundary element @a i, which is set to all
   // boundary elements in the patch.
   void SetPatchBdrAttribute(int i, int attr)
   { patchTopo->SetBdrAttribute(i, attr); }
   // Get the attribute for patch boundary element @a i, which is set to all
   // boundary elements in the patch.
   int GetPatchBdrAttribute(int i) const
   { return patchTopo->GetBdrAttribute(i); }

   // Load functions
   void LoadFE(int i, const FiniteElement *FE) const;
   void LoadBE(int i, const FiniteElement *BE) const;

   const Vector &GetWeights() const { return  weights; }
   Vector       &GetWeights()       { return  weights; }

   // Translation functions: from FE coordinates to IJK patch
   // format and vice versa
   void ConvertToPatches(const Vector &Nodes);
   void SetKnotsFromPatches();
   void SetCoordsFromPatches(Vector &Nodes);

   // Read a GridFunction written patch-by-patch, e.g. with PrintSolution().
   void LoadSolution(std::istream &input, GridFunction &sol) const;
   // Write a GridFunction patch-by-patch.
   void PrintSolution(const GridFunction &sol, std::ostream &os) const;

   // Refinement methods
   // new_degree = max(old_degree, min(old_degree + rel_degree, degree))
   void DegreeElevate(int rel_degree, int degree = 16);

   /** @brief Refine with optional refinement factor @a rf. Uniform means
   refinement is done everywhere by the same factor, although nonuniform
   spacing functions may be used.
   */
   void UniformRefinement(int rf = 2);
   void UniformRefinement(Array<int> const& rf);
   void Coarsen(int cf = 2, double tol = 1.0e-12);
   void Coarsen(Array<int> const& cf, double tol = 1.0e-12);
   void KnotInsert(Array<KnotVector *> &kv);
   void KnotInsert(Array<Vector *> &kv);

   void KnotRemove(Array<Vector *> &kv, double tol = 1.0e-12);

   /** Calls GetCoarseningFactors for each patch and finds the minimum factor
       for each direction that ensures refinement will work in the case of
       non-nested spacing functions. */
   void GetCoarseningFactors(Array<int> & f) const;

   /// Returns the index of the patch containing element @a elem.
   int GetElementPatch(int elem) const { return el_to_patch[elem]; }

   /** Returns the Cartesian indices (i,j) in 2D or (i,j,k) in 3D of element
       @a elem, in the knot-span tensor product ordering for its patch. */
   void GetElementIJK(int elem, Array<int> & ijk);

   // Returns the degrees of freedom on the patch, in Cartesian order.
   void GetPatchDofs(const int patch, Array<int> &dofs);

   const Array<int>& GetPatchElements(int patch);
   const Array<int>& GetPatchBdrElements(int patch);
};


#ifdef MFEM_USE_MPI
class ParNURBSExtension : public NURBSExtension
{
private:
   int *partitioning;

   Table *GetGlobalElementDofTable();
   Table *Get1DGlobalElementDofTable();
   Table *Get2DGlobalElementDofTable();
   Table *Get3DGlobalElementDofTable();

   void SetActive(const int *partitioning, const Array<bool> &active_bel);
   void BuildGroups(const int *partitioning, const Table &elem_dof);

public:
   GroupTopology gtopo;

   Array<int> ldof_group;

   ParNURBSExtension(const ParNURBSExtension &orig);

   ParNURBSExtension(MPI_Comm comm, NURBSExtension *parent, int *partitioning,
                     const Array<bool> &active_bel);

   // Create a parallel version of 'parent' with partitioning as in
   // 'par_parent'; the 'parent' object is destroyed.
   // The 'parent' can be either a local NURBSExtension or a global one.
   ParNURBSExtension(NURBSExtension *parent,
                     const ParNURBSExtension *par_parent);

   virtual ~ParNURBSExtension() { delete [] partitioning; }
};
#endif


class NURBSPatchMap
{
private:
   const NURBSExtension *Ext;

   int I, J, K, pOffset, opatch;
   Array<int> verts, edges, faces, oedge, oface;

   inline static int F(const int n, const int N)
   { return (n < 0) ? 0 : ((n >= N) ? 2 : 1); }

   inline static int Or1D(const int n, const int N, const int Or)
   { return (Or > 0) ? n : (N - 1 - n); }

   inline static int Or2D(const int n1, const int n2,
                          const int N1, const int N2, const int Or);

   // also set verts, edges, faces, orientations etc
   void GetPatchKnotVectors   (int p, const KnotVector *kv[]);
   void GetBdrPatchKnotVectors(int p, const KnotVector *kv[], int *okv);

public:
   NURBSPatchMap(const NURBSExtension *ext) { Ext = ext; }

   int nx() { return I + 1; }
   int ny() { return J + 1; }
   int nz() { return K + 1; }

   void SetPatchVertexMap(int p, const KnotVector *kv[]);
   void SetPatchDofMap   (int p, const KnotVector *kv[]);

   void SetBdrPatchVertexMap(int p, const KnotVector *kv[], int *okv);
   void SetBdrPatchDofMap   (int p, const KnotVector *kv[], int *okv);

   inline int operator()(const int i) const;
   inline int operator[](const int i) const { return (*this)(i); }

   inline int operator()(const int i, const int j) const;

   inline int operator()(const int i, const int j, const int k) const;
};


// Inline function implementations

inline real_t &NURBSPatch::slice(int i, int j)
{
#ifdef MFEM_DEBUG
   if (data == 0 || i < 0 || i >= nd || j < 0 || j > ls)
   {
      mfem_error("NURBSPatch::slice()");
   }
#endif
   return data[j%sd + sd*(i + (j/sd)*nd)];
}

inline const real_t &NURBSPatch::slice(int i, int j) const
{
#ifdef MFEM_DEBUG
   if (data == 0 || i < 0 || i >= nd || j < 0 || j > ls)
   {
      mfem_error("NURBSPatch::slice()");
   }
#endif
   return data[j%sd + sd*(i + (j/sd)*nd)];
}


inline real_t &NURBSPatch::operator()(int i, int l)
{
#ifdef MFEM_DEBUG
   if (data == 0 || i < 0 || i >= ni || nj > 0 || nk > 0 ||
       l < 0 || l >= Dim)
   {
      mfem_error("NURBSPatch::operator() 1D");
   }
#endif

   return data[i*Dim+l];
}

inline const real_t &NURBSPatch::operator()(int i, int l) const
{
#ifdef MFEM_DEBUG
   if (data == 0 || i < 0 || i >= ni ||  nj > 0 || nk > 0 ||
       l < 0 || l >= Dim)
   {
      mfem_error("NURBSPatch::operator() const 1D");
   }
#endif

   return data[i*Dim+l];
}

inline real_t &NURBSPatch::operator()(int i, int j, int l)
{
#ifdef MFEM_DEBUG
   if (data == 0 || i < 0 || i >= ni || j < 0 || j >= nj || nk > 0 ||
       l < 0 || l >= Dim)
   {
      mfem_error("NURBSPatch::operator() 2D");
   }
#endif

   return data[(i+j*ni)*Dim+l];
}

inline const real_t &NURBSPatch::operator()(int i, int j, int l) const
{
#ifdef MFEM_DEBUG
   if (data == 0 || i < 0 || i >= ni || j < 0 || j >= nj || nk > 0 ||
       l < 0 || l >= Dim)
   {
      mfem_error("NURBSPatch::operator() const 2D");
   }
#endif

   return data[(i+j*ni)*Dim+l];
}

inline real_t &NURBSPatch::operator()(int i, int j, int k, int l)
{
#ifdef MFEM_DEBUG
   if (data == 0 || i < 0 || i >= ni || j < 0 || j >= nj || k < 0 ||
       k >= nk || l < 0 || l >= Dim)
   {
      mfem_error("NURBSPatch::operator() 3D");
   }
#endif

   return data[(i+(j+k*nj)*ni)*Dim+l];
}

inline const real_t &NURBSPatch::operator()(int i, int j, int k, int l) const
{
#ifdef MFEM_DEBUG
   if (data == 0 || i < 0 || i >= ni || j < 0 || j >= nj || k < 0 ||
       k >= nk ||  l < 0 || l >= Dim)
   {
      mfem_error("NURBSPatch::operator() const 3D");
   }
#endif

   return data[(i+(j+k*nj)*ni)*Dim+l];
}


inline int NURBSExtension::KnotInd(int edge) const
{
   int kv = edge_to_knot[edge];
   return (kv >= 0) ? kv : (-1-kv);
}

inline KnotVector *NURBSExtension::KnotVec(int edge)
{
   return knotVectors[KnotInd(edge)];
}

inline const KnotVector *NURBSExtension::KnotVec(int edge) const
{
   return knotVectors[KnotInd(edge)];
}

inline const KnotVector *NURBSExtension::KnotVec(int edge, int oedge, int *okv)
const
{
   int kv = edge_to_knot[edge];
   if (kv >= 0)
   {
      *okv = oedge;
      return knotVectors[kv];
   }
   else
   {
      *okv = -oedge;
      return knotVectors[-1-kv];
   }
}


// static method
inline int NURBSPatchMap::Or2D(const int n1, const int n2,
                               const int N1, const int N2, const int Or)
{
   // Needs testing
   switch (Or)
   {
      case 0: return n1 + n2*N1;
      case 1: return n2 + n1*N2;
      case 2: return n2 + (N1 - 1 - n1)*N2;
      case 3: return (N1 - 1 - n1) + n2*N1;
      case 4: return (N1 - 1 - n1) + (N2 - 1 - n2)*N1;
      case 5: return (N2 - 1 - n2) + (N1 - 1 - n1)*N2;
      case 6: return (N2 - 1 - n2) + n1*N2;
      case 7: return n1 + (N2 - 1 - n2)*N1;
   }
#ifdef MFEM_DEBUG
   mfem_error("NURBSPatchMap::Or2D");
#endif
   return -1;
}

inline int NURBSPatchMap::operator()(const int i) const
{
   const int i1 = i - 1;
   switch (F(i1, I))
   {
      case 0: return verts[0];
      case 1: return pOffset + Or1D(i1, I, opatch);
      case 2: return verts[1];
   }
#ifdef MFEM_DEBUG
   mfem_error("NURBSPatchMap::operator() const 1D");
#endif
   return -1;
}

inline int NURBSPatchMap::operator()(const int i, const int j) const
{
   const int i1 = i - 1, j1 = j - 1;
   switch (3*F(j1, J) + F(i1, I))
   {
      case 0: return verts[0];
      case 1: return edges[0] + Or1D(i1, I, oedge[0]);
      case 2: return verts[1];
      case 3: return edges[3] + Or1D(j1, J, -oedge[3]);
      case 4: return pOffset + Or2D(i1, j1, I, J, opatch);
      case 5: return edges[1] + Or1D(j1, J, oedge[1]);
      case 6: return verts[3];
      case 7: return edges[2] + Or1D(i1, I, -oedge[2]);
      case 8: return verts[2];
   }
#ifdef MFEM_DEBUG
   mfem_error("NURBSPatchMap::operator() const 2D");
#endif
   return -1;
}

inline int NURBSPatchMap::operator()(const int i, const int j, const int k)
const
{
   // Needs testing
   const int i1 = i - 1, j1 = j - 1, k1 = k - 1;
   switch (3*(3*F(k1, K) + F(j1, J)) + F(i1, I))
   {
      case  0: return verts[0];
      case  1: return edges[0] + Or1D(i1, I, oedge[0]);
      case  2: return verts[1];
      case  3: return edges[3] + Or1D(j1, J, oedge[3]);
      case  4: return faces[0] + Or2D(i1, J - 1 - j1, I, J, oface[0]);
      case  5: return edges[1] + Or1D(j1, J, oedge[1]);
      case  6: return verts[3];
      case  7: return edges[2] + Or1D(i1, I, oedge[2]);
      case  8: return verts[2];
      case  9: return edges[8] + Or1D(k1, K, oedge[8]);
      case 10: return faces[1] + Or2D(i1, k1, I, K, oface[1]);
      case 11: return edges[9] + Or1D(k1, K, oedge[9]);
      case 12: return faces[4] + Or2D(J - 1 - j1, k1, J, K, oface[4]);
      case 13: return pOffset + I*(J*k1 + j1) + i1;
      case 14: return faces[2] + Or2D(j1, k1, J, K, oface[2]);
      case 15: return edges[11] + Or1D(k1, K, oedge[11]);
      case 16: return faces[3] + Or2D(I - 1 - i1, k1, I, K, oface[3]);
      case 17: return edges[10] + Or1D(k1, K, oedge[10]);
      case 18: return verts[4];
      case 19: return edges[4] + Or1D(i1, I, oedge[4]);
      case 20: return verts[5];
      case 21: return edges[7] + Or1D(j1, J, oedge[7]);
      case 22: return faces[5] + Or2D(i1, j1, I, J, oface[5]);
      case 23: return edges[5] + Or1D(j1, J, oedge[5]);
      case 24: return verts[7];
      case 25: return edges[6] + Or1D(i1, I, oedge[6]);
      case 26: return verts[6];
   }
#ifdef MFEM_DEBUG
   mfem_error("NURBSPatchMap::operator() const 3D");
#endif
   return -1;
}

}

#endif<|MERGE_RESOLUTION|>--- conflicted
+++ resolved
@@ -114,12 +114,8 @@
    /// Destroys KnotVector
    ~KnotVector() { }
 
-<<<<<<< HEAD
    real_t &operator[](int i) { return knot(i); }
    const real_t &operator[](int i) const { return knot(i); }
-=======
-   double &operator[](int i) { return knot(i); }
-   const double &operator[](int i) const { return knot(i); }
 
    /// Function to define the distribution of knots for any number of knot spans.
    std::shared_ptr<SpacingFunction> spacing;
@@ -127,7 +123,6 @@
    /** Flag to indicate whether the KnotVector has been coarsened, which means
        it is ready for non-nested refinement. */
    bool coarse;
->>>>>>> 53ffd6c2
 };
 
 
@@ -135,12 +130,8 @@
 {
 protected:
    int     ni, nj, nk, Dim;
-<<<<<<< HEAD
    real_t *data; // the layout of data is: (Dim x ni x nj x nk)
-=======
-   double *data; // the layout of data is: (Dim x ni x nj x nk)
    // Note that Dim is the spatial dimension plus 1 (homogeneous coordinates).
->>>>>>> 53ffd6c2
 
    Array<KnotVector *> kv;
 
@@ -200,12 +191,12 @@
        @a tol.
 
        @returns The number of times the knot was successfully removed. */
-   int KnotRemove(int dir, double knot, int ntimes=1, double tol = 1.0e-12);
+   int KnotRemove(int dir, real_t knot, int ntimes=1, real_t tol = 1.0e-12);
 
    /// Remove all knots in @a knot once.
-   void KnotRemove(int dir, Vector const& knot, double tol = 1.0e-12);
+   void KnotRemove(int dir, Vector const& knot, real_t tol = 1.0e-12);
    /// Remove all knots in @a knot once, for each direction.
-   void KnotRemove(Array<Vector *> &knot, double tol = 1.0e-12);
+   void KnotRemove(Array<Vector *> &knot, real_t tol = 1.0e-12);
 
    void DegreeElevate(int t);
 
@@ -228,8 +219,8 @@
                       for each dimension.
        @param[in] tol NURBS geometry deviation tolerance, cf. Algorithm A5.8 of
        "The NURBS Book", 2nd ed, Piegl and Tiller. */
-   void Coarsen(int cf = 2, double tol = 1.0e-12);
-   void Coarsen(Array<int> const& cf, double tol = 1.0e-12);
+   void Coarsen(int cf = 2, real_t tol = 1.0e-12);
+   void Coarsen(Array<int> const& cf, real_t tol = 1.0e-12);
 
    /// Calls KnotVector::GetCoarseningFactor for each direction.
    void GetCoarseningFactors(Array<int> & f) const;
@@ -585,12 +576,12 @@
    */
    void UniformRefinement(int rf = 2);
    void UniformRefinement(Array<int> const& rf);
-   void Coarsen(int cf = 2, double tol = 1.0e-12);
-   void Coarsen(Array<int> const& cf, double tol = 1.0e-12);
+   void Coarsen(int cf = 2, real_t tol = 1.0e-12);
+   void Coarsen(Array<int> const& cf, real_t tol = 1.0e-12);
    void KnotInsert(Array<KnotVector *> &kv);
    void KnotInsert(Array<Vector *> &kv);
 
-   void KnotRemove(Array<Vector *> &kv, double tol = 1.0e-12);
+   void KnotRemove(Array<Vector *> &kv, real_t tol = 1.0e-12);
 
    /** Calls GetCoarseningFactors for each patch and finds the minimum factor
        for each direction that ensures refinement will work in the case of
