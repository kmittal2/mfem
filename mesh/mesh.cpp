--- conflicted
+++ resolved
@@ -3312,17 +3312,10 @@
          coord[2] = (((fptype) z + 0.5) / nz) * sz;
          for (y = 0; y < ny; y++)
          {
-<<<<<<< HEAD
-            coord[1] = (((fptype) y + 0.5 ) / ny) * sy;
+            coord[1] = (((fptype) y + 0.5) / ny) * sy;
             for (x = 0; x < nx; x++)
             {
-               coord[0] = (((fptype) x + 0.5 ) / nx) * sx;
-=======
-            coord[1] = (((double) y + 0.5) / ny) * sy;
-            for (x = 0; x < nx; x++)
-            {
-               coord[0] = (((double) x + 0.5) / nx) * sx;
->>>>>>> bfb5562b
+               coord[0] = (((fptype) x + 0.5) / nx) * sx;
                AddVertex(coord);
             }
          }
@@ -3549,7 +3542,7 @@
 }
 
 
-void Mesh::Make2D4TrisFromQuad(int nx, int ny, double sx, double sy)
+void Mesh::Make2D4TrisFromQuad(int nx, int ny, fptype sx, fptype sy)
 {
    SetEmpty();
 
@@ -3568,12 +3561,12 @@
 
    // Sets vertices and the corresponding coordinates
    int k = 0;
-   for (double j = 0; j < ny+1; j++)
-   {
-      double cy = (j / ny) * sy;
-      for (double i = 0; i < nx+1; i++)
-      {
-         double cx = (i / nx) * sx;
+   for (fptype j = 0; j < ny+1; j++)
+   {
+      fptype cy = (j / ny) * sy;
+      for (fptype i = 0; i < nx+1; i++)
+      {
+         fptype cx = (i / nx) * sx;
          vertices[k](0) = cx;
          vertices[k](1) = cy;
          k++;
@@ -3623,7 +3616,7 @@
 }
 
 void Mesh::Make2D5QuadsFromQuad(int nx, int ny,
-                                double sx, double sy)
+                                fptype sx, fptype sy)
 {
    SetEmpty();
 
@@ -3642,12 +3635,12 @@
 
    // Sets vertices and the corresponding coordinates
    int k = 0;
-   for (double j = 0; j < ny+1; j++)
-   {
-      double cy = (j / ny) * sy;
-      for (double i = 0; i < nx+1; i++)
-      {
-         double cx = (i / nx) * sx;
+   for (fptype j = 0; j < ny+1; j++)
+   {
+      fptype cy = (j / ny) * sy;
+      for (fptype i = 0; i < nx+1; i++)
+      {
+         fptype cx = (i / nx) * sx;
          vertices[k](0) = cx;
          vertices[k](1) = cy;
          k++;
@@ -3697,7 +3690,7 @@
 }
 
 void Mesh::Make3D24TetsFromHex(int nx, int ny, int nz,
-                               double sx, double sy, double sz)
+                               fptype sx, fptype sy, fptype sz)
 {
    const int NVert = (nx+1) * (ny+1) * (nz+1);
    const int NElem = nx * ny * nz * 24;
@@ -3705,16 +3698,16 @@
 
    InitMesh(3, 3, NVert, NElem, NBdrElem);
 
-   double coord[3];
+   fptype coord[3];
 
    // Sets vertices and the corresponding coordinates
-   for (double z = 0; z <= nz; z++)
+   for (fptype z = 0; z <= nz; z++)
    {
       coord[2] = ( z / nz) * sz;
-      for (double y = 0; y <= ny; y++)
+      for (fptype y = 0; y <= ny; y++)
       {
          coord[1] = (y / ny) * sy;
-         for (double x = 0; x <= nx; x++)
+         for (fptype x = 0; x <= nx; x++)
          {
             coord[0] = (x / nx) * sx;
             AddVertex(coord);
@@ -4209,7 +4202,7 @@
 }
 
 Mesh Mesh::MakeCartesian3DWith24TetsPerHex(int nx, int ny, int nz,
-                              double sx, double sy, double sz)
+                              fptype sx, fptype sy, fptype sz)
 {
    Mesh mesh;
    mesh.Make3D24TetsFromHex(nx, ny, nz, sx, sy, sz);
@@ -4218,7 +4211,7 @@
 }
 
 Mesh Mesh::MakeCartesian2DWith4TrisPerQuad(int nx, int ny,
-                                           double sx, double sy)
+                                           fptype sx, fptype sy)
 {
    Mesh mesh;
    mesh.Make2D4TrisFromQuad(nx, ny, sx, sy);
@@ -4227,7 +4220,7 @@
 }
 
 Mesh Mesh::MakeCartesian2DWith5QuadsPerQuad(int nx, int ny,
-                                            double sx, double sy)
+                                            fptype sx, fptype sy)
 {
    Mesh mesh;
    mesh.Make2D5QuadsFromQuad(nx, ny, sx, sy);
