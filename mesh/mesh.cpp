// Copyright (c) 2010-2023, Lawrence Livermore National Security, LLC. Produced
// at the Lawrence Livermore National Laboratory. All Rights reserved. See files
// LICENSE and NOTICE for details. LLNL-CODE-806117.
//
// This file is part of the MFEM library. For more information and source code
// availability visit https://mfem.org.
//
// MFEM is free software; you can redistribute it and/or modify it under the
// terms of the BSD-3 license. We welcome feedback and contributions, see file
// CONTRIBUTING.md for details.

// Implementation of data type mesh

#include "mesh_headers.hpp"
#include "../fem/fem.hpp"
#include "../general/sort_pairs.hpp"
#include "../general/binaryio.hpp"
#include "../general/text.hpp"
#include "../general/device.hpp"
#include "../general/tic_toc.hpp"
#include "../general/gecko.hpp"
#include "../fem/quadinterpolator.hpp"

#include <iostream>
#include <sstream>
#include <fstream>
#include <limits>
#include <cmath>
#include <cstring>
#include <ctime>
#include <functional>
#include <map>
#include <set>

// Include the METIS header, if using version 5. If using METIS 4, the needed
// declarations are inlined below, i.e. no header is needed.
#if defined(MFEM_USE_METIS) && defined(MFEM_USE_METIS_5)
#include "metis.h"
#endif

// METIS 4 prototypes
#if defined(MFEM_USE_METIS) && !defined(MFEM_USE_METIS_5)
typedef int idx_t;
typedef int idxtype;
extern "C" {
   void METIS_PartGraphRecursive(int*, idxtype*, idxtype*, idxtype*, idxtype*,
                                 int*, int*, int*, int*, int*, idxtype*);
   void METIS_PartGraphKway(int*, idxtype*, idxtype*, idxtype*, idxtype*,
                            int*, int*, int*, int*, int*, idxtype*);
   void METIS_PartGraphVKway(int*, idxtype*, idxtype*, idxtype*, idxtype*,
                             int*, int*, int*, int*, int*, idxtype*);
}
#endif

using namespace std;

namespace mfem
{

void Mesh::GetElementJacobian(int i, DenseMatrix &J, const IntegrationPoint *ip)
{
   Geometry::Type geom = GetElementBaseGeometry(i);
   ElementTransformation *eltransf = GetElementTransformation(i);
   if (ip == NULL)
   {
      eltransf->SetIntPoint(&Geometries.GetCenter(geom));
   }
   else
   {
      eltransf->SetIntPoint(ip);
   }
   Geometries.JacToPerfJac(geom, eltransf->Jacobian(), J);
}

void Mesh::GetElementCenter(int i, Vector &center)
{
   center.SetSize(spaceDim);
   int geom = GetElementBaseGeometry(i);
   ElementTransformation *eltransf = GetElementTransformation(i);
   eltransf->Transform(Geometries.GetCenter(geom), center);
}

double Mesh::GetElementSize(ElementTransformation *T, int type)
{
   DenseMatrix J(spaceDim, Dim);

   Geometry::Type geom = T->GetGeometryType();
   T->SetIntPoint(&Geometries.GetCenter(geom));
   Geometries.JacToPerfJac(geom, T->Jacobian(), J);

   if (type == 0)
   {
      return pow(fabs(J.Weight()), 1./Dim);
   }
   else if (type == 1)
   {
      return J.CalcSingularvalue(Dim-1);   // h_min
   }
   else
   {
      return J.CalcSingularvalue(0);   // h_max
   }
}

double Mesh::GetElementSize(int i, int type)
{
   return GetElementSize(GetElementTransformation(i), type);
}

double Mesh::GetElementSize(int i, const Vector &dir)
{
   DenseMatrix J(spaceDim, Dim);
   Vector d_hat(Dim);
   GetElementJacobian(i, J);
   J.MultTranspose(dir, d_hat);
   return sqrt((d_hat * d_hat) / (dir * dir));
}

double Mesh::GetElementVolume(int i)
{
   ElementTransformation *et = GetElementTransformation(i);
   const IntegrationRule &ir = IntRules.Get(GetElementBaseGeometry(i),
                                            et->OrderJ());
   double volume = 0.0;
   for (int j = 0; j < ir.GetNPoints(); j++)
   {
      const IntegrationPoint &ip = ir.IntPoint(j);
      et->SetIntPoint(&ip);
      volume += ip.weight * et->Weight();
   }

   return volume;
}

// Similar to VisualizationSceneSolution3d::FindNewBox in GLVis
void Mesh::GetBoundingBox(Vector &min, Vector &max, int ref)
{
   min.SetSize(spaceDim);
   max.SetSize(spaceDim);

   for (int d = 0; d < spaceDim; d++)
   {
      min(d) = infinity();
      max(d) = -infinity();
   }

   if (Nodes == NULL)
   {
      double *coord;
      for (int i = 0; i < NumOfVertices; i++)
      {
         coord = GetVertex(i);
         for (int d = 0; d < spaceDim; d++)
         {
            if (coord[d] < min(d)) { min(d) = coord[d]; }
            if (coord[d] > max(d)) { max(d) = coord[d]; }
         }
      }
   }
   else
   {
      const bool use_boundary = false; // make this a parameter?
      int ne = use_boundary ? GetNBE() : GetNE();
      int fn, fo;
      DenseMatrix pointmat;
      RefinedGeometry *RefG;
      IntegrationRule eir;
      FaceElementTransformations *Tr;
      ElementTransformation *T;

      for (int i = 0; i < ne; i++)
      {
         if (use_boundary)
         {
            GetBdrElementFace(i, &fn, &fo);
            RefG = GlobGeometryRefiner.Refine(GetFaceGeometry(fn), ref);
            Tr = GetFaceElementTransformations(fn, 5);
            eir.SetSize(RefG->RefPts.GetNPoints());
            Tr->Loc1.Transform(RefG->RefPts, eir);
            Tr->Elem1->Transform(eir, pointmat);
         }
         else
         {
            T = GetElementTransformation(i);
            RefG = GlobGeometryRefiner.Refine(GetElementBaseGeometry(i), ref);
            T->Transform(RefG->RefPts, pointmat);
         }
         for (int j = 0; j < pointmat.Width(); j++)
         {
            for (int d = 0; d < pointmat.Height(); d++)
            {
               if (pointmat(d,j) < min(d)) { min(d) = pointmat(d,j); }
               if (pointmat(d,j) > max(d)) { max(d) = pointmat(d,j); }
            }
         }
      }
   }
}

void Mesh::GetCharacteristics(double &h_min, double &h_max,
                              double &kappa_min, double &kappa_max,
                              Vector *Vh, Vector *Vk)
{
   int i, dim, sdim;
   DenseMatrix J;
   double h, kappa;

   dim = Dimension();
   sdim = SpaceDimension();

   if (Vh) { Vh->SetSize(NumOfElements); }
   if (Vk) { Vk->SetSize(NumOfElements); }

   h_min = kappa_min = infinity();
   h_max = kappa_max = -h_min;
   if (dim == 0) { if (Vh) { *Vh = 1.0; } if (Vk) {*Vk = 1.0; } return; }
   J.SetSize(sdim, dim);
   for (i = 0; i < NumOfElements; i++)
   {
      GetElementJacobian(i, J);
      h = pow(fabs(J.Weight()), 1.0/double(dim));
      kappa = (dim == sdim) ?
              J.CalcSingularvalue(0) / J.CalcSingularvalue(dim-1) : -1.0;
      if (Vh) { (*Vh)(i) = h; }
      if (Vk) { (*Vk)(i) = kappa; }

      if (h < h_min) { h_min = h; }
      if (h > h_max) { h_max = h; }
      if (kappa < kappa_min) { kappa_min = kappa; }
      if (kappa > kappa_max) { kappa_max = kappa; }
   }
}

// static method
void Mesh::PrintElementsByGeometry(int dim,
                                   const Array<int> &num_elems_by_geom,
                                   std::ostream &os)
{
   for (int g = Geometry::DimStart[dim], first = 1;
        g < Geometry::DimStart[dim+1]; g++)
   {
      if (!num_elems_by_geom[g]) { continue; }
      if (!first) { os << " + "; }
      else { first = 0; }
      os << num_elems_by_geom[g] << ' ' << Geometry::Name[g] << "(s)";
   }
}

void Mesh::PrintCharacteristics(Vector *Vh, Vector *Vk, std::ostream &os)
{
   double h_min, h_max, kappa_min, kappa_max;

   os << "Mesh Characteristics:";

   this->GetCharacteristics(h_min, h_max, kappa_min, kappa_max, Vh, Vk);

   Array<int> num_elems_by_geom(Geometry::NumGeom);
   num_elems_by_geom = 0;
   for (int i = 0; i < GetNE(); i++)
   {
      num_elems_by_geom[GetElementBaseGeometry(i)]++;
   }

   os << '\n'
      << "Dimension          : " << Dimension() << '\n'
      << "Space dimension    : " << SpaceDimension();
   if (Dim == 0)
   {
      os << '\n'
         << "Number of vertices : " << GetNV() << '\n'
         << "Number of elements : " << GetNE() << '\n'
         << "Number of bdr elem : " << GetNBE() << '\n';
   }
   else if (Dim == 1)
   {
      os << '\n'
         << "Number of vertices : " << GetNV() << '\n'
         << "Number of elements : " << GetNE() << '\n'
         << "Number of bdr elem : " << GetNBE() << '\n'
         << "h_min              : " << h_min << '\n'
         << "h_max              : " << h_max << '\n';
   }
   else if (Dim == 2)
   {
      os << '\n'
         << "Number of vertices : " << GetNV() << '\n'
         << "Number of edges    : " << GetNEdges() << '\n'
         << "Number of elements : " << GetNE() << "  --  ";
      PrintElementsByGeometry(2, num_elems_by_geom, os);
      os << '\n'
         << "Number of bdr elem : " << GetNBE() << '\n'
         << "Euler Number       : " << EulerNumber2D() << '\n'
         << "h_min              : " << h_min << '\n'
         << "h_max              : " << h_max << '\n'
         << "kappa_min          : " << kappa_min << '\n'
         << "kappa_max          : " << kappa_max << '\n';
   }
   else
   {
      Array<int> num_bdr_elems_by_geom(Geometry::NumGeom);
      num_bdr_elems_by_geom = 0;
      for (int i = 0; i < GetNBE(); i++)
      {
         num_bdr_elems_by_geom[GetBdrElementBaseGeometry(i)]++;
      }
      Array<int> num_faces_by_geom(Geometry::NumGeom);
      num_faces_by_geom = 0;
      for (int i = 0; i < GetNFaces(); i++)
      {
         num_faces_by_geom[GetFaceGeometry(i)]++;
      }

      os << '\n'
         << "Number of vertices : " << GetNV() << '\n'
         << "Number of edges    : " << GetNEdges() << '\n'
         << "Number of faces    : " << GetNFaces() << "  --  ";
      PrintElementsByGeometry(Dim-1, num_faces_by_geom, os);
      os << '\n'
         << "Number of elements : " << GetNE() << "  --  ";
      PrintElementsByGeometry(Dim, num_elems_by_geom, os);
      os << '\n'
         << "Number of bdr elem : " << GetNBE() << "  --  ";
      PrintElementsByGeometry(Dim-1, num_bdr_elems_by_geom, os);
      os << '\n'
         << "Euler Number       : " << EulerNumber() << '\n'
         << "h_min              : " << h_min << '\n'
         << "h_max              : " << h_max << '\n'
         << "kappa_min          : " << kappa_min << '\n'
         << "kappa_max          : " << kappa_max << '\n';
   }
   os << '\n' << std::flush;
}

FiniteElement *Mesh::GetTransformationFEforElementType(Element::Type ElemType)
{
   switch (ElemType)
   {
      case Element::POINT :          return &PointFE;
      case Element::SEGMENT :        return &SegmentFE;
      case Element::TRIANGLE :       return &TriangleFE;
      case Element::QUADRILATERAL :  return &QuadrilateralFE;
      case Element::TETRAHEDRON :    return &TetrahedronFE;
      case Element::HEXAHEDRON :     return &HexahedronFE;
      case Element::WEDGE :          return &WedgeFE;
      case Element::PYRAMID :        return &PyramidFE;
      default:
         MFEM_ABORT("Unknown element type \"" << ElemType << "\"");
         break;
   }
   MFEM_ABORT("Unknown element type");
   return NULL;
}


void Mesh::GetElementTransformation(int i, IsoparametricTransformation *ElTr)
{
   ElTr->Attribute = GetAttribute(i);
   ElTr->ElementNo = i;
   ElTr->ElementType = ElementTransformation::ELEMENT;
   ElTr->mesh = this;
   ElTr->Reset();
   if (Nodes == NULL)
   {
      GetPointMatrix(i, ElTr->GetPointMat());
      ElTr->SetFE(GetTransformationFEforElementType(GetElementType(i)));
   }
   else
   {
      DenseMatrix &pm = ElTr->GetPointMat();
      Array<int> vdofs;
      Nodes->FESpace()->GetElementVDofs(i, vdofs);
      Nodes->HostRead();
      const GridFunction &nodes = *Nodes;
      int n = vdofs.Size()/spaceDim;
      pm.SetSize(spaceDim, n);
      for (int k = 0; k < spaceDim; k++)
      {
         for (int j = 0; j < n; j++)
         {
            pm(k,j) = nodes(vdofs[n*k+j]);
         }
      }
      ElTr->SetFE(Nodes->FESpace()->GetFE(i));
   }
}

void Mesh::GetElementTransformation(int i, const Vector &nodes,
                                    IsoparametricTransformation *ElTr)
{
   ElTr->Attribute = GetAttribute(i);
   ElTr->ElementNo = i;
   ElTr->ElementType = ElementTransformation::ELEMENT;
   ElTr->mesh = this;
   DenseMatrix &pm = ElTr->GetPointMat();
   ElTr->Reset();
   nodes.HostRead();
   if (Nodes == NULL)
   {
      MFEM_ASSERT(nodes.Size() == spaceDim*GetNV(), "");
      int       nv = elements[i]->GetNVertices();
      const int *v = elements[i]->GetVertices();
      int n = vertices.Size();
      pm.SetSize(spaceDim, nv);
      for (int k = 0; k < spaceDim; k++)
      {
         for (int j = 0; j < nv; j++)
         {
            pm(k, j) = nodes(k*n+v[j]);
         }
      }
      ElTr->SetFE(GetTransformationFEforElementType(GetElementType(i)));
   }
   else
   {
      MFEM_ASSERT(nodes.Size() == Nodes->Size(), "");
      Array<int> vdofs;
      Nodes->FESpace()->GetElementVDofs(i, vdofs);
      int n = vdofs.Size()/spaceDim;
      pm.SetSize(spaceDim, n);
      for (int k = 0; k < spaceDim; k++)
      {
         for (int j = 0; j < n; j++)
         {
            pm(k,j) = nodes(vdofs[n*k+j]);
         }
      }
      ElTr->SetFE(Nodes->FESpace()->GetFE(i));
   }
}

ElementTransformation *Mesh::GetElementTransformation(int i)
{
   GetElementTransformation(i, &Transformation);

   return &Transformation;
}

ElementTransformation *Mesh::GetBdrElementTransformation(int i)
{
   GetBdrElementTransformation(i, &BdrTransformation);
   return &BdrTransformation;
}

void Mesh::GetBdrElementTransformation(int i, IsoparametricTransformation* ElTr)
{
   ElTr->Attribute = GetBdrAttribute(i);
   ElTr->ElementNo = i; // boundary element number
   ElTr->ElementType = ElementTransformation::BDR_ELEMENT;
   ElTr->mesh = this;
   DenseMatrix &pm = ElTr->GetPointMat();
   ElTr->Reset();
   if (Nodes == NULL)
   {
      GetBdrPointMatrix(i, pm);
      ElTr->SetFE(GetTransformationFEforElementType(GetBdrElementType(i)));
   }
   else
   {
      const FiniteElement *bdr_el = Nodes->FESpace()->GetBE(i);
      Nodes->HostRead();
      const GridFunction &nodes = *Nodes;
      if (bdr_el)
      {
         Array<int> vdofs;
         Nodes->FESpace()->GetBdrElementVDofs(i, vdofs);
         int n = vdofs.Size()/spaceDim;
         pm.SetSize(spaceDim, n);
         for (int k = 0; k < spaceDim; k++)
         {
            for (int j = 0; j < n; j++)
            {
               pm(k,j) = nodes(vdofs[n*k+j]);
            }
         }
         ElTr->SetFE(bdr_el);
      }
      else // L2 Nodes (e.g., periodic mesh)
      {
         int elem_id, face_info;
         GetBdrElementAdjacentElement2(i, elem_id, face_info);

         GetLocalFaceTransformation(GetBdrElementType(i),
                                    GetElementType(elem_id),
                                    FaceElemTr.Loc1.Transf, face_info);
         // NOTE: FaceElemTr.Loc1 is overwritten here -- used as a temporary

         Geometry::Type face_geom = GetBdrElementBaseGeometry(i);
         const FiniteElement *face_el =
            Nodes->FESpace()->GetTraceElement(elem_id, face_geom);
         MFEM_VERIFY(dynamic_cast<const NodalFiniteElement*>(face_el),
                     "Mesh requires nodal Finite Element.");
         IntegrationRule eir(face_el->GetDof());
         FaceElemTr.Loc1.Transf.ElementNo = elem_id;
         FaceElemTr.Loc1.Transf.mesh = this;
         FaceElemTr.Loc1.Transf.ElementType = ElementTransformation::ELEMENT;
         FaceElemTr.Loc1.Transform(face_el->GetNodes(), eir);
         Nodes->GetVectorValues(FaceElemTr.Loc1.Transf, eir, pm);

         ElTr->SetFE(face_el);
      }
   }
}

void Mesh::GetFaceTransformation(int FaceNo, IsoparametricTransformation *FTr)
{
   FTr->Attribute = (Dim == 1) ? 1 : faces[FaceNo]->GetAttribute();
   FTr->ElementNo = FaceNo;
   FTr->ElementType = ElementTransformation::FACE;
   FTr->mesh = this;
   DenseMatrix &pm = FTr->GetPointMat();
   FTr->Reset();
   if (Nodes == NULL)
   {
      const int *v = (Dim == 1) ? &FaceNo : faces[FaceNo]->GetVertices();
      const int nv = (Dim == 1) ? 1 : faces[FaceNo]->GetNVertices();
      pm.SetSize(spaceDim, nv);
      for (int i = 0; i < spaceDim; i++)
      {
         for (int j = 0; j < nv; j++)
         {
            pm(i, j) = vertices[v[j]](i);
         }
      }
      FTr->SetFE(GetTransformationFEforElementType(GetFaceElementType(FaceNo)));
   }
   else // curved mesh
   {
      const FiniteElement *face_el = Nodes->FESpace()->GetFaceElement(FaceNo);
      Nodes->HostRead();
      const GridFunction &nodes = *Nodes;
      if (face_el)
      {
         Array<int> vdofs;
         Nodes->FESpace()->GetFaceVDofs(FaceNo, vdofs);
         int n = vdofs.Size()/spaceDim;
         pm.SetSize(spaceDim, n);
         for (int i = 0; i < spaceDim; i++)
         {
            for (int j = 0; j < n; j++)
            {
               pm(i, j) = nodes(vdofs[n*i+j]);
            }
         }
         FTr->SetFE(face_el);
      }
      else // L2 Nodes (e.g., periodic mesh), go through the volume of Elem1
      {
         FaceInfo &face_info = faces_info[FaceNo];

         Geometry::Type face_geom = GetFaceGeometry(FaceNo);
         Element::Type  face_type = GetFaceElementType(FaceNo);

         GetLocalFaceTransformation(face_type,
                                    GetElementType(face_info.Elem1No),
                                    FaceElemTr.Loc1.Transf, face_info.Elem1Inf);
         // NOTE: FaceElemTr.Loc1 is overwritten here -- used as a temporary

         face_el = Nodes->FESpace()->GetTraceElement(face_info.Elem1No,
                                                     face_geom);
         MFEM_VERIFY(dynamic_cast<const NodalFiniteElement*>(face_el),
                     "Mesh requires nodal Finite Element.");

         IntegrationRule eir(face_el->GetDof());
         FaceElemTr.Loc1.Transf.ElementNo = face_info.Elem1No;
         FaceElemTr.Loc1.Transf.ElementType = ElementTransformation::ELEMENT;
         FaceElemTr.Loc1.Transf.mesh = this;
         FaceElemTr.Loc1.Transform(face_el->GetNodes(), eir);
         Nodes->GetVectorValues(FaceElemTr.Loc1.Transf, eir, pm);

         FTr->SetFE(face_el);
      }
   }
}

ElementTransformation *Mesh::GetFaceTransformation(int FaceNo)
{
   GetFaceTransformation(FaceNo, &FaceTransformation);
   return &FaceTransformation;
}

void Mesh::GetEdgeTransformation(int EdgeNo, IsoparametricTransformation *EdTr)
{
   if (Dim == 2)
   {
      GetFaceTransformation(EdgeNo, EdTr);
      return;
   }
   if (Dim == 1)
   {
      mfem_error("Mesh::GetEdgeTransformation not defined in 1D \n");
   }

   EdTr->Attribute = 1;
   EdTr->ElementNo = EdgeNo;
   EdTr->ElementType = ElementTransformation::EDGE;
   EdTr->mesh = this;
   DenseMatrix &pm = EdTr->GetPointMat();
   EdTr->Reset();
   if (Nodes == NULL)
   {
      Array<int> v;
      GetEdgeVertices(EdgeNo, v);
      const int nv = 2;
      pm.SetSize(spaceDim, nv);
      for (int i = 0; i < spaceDim; i++)
      {
         for (int j = 0; j < nv; j++)
         {
            pm(i, j) = vertices[v[j]](i);
         }
      }
      EdTr->SetFE(GetTransformationFEforElementType(Element::SEGMENT));
   }
   else
   {
      const FiniteElement *edge_el = Nodes->FESpace()->GetEdgeElement(EdgeNo);
      Nodes->HostRead();
      const GridFunction &nodes = *Nodes;
      if (edge_el)
      {
         Array<int> vdofs;
         Nodes->FESpace()->GetEdgeVDofs(EdgeNo, vdofs);
         int n = vdofs.Size()/spaceDim;
         pm.SetSize(spaceDim, n);
         for (int i = 0; i < spaceDim; i++)
         {
            for (int j = 0; j < n; j++)
            {
               pm(i, j) = nodes(vdofs[n*i+j]);
            }
         }
         EdTr->SetFE(edge_el);
      }
      else
      {
         MFEM_ABORT("Not implemented.");
      }
   }
}

ElementTransformation *Mesh::GetEdgeTransformation(int EdgeNo)
{
   GetEdgeTransformation(EdgeNo, &EdgeTransformation);
   return &EdgeTransformation;
}


void Mesh::GetLocalPtToSegTransformation(
   IsoparametricTransformation &Transf, int i)
{
   const IntegrationRule *SegVert;
   DenseMatrix &locpm = Transf.GetPointMat();
   Transf.Reset();

   Transf.SetFE(&PointFE);
   SegVert = Geometries.GetVertices(Geometry::SEGMENT);
   locpm.SetSize(1, 1);
   locpm(0, 0) = SegVert->IntPoint(i/64).x;
   //  (i/64) is the local face no. in the segment
   //  (i%64) is the orientation of the point (not used)
}

void Mesh::GetLocalSegToTriTransformation(
   IsoparametricTransformation &Transf, int i)
{
   const int *tv, *so;
   const IntegrationRule *TriVert;
   DenseMatrix &locpm = Transf.GetPointMat();
   Transf.Reset();

   Transf.SetFE(&SegmentFE);
   tv = tri_t::Edges[i/64];  //  (i/64) is the local face no. in the triangle
   so = seg_t::Orient[i%64]; //  (i%64) is the orientation of the segment
   TriVert = Geometries.GetVertices(Geometry::TRIANGLE);
   locpm.SetSize(2, 2);
   for (int j = 0; j < 2; j++)
   {
      locpm(0, so[j]) = TriVert->IntPoint(tv[j]).x;
      locpm(1, so[j]) = TriVert->IntPoint(tv[j]).y;
   }
}

void Mesh::GetLocalSegToQuadTransformation(
   IsoparametricTransformation &Transf, int i)
{
   const int *qv, *so;
   const IntegrationRule *QuadVert;
   DenseMatrix &locpm = Transf.GetPointMat();
   Transf.Reset();

   Transf.SetFE(&SegmentFE);
   qv = quad_t::Edges[i/64]; //  (i/64) is the local face no. in the quad
   so = seg_t::Orient[i%64]; //  (i%64) is the orientation of the segment
   QuadVert = Geometries.GetVertices(Geometry::SQUARE);
   locpm.SetSize(2, 2);
   for (int j = 0; j < 2; j++)
   {
      locpm(0, so[j]) = QuadVert->IntPoint(qv[j]).x;
      locpm(1, so[j]) = QuadVert->IntPoint(qv[j]).y;
   }
}

void Mesh::GetLocalTriToTetTransformation(
   IsoparametricTransformation &Transf, int i)
{
   DenseMatrix &locpm = Transf.GetPointMat();
   Transf.Reset();

   Transf.SetFE(&TriangleFE);
   //  (i/64) is the local face no. in the tet
   const int *tv = tet_t::FaceVert[i/64];
   //  (i%64) is the orientation of the tetrahedron face
   //         w.r.t. the face element
   const int *to = tri_t::Orient[i%64];
   const IntegrationRule *TetVert =
      Geometries.GetVertices(Geometry::TETRAHEDRON);
   locpm.SetSize(3, 3);
   for (int j = 0; j < 3; j++)
   {
      const IntegrationPoint &vert = TetVert->IntPoint(tv[to[j]]);
      locpm(0, j) = vert.x;
      locpm(1, j) = vert.y;
      locpm(2, j) = vert.z;
   }
}

void Mesh::GetLocalTriToWdgTransformation(
   IsoparametricTransformation &Transf, int i)
{
   DenseMatrix &locpm = Transf.GetPointMat();
   Transf.Reset();

   Transf.SetFE(&TriangleFE);
   //  (i/64) is the local face no. in the pri
   MFEM_VERIFY(i < 128, "Local face index " << i/64
               << " is not a triangular face of a wedge.");
   const int *pv = pri_t::FaceVert[i/64];
   //  (i%64) is the orientation of the wedge face
   //         w.r.t. the face element
   const int *to = tri_t::Orient[i%64];
   const IntegrationRule *PriVert =
      Geometries.GetVertices(Geometry::PRISM);
   locpm.SetSize(3, 3);
   for (int j = 0; j < 3; j++)
   {
      const IntegrationPoint &vert = PriVert->IntPoint(pv[to[j]]);
      locpm(0, j) = vert.x;
      locpm(1, j) = vert.y;
      locpm(2, j) = vert.z;
   }
}

void Mesh::GetLocalTriToPyrTransformation(
   IsoparametricTransformation &Transf, int i)
{
   DenseMatrix &locpm = Transf.GetPointMat();

   Transf.SetFE(&TriangleFE);
   //  (i/64) is the local face no. in the pyr
   MFEM_VERIFY(i >= 64, "Local face index " << i/64
               << " is not a triangular face of a pyramid.");
   const int *pv = pyr_t::FaceVert[i/64];
   //  (i%64) is the orientation of the pyramid face
   //         w.r.t. the face element
   const int *to = tri_t::Orient[i%64];
   const IntegrationRule *PyrVert =
      Geometries.GetVertices(Geometry::PYRAMID);
   locpm.SetSize(3, 3);
   for (int j = 0; j < 3; j++)
   {
      const IntegrationPoint &vert = PyrVert->IntPoint(pv[to[j]]);
      locpm(0, j) = vert.x;
      locpm(1, j) = vert.y;
      locpm(2, j) = vert.z;
   }
}

void Mesh::GetLocalQuadToHexTransformation(
   IsoparametricTransformation &Transf, int i)
{
   DenseMatrix &locpm = Transf.GetPointMat();
   Transf.Reset();

   Transf.SetFE(&QuadrilateralFE);
   //  (i/64) is the local face no. in the hex
   const int *hv = hex_t::FaceVert[i/64];
   //  (i%64) is the orientation of the quad
   const int *qo = quad_t::Orient[i%64];
   const IntegrationRule *HexVert = Geometries.GetVertices(Geometry::CUBE);
   locpm.SetSize(3, 4);
   for (int j = 0; j < 4; j++)
   {
      const IntegrationPoint &vert = HexVert->IntPoint(hv[qo[j]]);
      locpm(0, j) = vert.x;
      locpm(1, j) = vert.y;
      locpm(2, j) = vert.z;
   }
}

void Mesh::GetLocalQuadToWdgTransformation(
   IsoparametricTransformation &Transf, int i)
{
   DenseMatrix &locpm = Transf.GetPointMat();
   Transf.Reset();

   Transf.SetFE(&QuadrilateralFE);
   //  (i/64) is the local face no. in the pri
   MFEM_VERIFY(i >= 128, "Local face index " << i/64
               << " is not a quadrilateral face of a wedge.");
   const int *pv = pri_t::FaceVert[i/64];
   //  (i%64) is the orientation of the quad
   const int *qo = quad_t::Orient[i%64];
   const IntegrationRule *PriVert = Geometries.GetVertices(Geometry::PRISM);
   locpm.SetSize(3, 4);
   for (int j = 0; j < 4; j++)
   {
      const IntegrationPoint &vert = PriVert->IntPoint(pv[qo[j]]);
      locpm(0, j) = vert.x;
      locpm(1, j) = vert.y;
      locpm(2, j) = vert.z;
   }
}

void Mesh::GetLocalQuadToPyrTransformation(
   IsoparametricTransformation &Transf, int i)
{
   DenseMatrix &locpm = Transf.GetPointMat();

   Transf.SetFE(&QuadrilateralFE);
   //  (i/64) is the local face no. in the pyr
   MFEM_VERIFY(i < 64, "Local face index " << i/64
               << " is not a quadrilateral face of a pyramid.");
   const int *pv = pyr_t::FaceVert[i/64];
   //  (i%64) is the orientation of the quad
   const int *qo = quad_t::Orient[i%64];
   const IntegrationRule *PyrVert = Geometries.GetVertices(Geometry::PYRAMID);
   locpm.SetSize(3, 4);
   for (int j = 0; j < 4; j++)
   {
      const IntegrationPoint &vert = PyrVert->IntPoint(pv[qo[j]]);
      locpm(0, j) = vert.x;
      locpm(1, j) = vert.y;
      locpm(2, j) = vert.z;
   }
}

const GeometricFactors* Mesh::GetGeometricFactors(const IntegrationRule& ir,
                                                  const int flags,
                                                  MemoryType d_mt)
{
   for (int i = 0; i < geom_factors.Size(); i++)
   {
      GeometricFactors *gf = geom_factors[i];
      if (gf->IntRule == &ir && (gf->computed_factors & flags) == flags)
      {
         return gf;
      }
   }

   this->EnsureNodes();

   GeometricFactors *gf = new GeometricFactors(this, ir, flags, d_mt);
   geom_factors.Append(gf);
   return gf;
}

const FaceGeometricFactors* Mesh::GetFaceGeometricFactors(
   const IntegrationRule& ir,
   const int flags, FaceType type, MemoryType d_mt)
{
   for (int i = 0; i < face_geom_factors.Size(); i++)
   {
      FaceGeometricFactors *gf = face_geom_factors[i];
      if (gf->IntRule == &ir && (gf->computed_factors & flags) == flags &&
          gf->type==type)
      {
         return gf;
      }
   }

   this->EnsureNodes();

   FaceGeometricFactors *gf = new FaceGeometricFactors(this, ir, flags, type,
                                                       d_mt);
   face_geom_factors.Append(gf);
   return gf;
}

void Mesh::DeleteGeometricFactors()
{
   for (int i = 0; i < geom_factors.Size(); i++)
   {
      delete geom_factors[i];
   }
   geom_factors.SetSize(0);
   for (int i = 0; i < face_geom_factors.Size(); i++)
   {
      delete face_geom_factors[i];
   }
   face_geom_factors.SetSize(0);
}

void Mesh::GetLocalFaceTransformation(
   int face_type, int elem_type, IsoparametricTransformation &Transf, int info)
{
   switch (face_type)
   {
      case Element::POINT:
         GetLocalPtToSegTransformation(Transf, info);
         break;

      case Element::SEGMENT:
         if (elem_type == Element::TRIANGLE)
         {
            GetLocalSegToTriTransformation(Transf, info);
         }
         else
         {
            MFEM_ASSERT(elem_type == Element::QUADRILATERAL, "");
            GetLocalSegToQuadTransformation(Transf, info);
         }
         break;

      case Element::TRIANGLE:
         if (elem_type == Element::TETRAHEDRON)
         {
            GetLocalTriToTetTransformation(Transf, info);
         }
         else if (elem_type == Element::WEDGE)
         {
            GetLocalTriToWdgTransformation(Transf, info);
         }
         else if (elem_type == Element::PYRAMID)
         {
            GetLocalTriToPyrTransformation(Transf, info);
         }
         else
         {
            MFEM_ABORT("Mesh::GetLocalFaceTransformation not defined for "
                       "face type " << face_type
                       << " and element type " << elem_type << "\n");
         }
         break;

      case Element::QUADRILATERAL:
         if (elem_type == Element::HEXAHEDRON)
         {
            GetLocalQuadToHexTransformation(Transf, info);
         }
         else if (elem_type == Element::WEDGE)
         {
            GetLocalQuadToWdgTransformation(Transf, info);
         }
         else if (elem_type == Element::PYRAMID)
         {
            GetLocalQuadToPyrTransformation(Transf, info);
         }
         else
         {
            MFEM_ABORT("Mesh::GetLocalFaceTransformation not defined for "
                       "face type " << face_type
                       << " and element type " << elem_type << "\n");
         }
         break;
   }
}

FaceElementTransformations *Mesh::GetFaceElementTransformations(int FaceNo,
                                                                int mask)
{
   FaceInfo &face_info = faces_info[FaceNo];

   int cmask = 0;
   FaceElemTr.SetConfigurationMask(cmask);
   FaceElemTr.Elem1 = NULL;
   FaceElemTr.Elem2 = NULL;

   // setup the transformation for the first element
   FaceElemTr.Elem1No = face_info.Elem1No;
   if (mask & FaceElementTransformations::HAVE_ELEM1)
   {
      GetElementTransformation(FaceElemTr.Elem1No, &Transformation);
      FaceElemTr.Elem1 = &Transformation;
      cmask |= 1;
   }

   //  setup the transformation for the second element
   //     return NULL in the Elem2 field if there's no second element, i.e.
   //     the face is on the "boundary"
   FaceElemTr.Elem2No = face_info.Elem2No;
   if ((mask & FaceElementTransformations::HAVE_ELEM2) &&
       FaceElemTr.Elem2No >= 0)
   {
#ifdef MFEM_DEBUG
      if (NURBSext && (mask & FaceElementTransformations::HAVE_ELEM1))
      { MFEM_ABORT("NURBS mesh not supported!"); }
#endif
      GetElementTransformation(FaceElemTr.Elem2No, &Transformation2);
      FaceElemTr.Elem2 = &Transformation2;
      cmask |= 2;
   }

   // setup the face transformation
   if (mask & FaceElementTransformations::HAVE_FACE)
   {
      GetFaceTransformation(FaceNo, &FaceElemTr);
      cmask |= 16;
   }
   else
   {
      FaceElemTr.SetGeometryType(GetFaceGeometry(FaceNo));
   }

   // setup Loc1 & Loc2
   int face_type = GetFaceElementType(FaceNo);
   if (mask & FaceElementTransformations::HAVE_LOC1)
   {
      int elem_type = GetElementType(face_info.Elem1No);
      GetLocalFaceTransformation(face_type, elem_type,
                                 FaceElemTr.Loc1.Transf, face_info.Elem1Inf);
      cmask |= 4;
   }
   if ((mask & FaceElementTransformations::HAVE_LOC2) &&
       FaceElemTr.Elem2No >= 0)
   {
      int elem_type = GetElementType(face_info.Elem2No);
      GetLocalFaceTransformation(face_type, elem_type,
                                 FaceElemTr.Loc2.Transf, face_info.Elem2Inf);

      // NC meshes: prepend slave edge/face transformation to Loc2
      if (Nonconforming() && IsSlaveFace(face_info))
      {
         ApplyLocalSlaveTransformation(FaceElemTr, face_info, false);
      }
      cmask |= 8;
   }

   FaceElemTr.SetConfigurationMask(cmask);

   // This check can be useful for internal debugging, however it will fail on
   // periodic boundary faces, so we keep it disabled in general.
#if 0
#ifdef MFEM_DEBUG
   double dist = FaceElemTr.CheckConsistency();
   if (dist >= 1e-12)
   {
      mfem::out << "\nInternal error: face id = " << FaceNo
                << ", dist = " << dist << '\n';
      FaceElemTr.CheckConsistency(1); // print coordinates
      MFEM_ABORT("internal error");
   }
#endif
#endif

   return &FaceElemTr;
}

bool Mesh::IsSlaveFace(const FaceInfo &fi) const
{
   return fi.NCFace >= 0 && nc_faces_info[fi.NCFace].Slave;
}

void Mesh::ApplyLocalSlaveTransformation(FaceElementTransformations &FT,
                                         const FaceInfo &fi, bool is_ghost)
{
#ifdef MFEM_THREAD_SAFE
   DenseMatrix composition;
#else
   static DenseMatrix composition;
#endif
   MFEM_ASSERT(fi.NCFace >= 0, "");
   MFEM_ASSERT(nc_faces_info[fi.NCFace].Slave, "internal error");
   if (!is_ghost)
   {
      // side 1 -> child side, side 2 -> parent side
      IsoparametricTransformation &LT = FT.Loc2.Transf;
      LT.Transform(*nc_faces_info[fi.NCFace].PointMatrix, composition);
      // In 2D, we need to flip the point matrix since it is aligned with the
      // parent side.
      if (Dim == 2)
      {
         // swap points (columns) 0 and 1
         std::swap(composition(0,0), composition(0,1));
         std::swap(composition(1,0), composition(1,1));
      }
      LT.SetPointMat(composition);
   }
   else // is_ghost == true
   {
      // side 1 -> parent side, side 2 -> child side
      IsoparametricTransformation &LT = FT.Loc1.Transf;
      LT.Transform(*nc_faces_info[fi.NCFace].PointMatrix, composition);
      // In 2D, there is no need to flip the point matrix since it is already
      // aligned with the parent side, see also ParNCMesh::GetFaceNeighbors.
      // In 3D the point matrix was flipped during construction in
      // ParNCMesh::GetFaceNeighbors and due to that it is already aligned with
      // the parent side.
      LT.SetPointMat(composition);
   }
}

FaceElementTransformations *Mesh::GetBdrFaceTransformations(int BdrElemNo)
{
   FaceElementTransformations *tr;
   int fn = GetBdrFace(BdrElemNo);

   // Check if the face is interior, shared, or nonconforming.
   if (FaceIsTrueInterior(fn) || faces_info[fn].NCFace >= 0)
   {
      return NULL;
   }
   tr = GetFaceElementTransformations(fn, 21);
   tr->Attribute = boundary[BdrElemNo]->GetAttribute();
   tr->ElementNo = BdrElemNo;
   tr->ElementType = ElementTransformation::BDR_FACE;
   tr->mesh = this;
   return tr;
}

int Mesh::GetBdrFace(int BdrElemNo) const
{
   int fn;
   if (Dim == 3)
   {
      fn = be_to_face[BdrElemNo];
   }
   else if (Dim == 2)
   {
      fn = be_to_edge[BdrElemNo];
   }
   else
   {
      fn = boundary[BdrElemNo]->GetVertices()[0];
   }
   return fn;
}

Mesh::FaceInformation Mesh::GetFaceInformation(int f) const
{
   FaceInformation face;
   int e1, e2;
   int inf1, inf2;
   int ncface;
   GetFaceElements(f, &e1, &e2);
   GetFaceInfos(f, &inf1, &inf2, &ncface);
   face.element[0].index = e1;
   face.element[0].location = ElementLocation::Local;
   face.element[0].orientation = inf1%64;
   face.element[0].local_face_id = inf1/64;
   face.element[1].local_face_id = inf2/64;
   face.ncface = ncface;
   face.point_matrix = nullptr;
   // The following figures out face.location, face.conformity,
   // face.element[1].index, and face.element[1].orientation.
   if (f < GetNumFaces()) // Non-ghost face
   {
      if (e2>=0)
      {
         if (ncface==-1)
         {
            face.tag = FaceInfoTag::LocalConforming;
            face.topology = FaceTopology::Conforming;
            face.element[1].location = ElementLocation::Local;
            face.element[0].conformity = ElementConformity::Coincident;
            face.element[1].conformity = ElementConformity::Coincident;
            face.element[1].index = e2;
            face.element[1].orientation = inf2%64;
         }
         else // ncface >= 0
         {
            face.tag = FaceInfoTag::LocalSlaveNonconforming;
            face.topology = FaceTopology::Nonconforming;
            face.element[1].location = ElementLocation::Local;
            face.element[0].conformity = ElementConformity::Coincident;
            face.element[1].conformity = ElementConformity::Superset;
            face.element[1].index = e2;
            MFEM_ASSERT(inf2%64==0, "unexpected slave face orientation.");
            face.element[1].orientation = inf2%64;
            face.point_matrix = nc_faces_info[ncface].PointMatrix;
         }
      }
      else // e2<0
      {
         if (ncface==-1)
         {
            if (inf2<0)
            {
               face.tag = FaceInfoTag::Boundary;
               face.topology = FaceTopology::Boundary;
               face.element[1].location = ElementLocation::NA;
               face.element[0].conformity = ElementConformity::Coincident;
               face.element[1].conformity = ElementConformity::NA;
               face.element[1].index = -1;
               face.element[1].orientation = -1;
            }
            else // inf2 >= 0
            {
               face.tag = FaceInfoTag::SharedConforming;
               face.topology = FaceTopology::Conforming;
               face.element[0].conformity = ElementConformity::Coincident;
               face.element[1].conformity = ElementConformity::Coincident;
               face.element[1].location = ElementLocation::FaceNbr;
               face.element[1].index = -1 - e2;
               face.element[1].orientation = inf2%64;
            }
         }
         else // ncface >= 0
         {
            if (inf2 < 0)
            {
               face.tag = FaceInfoTag::MasterNonconforming;
               face.topology = FaceTopology::Nonconforming;
               face.element[1].location = ElementLocation::NA;
               face.element[0].conformity = ElementConformity::Coincident;
               face.element[1].conformity = ElementConformity::Subset;
               face.element[1].index = -1;
               face.element[1].orientation = -1;
            }
            else
            {
               face.tag = FaceInfoTag::SharedSlaveNonconforming;
               face.topology = FaceTopology::Nonconforming;
               face.element[1].location = ElementLocation::FaceNbr;
               face.element[0].conformity = ElementConformity::Coincident;
               face.element[1].conformity = ElementConformity::Superset;
               face.element[1].index = -1 - e2;
               face.element[1].orientation = inf2%64;
            }
            face.point_matrix = nc_faces_info[ncface].PointMatrix;
         }
      }
   }
   else // Ghost face
   {
      if (e1==-1)
      {
         face.tag = FaceInfoTag::GhostMaster;
         face.topology = FaceTopology::NA;
         face.element[1].location = ElementLocation::NA;
         face.element[0].conformity = ElementConformity::NA;
         face.element[1].conformity = ElementConformity::NA;
         face.element[1].index = -1;
         face.element[1].orientation = -1;
      }
      else
      {
         face.tag = FaceInfoTag::GhostSlave;
         face.topology = FaceTopology::Nonconforming;
         face.element[1].location = ElementLocation::FaceNbr;
         face.element[0].conformity = ElementConformity::Superset;
         face.element[1].conformity = ElementConformity::Coincident;
         face.element[1].index = -1 - e2;
         face.element[1].orientation = inf2%64;
         face.point_matrix = nc_faces_info[ncface].PointMatrix;
      }
   }
   return face;
}

Mesh::FaceInformation::operator Mesh::FaceInfo() const
{
   FaceInfo res {-1, -1, -1, -1, -1};
   switch (tag)
   {
      case FaceInfoTag::LocalConforming:
         res.Elem1No = element[0].index;
         res.Elem2No = element[1].index;
         res.Elem1Inf = element[0].orientation + element[0].local_face_id*64;
         res.Elem2Inf = element[1].orientation + element[1].local_face_id*64;
         res.NCFace = ncface;
         break;
      case FaceInfoTag::LocalSlaveNonconforming:
         res.Elem1No = element[0].index;
         res.Elem2No = element[1].index;
         res.Elem1Inf = element[0].orientation + element[0].local_face_id*64;
         res.Elem2Inf = element[1].orientation + element[1].local_face_id*64;
         res.NCFace = ncface;
         break;
      case FaceInfoTag::Boundary:
         res.Elem1No = element[0].index;
         res.Elem1Inf = element[0].orientation + element[0].local_face_id*64;
         break;
      case FaceInfoTag::SharedConforming:
         res.Elem1No = element[0].index;
         res.Elem2No = -1 - element[1].index;
         res.Elem1Inf = element[0].orientation + element[0].local_face_id*64;
         res.Elem2Inf = element[1].orientation + element[1].local_face_id*64;
         break;
      case FaceInfoTag::MasterNonconforming:
         res.Elem1No = element[0].index;
         res.Elem1Inf = element[0].orientation + element[0].local_face_id*64;
         break;
      case FaceInfoTag::SharedSlaveNonconforming:
         res.Elem1No = element[0].index;
         res.Elem2No = -1 - element[1].index;
         res.Elem1Inf = element[0].orientation + element[0].local_face_id*64;
         res.Elem2Inf = element[1].orientation + element[1].local_face_id*64;
         break;
      case FaceInfoTag::GhostMaster:
         break;
      case FaceInfoTag::GhostSlave:
         res.Elem1No = element[0].index;
         res.Elem2No = -1 - element[1].index;
         res.Elem1Inf = element[0].orientation + element[0].local_face_id*64;
         res.Elem2Inf = element[1].orientation + element[1].local_face_id*64;
         break;
   }
   return res;
}

std::ostream& operator<<(std::ostream& os, const Mesh::FaceInformation& info)
{
   os << "face topology=";
   switch (info.topology)
   {
      case Mesh::FaceTopology::Boundary:
         os << "Boundary";
         break;
      case Mesh::FaceTopology::Conforming:
         os << "Conforming";
         break;
      case Mesh::FaceTopology::Nonconforming:
         os << "Non-conforming";
         break;
      case Mesh::FaceTopology::NA:
         os << "NA";
         break;
   }
   os << '\n';
   os << "element[0].location=";
   switch (info.element[0].location)
   {
      case Mesh::ElementLocation::Local:
         os << "Local";
         break;
      case Mesh::ElementLocation::FaceNbr:
         os << "FaceNbr";
         break;
      case Mesh::ElementLocation::NA:
         os << "NA";
         break;
   }
   os << '\n';
   os << "element[1].location=";
   switch (info.element[1].location)
   {
      case Mesh::ElementLocation::Local:
         os << "Local";
         break;
      case Mesh::ElementLocation::FaceNbr:
         os << "FaceNbr";
         break;
      case Mesh::ElementLocation::NA:
         os << "NA";
         break;
   }
   os << '\n';
   os << "element[0].conformity=";
   switch (info.element[0].conformity)
   {
      case Mesh::ElementConformity::Coincident:
         os << "Coincident";
         break;
      case Mesh::ElementConformity::Superset:
         os << "Superset";
         break;
      case Mesh::ElementConformity::Subset:
         os << "Subset";
         break;
      case Mesh::ElementConformity::NA:
         os << "NA";
         break;
   }
   os << '\n';
   os << "element[1].conformity=";
   switch (info.element[1].conformity)
   {
      case Mesh::ElementConformity::Coincident:
         os << "Coincident";
         break;
      case Mesh::ElementConformity::Superset:
         os << "Superset";
         break;
      case Mesh::ElementConformity::Subset:
         os << "Subset";
         break;
      case Mesh::ElementConformity::NA:
         os << "NA";
         break;
   }
   os << '\n';
   os << "element[0].index=" << info.element[0].index << '\n'
      << "element[1].index=" << info.element[1].index << '\n'
      << "element[0].local_face_id=" << info.element[0].local_face_id << '\n'
      << "element[1].local_face_id=" << info.element[1].local_face_id << '\n'
      << "element[0].orientation=" << info.element[0].orientation << '\n'
      << "element[1].orientation=" << info.element[1].orientation << '\n'
      << "ncface=" << info.ncface << std::endl;
   return os;
}

void Mesh::GetFaceElements(int Face, int *Elem1, int *Elem2) const
{
   *Elem1 = faces_info[Face].Elem1No;
   *Elem2 = faces_info[Face].Elem2No;
}

void Mesh::GetFaceInfos(int Face, int *Inf1, int *Inf2) const
{
   *Inf1 = faces_info[Face].Elem1Inf;
   *Inf2 = faces_info[Face].Elem2Inf;
}

void Mesh::GetFaceInfos(int Face, int *Inf1, int *Inf2, int *NCFace) const
{
   *Inf1   = faces_info[Face].Elem1Inf;
   *Inf2   = faces_info[Face].Elem2Inf;
   *NCFace = faces_info[Face].NCFace;
}

Geometry::Type Mesh::GetFaceGeometry(int Face) const
{
   switch (Dim)
   {
      case 1: return Geometry::POINT;
      case 2: return Geometry::SEGMENT;
      case 3:
         if (Face < NumOfFaces) // local (non-ghost) face
         {
            return faces[Face]->GetGeometryType();
         }
         // ghost face
         const int nc_face_id = faces_info[Face].NCFace;
         MFEM_ASSERT(nc_face_id >= 0, "parent ghost faces are not supported");
         return faces[nc_faces_info[nc_face_id].MasterFace]->GetGeometryType();
   }
   return Geometry::INVALID;
}

Element::Type Mesh::GetFaceElementType(int Face) const
{
   return (Dim == 1) ? Element::POINT : faces[Face]->GetType();
}

Array<int> Mesh::GetFaceToBdrElMap() const
{
<<<<<<< HEAD
   Array<int> face_to_be(Dim == 2 ? NumOfEdges : NumOfFaces);
=======
   Array<int> face_to_be(GetNumFaces());
>>>>>>> 7940416b
   face_to_be = -1;
   for (int i = 0; i < NumOfBdrElements; i++)
   {
      face_to_be[GetBdrElementEdgeIndex(i)] = i;
   }
   return face_to_be;
}

void Mesh::Init()
{
   // in order of declaration:
   Dim = spaceDim = 0;
   NumOfVertices = -1;
   NumOfElements = NumOfBdrElements = 0;
   NumOfEdges = NumOfFaces = 0;
   nbInteriorFaces = -1;
   nbBoundaryFaces = -1;
   meshgen = mesh_geoms = 0;
   sequence = 0;
   Nodes = NULL;
   own_nodes = 1;
   NURBSext = NULL;
   ncmesh = NULL;
   last_operation = Mesh::NONE;
}

void Mesh::InitTables()
{
   el_to_edge =
      el_to_face = el_to_el = bel_to_edge = face_edge = edge_vertex = NULL;
   face_to_elem = NULL;
}

void Mesh::SetEmpty()
{
   Init();
   InitTables();
}

void Mesh::DestroyTables()
{
   delete el_to_edge;
   delete el_to_face;
   delete el_to_el;
   DeleteGeometricFactors();

   if (Dim == 3)
   {
      delete bel_to_edge;
   }

   delete face_edge;
   delete edge_vertex;

   delete face_to_elem;
   face_to_elem = NULL;
}

void Mesh::DestroyPointers()
{
   if (own_nodes) { delete Nodes; }

   delete ncmesh;

   delete NURBSext;

   for (int i = 0; i < NumOfElements; i++)
   {
      FreeElement(elements[i]);
   }

   for (int i = 0; i < NumOfBdrElements; i++)
   {
      FreeElement(boundary[i]);
   }

   for (int i = 0; i < faces.Size(); i++)
   {
      FreeElement(faces[i]);
   }

   DestroyTables();
}

void Mesh::Destroy()
{
   DestroyPointers();

   elements.DeleteAll();
   vertices.DeleteAll();
   boundary.DeleteAll();
   faces.DeleteAll();
   faces_info.DeleteAll();
   nc_faces_info.DeleteAll();
   be_to_edge.DeleteAll();
   be_to_face.DeleteAll();

   // TODO:
   // IsoparametricTransformations
   // Transformation, Transformation2, BdrTransformation, FaceTransformation,
   // EdgeTransformation;
   // FaceElementTransformations FaceElemTr;

   CoarseFineTr.Clear();

#ifdef MFEM_USE_MEMALLOC
   TetMemory.Clear();
#endif

   attributes.DeleteAll();
   bdr_attributes.DeleteAll();
}

void Mesh::ResetLazyData()
{
   delete el_to_el;     el_to_el = NULL;
   delete face_edge;    face_edge = NULL;
   delete face_to_elem;    face_to_elem = NULL;
   delete edge_vertex;  edge_vertex = NULL;
   DeleteGeometricFactors();
   nbInteriorFaces = -1;
   nbBoundaryFaces = -1;
}

void Mesh::SetAttributes()
{
   Array<int> attribs;

   attribs.SetSize(GetNBE());
   for (int i = 0; i < attribs.Size(); i++)
   {
      attribs[i] = GetBdrAttribute(i);
   }
   attribs.Sort();
   attribs.Unique();
   attribs.Copy(bdr_attributes);
   if (bdr_attributes.Size() > 0 && bdr_attributes[0] <= 0)
   {
      MFEM_WARNING("Non-positive attributes on the boundary!");
   }

   attribs.SetSize(GetNE());
   for (int i = 0; i < attribs.Size(); i++)
   {
      attribs[i] = GetAttribute(i);
   }
   attribs.Sort();
   attribs.Unique();
   attribs.Copy(attributes);
   if (attributes.Size() > 0 && attributes[0] <= 0)
   {
      MFEM_WARNING("Non-positive attributes in the domain!");
   }
}

void Mesh::InitMesh(int Dim_, int spaceDim_, int NVert, int NElem, int NBdrElem)
{
   SetEmpty();

   Dim = Dim_;
   spaceDim = spaceDim_;

   NumOfVertices = 0;
   vertices.SetSize(NVert);  // just allocate space for vertices

   NumOfElements = 0;
   elements.SetSize(NElem);  // just allocate space for Element *

   NumOfBdrElements = 0;
   boundary.SetSize(NBdrElem);  // just allocate space for Element *
}

template<typename T>
static void CheckEnlarge(Array<T> &array, int size)
{
   if (size >= array.Size()) { array.SetSize(size + 1); }
}

int Mesh::AddVertex(double x, double y, double z)
{
   CheckEnlarge(vertices, NumOfVertices);
   double *v = vertices[NumOfVertices]();
   v[0] = x;
   v[1] = y;
   v[2] = z;
   return NumOfVertices++;
}

int Mesh::AddVertex(const double *coords)
{
   CheckEnlarge(vertices, NumOfVertices);
   vertices[NumOfVertices].SetCoords(spaceDim, coords);
   return NumOfVertices++;
}

int Mesh::AddVertex(const Vector &coords)
{
   MFEM_ASSERT(coords.Size() >= spaceDim,
               "invalid 'coords' size: " << coords.Size());
   return AddVertex(coords.GetData());
}

void Mesh::AddVertexParents(int i, int p1, int p2)
{
   tmp_vertex_parents.Append(Triple<int, int, int>(i, p1, p2));

   // if vertex coordinates are defined, make sure the hanging vertex has the
   // correct position
   if (i < vertices.Size())
   {
      double *vi = vertices[i](), *vp1 = vertices[p1](), *vp2 = vertices[p2]();
      for (int j = 0; j < 3; j++)
      {
         vi[j] = (vp1[j] + vp2[j]) * 0.5;
      }
   }
}

int Mesh::AddSegment(int v1, int v2, int attr)
{
   CheckEnlarge(elements, NumOfElements);
   elements[NumOfElements] = new Segment(v1, v2, attr);
   return NumOfElements++;
}

int Mesh::AddSegment(const int *vi, int attr)
{
   CheckEnlarge(elements, NumOfElements);
   elements[NumOfElements] = new Segment(vi, attr);
   return NumOfElements++;
}

int Mesh::AddTriangle(int v1, int v2, int v3, int attr)
{
   CheckEnlarge(elements, NumOfElements);
   elements[NumOfElements] = new Triangle(v1, v2, v3, attr);
   return NumOfElements++;
}

int Mesh::AddTriangle(const int *vi, int attr)
{
   CheckEnlarge(elements, NumOfElements);
   elements[NumOfElements] = new Triangle(vi, attr);
   return NumOfElements++;
}

int Mesh::AddQuad(int v1, int v2, int v3, int v4, int attr)
{
   CheckEnlarge(elements, NumOfElements);
   elements[NumOfElements] = new Quadrilateral(v1, v2, v3, v4, attr);
   return NumOfElements++;
}

int Mesh::AddQuad(const int *vi, int attr)
{
   CheckEnlarge(elements, NumOfElements);
   elements[NumOfElements] = new Quadrilateral(vi, attr);
   return NumOfElements++;
}

int Mesh::AddTet(int v1, int v2, int v3, int v4, int attr)
{
   int vi[4] = {v1, v2, v3, v4};
   return AddTet(vi, attr);
}

int Mesh::AddTet(const int *vi, int attr)
{
   CheckEnlarge(elements, NumOfElements);
#ifdef MFEM_USE_MEMALLOC
   Tetrahedron *tet;
   tet = TetMemory.Alloc();
   tet->SetVertices(vi);
   tet->SetAttribute(attr);
   elements[NumOfElements] = tet;
#else
   elements[NumOfElements] = new Tetrahedron(vi, attr);
#endif
   return NumOfElements++;
}

int Mesh::AddWedge(int v1, int v2, int v3, int v4, int v5, int v6, int attr)
{
   CheckEnlarge(elements, NumOfElements);
   elements[NumOfElements] = new Wedge(v1, v2, v3, v4, v5, v6, attr);
   return NumOfElements++;
}

int Mesh::AddWedge(const int *vi, int attr)
{
   CheckEnlarge(elements, NumOfElements);
   elements[NumOfElements] = new Wedge(vi, attr);
   return NumOfElements++;
}

int Mesh::AddPyramid(int v1, int v2, int v3, int v4, int v5, int attr)
{
   CheckEnlarge(elements, NumOfElements);
   elements[NumOfElements] = new Pyramid(v1, v2, v3, v4, v5, attr);
   return NumOfElements++;
}

int Mesh::AddPyramid(const int *vi, int attr)
{
   CheckEnlarge(elements, NumOfElements);
   elements[NumOfElements] = new Pyramid(vi, attr);
   return NumOfElements++;
}

int Mesh::AddHex(int v1, int v2, int v3, int v4, int v5, int v6, int v7, int v8,
                 int attr)
{
   CheckEnlarge(elements, NumOfElements);
   elements[NumOfElements] =
      new Hexahedron(v1, v2, v3, v4, v5, v6, v7, v8, attr);
   return NumOfElements++;
}

int Mesh::AddHex(const int *vi, int attr)
{
   CheckEnlarge(elements, NumOfElements);
   elements[NumOfElements] = new Hexahedron(vi, attr);
   return NumOfElements++;
}

void Mesh::AddHexAsTets(const int *vi, int attr)
{
   static const int hex_to_tet[6][4] =
   {
      { 0, 1, 2, 6 }, { 0, 5, 1, 6 }, { 0, 4, 5, 6 },
      { 0, 2, 3, 6 }, { 0, 3, 7, 6 }, { 0, 7, 4, 6 }
   };
   int ti[4];

   for (int i = 0; i < 6; i++)
   {
      for (int j = 0; j < 4; j++)
      {
         ti[j] = vi[hex_to_tet[i][j]];
      }
      AddTet(ti, attr);
   }
}

void Mesh::AddHexAsWedges(const int *vi, int attr)
{
   static const int hex_to_wdg[2][6] =
   {
      { 0, 1, 2, 4, 5, 6 }, { 0, 2, 3, 4, 6, 7 }
   };
   int ti[6];

   for (int i = 0; i < 2; i++)
   {
      for (int j = 0; j < 6; j++)
      {
         ti[j] = vi[hex_to_wdg[i][j]];
      }
      AddWedge(ti, attr);
   }
}

void Mesh::AddHexAsPyramids(const int *vi, int attr)
{
   static const int hex_to_pyr[6][5] =
   {
      { 0, 1, 2, 3, 8 }, { 0, 4, 5, 1, 8 }, { 1, 5, 6, 2, 8 },
      { 2, 6, 7, 3, 8 }, { 3, 7, 4, 0, 8 }, { 7, 6, 5, 4, 8 }
   };
   int ti[5];

   for (int i = 0; i < 6; i++)
   {
      for (int j = 0; j < 5; j++)
      {
         ti[j] = vi[hex_to_pyr[i][j]];
      }
      AddPyramid(ti, attr);
   }
}

int Mesh::AddElement(Element *elem)
{
   CheckEnlarge(elements, NumOfElements);
   elements[NumOfElements] = elem;
   return NumOfElements++;
}

int Mesh::AddBdrElement(Element *elem)
{
   CheckEnlarge(boundary, NumOfBdrElements);
   boundary[NumOfBdrElements] = elem;
   return NumOfBdrElements++;
}

int Mesh::AddBdrSegment(int v1, int v2, int attr)
{
   CheckEnlarge(boundary, NumOfBdrElements);
   boundary[NumOfBdrElements] = new Segment(v1, v2, attr);
   return NumOfBdrElements++;
}

int Mesh::AddBdrSegment(const int *vi, int attr)
{
   CheckEnlarge(boundary, NumOfBdrElements);
   boundary[NumOfBdrElements] = new Segment(vi, attr);
   return NumOfBdrElements++;
}

int Mesh::AddBdrTriangle(int v1, int v2, int v3, int attr)
{
   CheckEnlarge(boundary, NumOfBdrElements);
   boundary[NumOfBdrElements] = new Triangle(v1, v2, v3, attr);
   return NumOfBdrElements++;
}

int Mesh::AddBdrTriangle(const int *vi, int attr)
{
   CheckEnlarge(boundary, NumOfBdrElements);
   boundary[NumOfBdrElements] = new Triangle(vi, attr);
   return NumOfBdrElements++;
}

int Mesh::AddBdrQuad(int v1, int v2, int v3, int v4, int attr)
{
   CheckEnlarge(boundary, NumOfBdrElements);
   boundary[NumOfBdrElements] = new Quadrilateral(v1, v2, v3, v4, attr);
   return NumOfBdrElements++;
}

int Mesh::AddBdrQuad(const int *vi, int attr)
{
   CheckEnlarge(boundary, NumOfBdrElements);
   boundary[NumOfBdrElements] = new Quadrilateral(vi, attr);
   return NumOfBdrElements++;
}

void Mesh::AddBdrQuadAsTriangles(const int *vi, int attr)
{
   static const int quad_to_tri[2][3] = { { 0, 1, 2 }, { 0, 2, 3 } };
   int ti[3];

   for (int i = 0; i < 2; i++)
   {
      for (int j = 0; j < 3; j++)
      {
         ti[j] = vi[quad_to_tri[i][j]];
      }
      AddBdrTriangle(ti, attr);
   }
}

int Mesh::AddBdrPoint(int v, int attr)
{
   CheckEnlarge(boundary, NumOfBdrElements);
   boundary[NumOfBdrElements] = new Point(&v, attr);
   return NumOfBdrElements++;
}

void Mesh::GenerateBoundaryElements()
{
   int i, j;
   Array<int> &be2face = (Dim == 2) ? be_to_edge : be_to_face;

   // GenerateFaces();

   for (i = 0; i < boundary.Size(); i++)
   {
      FreeElement(boundary[i]);
   }

   if (Dim == 3)
   {
      delete bel_to_edge;
      bel_to_edge = NULL;
   }

   // count the 'NumOfBdrElements'
   NumOfBdrElements = 0;
   for (i = 0; i < faces_info.Size(); i++)
   {
      if (faces_info[i].Elem2No < 0) { NumOfBdrElements++; }
   }

   boundary.SetSize(NumOfBdrElements);
   be2face.SetSize(NumOfBdrElements);
   for (j = i = 0; i < faces_info.Size(); i++)
   {
      if (faces_info[i].Elem2No < 0)
      {
         boundary[j] = faces[i]->Duplicate(this);
         be2face[j++] = i;
      }
   }
   // In 3D, 'bel_to_edge' is destroyed but it's not updated.
}

void Mesh::FinalizeCheck()
{
   MFEM_VERIFY(vertices.Size() == NumOfVertices ||
               vertices.Size() == 0,
               "incorrect number of vertices: preallocated: " << vertices.Size()
               << ", actually added: " << NumOfVertices);
   MFEM_VERIFY(elements.Size() == NumOfElements,
               "incorrect number of elements: preallocated: " << elements.Size()
               << ", actually added: " << NumOfElements);
   MFEM_VERIFY(boundary.Size() == NumOfBdrElements,
               "incorrect number of boundary elements: preallocated: "
               << boundary.Size() << ", actually added: " << NumOfBdrElements);
}

void Mesh::FinalizeTriMesh(int generate_edges, int refine, bool fix_orientation)
{
   FinalizeCheck();
   CheckElementOrientation(fix_orientation);

   if (refine)
   {
      MarkTriMeshForRefinement();
   }

   if (generate_edges)
   {
      el_to_edge = new Table;
      NumOfEdges = GetElementToEdgeTable(*el_to_edge, be_to_edge);
      GenerateFaces();
      CheckBdrElementOrientation();
   }
   else
   {
      NumOfEdges = 0;
   }

   NumOfFaces = 0;

   SetAttributes();

   SetMeshGen();
}

void Mesh::FinalizeQuadMesh(int generate_edges, int refine,
                            bool fix_orientation)
{
   FinalizeCheck();
   if (fix_orientation)
   {
      CheckElementOrientation(fix_orientation);
   }

   if (generate_edges)
   {
      el_to_edge = new Table;
      NumOfEdges = GetElementToEdgeTable(*el_to_edge, be_to_edge);
      GenerateFaces();
      CheckBdrElementOrientation();
   }
   else
   {
      NumOfEdges = 0;
   }

   NumOfFaces = 0;

   SetAttributes();

   SetMeshGen();
}


class GeckoProgress : public Gecko::Progress
{
   double limit;
   mutable StopWatch sw;
public:
   GeckoProgress(double limit) : limit(limit) { sw.Start(); }
   virtual bool quit() const { return limit > 0 && sw.UserTime() > limit; }
};

class GeckoVerboseProgress : public GeckoProgress
{
   using Float = Gecko::Float;
   using Graph = Gecko::Graph;
   using uint = Gecko::uint;
public:
   GeckoVerboseProgress(double limit) : GeckoProgress(limit) {}

   virtual void beginorder(const Graph* graph, Float cost) const
   { mfem::out << "Begin Gecko ordering, cost = " << cost << std::endl; }
   virtual void endorder(const Graph* graph, Float cost) const
   { mfem::out << "End ordering, cost = " << cost << std::endl; }

   virtual void beginiter(const Graph* graph,
                          uint iter, uint maxiter, uint window) const
   {
      mfem::out << "Iteration " << iter << "/" << maxiter << ", window "
                << window << std::flush;
   }
   virtual void enditer(const Graph* graph, Float mincost, Float cost) const
   { mfem::out << ", cost = " << cost << endl; }
};


double Mesh::GetGeckoElementOrdering(Array<int> &ordering,
                                     int iterations, int window,
                                     int period, int seed, bool verbose,
                                     double time_limit)
{
   Gecko::Graph graph;
   Gecko::FunctionalGeometric functional; // edge product cost

   GeckoProgress progress(time_limit);
   GeckoVerboseProgress vprogress(time_limit);

   // insert elements as nodes in the graph
   for (int elemid = 0; elemid < GetNE(); ++elemid)
   {
      graph.insert_node();
   }

   // insert graph edges for element neighbors
   // NOTE: indices in Gecko are 1 based hence the +1 on insertion
   const Table &my_el_to_el = ElementToElementTable();
   for (int elemid = 0; elemid < GetNE(); ++elemid)
   {
      const int *neighid = my_el_to_el.GetRow(elemid);
      for (int i = 0; i < my_el_to_el.RowSize(elemid); ++i)
      {
         graph.insert_arc(elemid + 1,  neighid[i] + 1);
      }
   }

   // get the ordering from Gecko and copy it into the Array<int>
   graph.order(&functional, iterations, window, period, seed,
               verbose ? &vprogress : &progress);

   ordering.SetSize(GetNE());
   Gecko::Node::Index NE = GetNE();
   for (Gecko::Node::Index gnodeid = 1; gnodeid <= NE; ++gnodeid)
   {
      ordering[gnodeid - 1] = graph.rank(gnodeid);
   }

   return graph.cost();
}


struct HilbertCmp
{
   int coord;
   bool dir;
   const Array<double> &points;
   double mid;

   HilbertCmp(int coord, bool dir, const Array<double> &points, double mid)
      : coord(coord), dir(dir), points(points), mid(mid) {}

   bool operator()(int i) const
   {
      return (points[3*i + coord] < mid) != dir;
   }
};

static void HilbertSort2D(int coord1, // major coordinate to sort points by
                          bool dir1,  // sort coord1 ascending/descending?
                          bool dir2,  // sort coord2 ascending/descending?
                          const Array<double> &points, int *beg, int *end,
                          double xmin, double ymin, double xmax, double ymax)
{
   if (end - beg <= 1) { return; }

   double xmid = (xmin + xmax)*0.5;
   double ymid = (ymin + ymax)*0.5;

   int coord2 = (coord1 + 1) % 2; // the 'other' coordinate

   // sort (partition) points into four quadrants
   int *p0 = beg, *p4 = end;
   int *p2 = std::partition(p0, p4, HilbertCmp(coord1,  dir1, points, xmid));
   int *p1 = std::partition(p0, p2, HilbertCmp(coord2,  dir2, points, ymid));
   int *p3 = std::partition(p2, p4, HilbertCmp(coord2, !dir2, points, ymid));

   if (p1 != p4)
   {
      HilbertSort2D(coord2, dir2, dir1, points, p0, p1,
                    ymin, xmin, ymid, xmid);
   }
   if (p1 != p0 || p2 != p4)
   {
      HilbertSort2D(coord1, dir1, dir2, points, p1, p2,
                    xmin, ymid, xmid, ymax);
   }
   if (p2 != p0 || p3 != p4)
   {
      HilbertSort2D(coord1, dir1, dir2, points, p2, p3,
                    xmid, ymid, xmax, ymax);
   }
   if (p3 != p0)
   {
      HilbertSort2D(coord2, !dir2, !dir1, points, p3, p4,
                    ymid, xmax, ymin, xmid);
   }
}

static void HilbertSort3D(int coord1, bool dir1, bool dir2, bool dir3,
                          const Array<double> &points, int *beg, int *end,
                          double xmin, double ymin, double zmin,
                          double xmax, double ymax, double zmax)
{
   if (end - beg <= 1) { return; }

   double xmid = (xmin + xmax)*0.5;
   double ymid = (ymin + ymax)*0.5;
   double zmid = (zmin + zmax)*0.5;

   int coord2 = (coord1 + 1) % 3;
   int coord3 = (coord1 + 2) % 3;

   // sort (partition) points into eight octants
   int *p0 = beg, *p8 = end;
   int *p4 = std::partition(p0, p8, HilbertCmp(coord1,  dir1, points, xmid));
   int *p2 = std::partition(p0, p4, HilbertCmp(coord2,  dir2, points, ymid));
   int *p6 = std::partition(p4, p8, HilbertCmp(coord2, !dir2, points, ymid));
   int *p1 = std::partition(p0, p2, HilbertCmp(coord3,  dir3, points, zmid));
   int *p3 = std::partition(p2, p4, HilbertCmp(coord3, !dir3, points, zmid));
   int *p5 = std::partition(p4, p6, HilbertCmp(coord3,  dir3, points, zmid));
   int *p7 = std::partition(p6, p8, HilbertCmp(coord3, !dir3, points, zmid));

   if (p1 != p8)
   {
      HilbertSort3D(coord3, dir3, dir1, dir2, points, p0, p1,
                    zmin, xmin, ymin, zmid, xmid, ymid);
   }
   if (p1 != p0 || p2 != p8)
   {
      HilbertSort3D(coord2, dir2, dir3, dir1, points, p1, p2,
                    ymin, zmid, xmin, ymid, zmax, xmid);
   }
   if (p2 != p0 || p3 != p8)
   {
      HilbertSort3D(coord2, dir2, dir3, dir1, points, p2, p3,
                    ymid, zmid, xmin, ymax, zmax, xmid);
   }
   if (p3 != p0 || p4 != p8)
   {
      HilbertSort3D(coord1, dir1, !dir2, !dir3, points, p3, p4,
                    xmin, ymax, zmid, xmid, ymid, zmin);
   }
   if (p4 != p0 || p5 != p8)
   {
      HilbertSort3D(coord1, dir1, !dir2, !dir3, points, p4, p5,
                    xmid, ymax, zmid, xmax, ymid, zmin);
   }
   if (p5 != p0 || p6 != p8)
   {
      HilbertSort3D(coord2, !dir2, dir3, !dir1, points, p5, p6,
                    ymax, zmid, xmax, ymid, zmax, xmid);
   }
   if (p6 != p0 || p7 != p8)
   {
      HilbertSort3D(coord2, !dir2, dir3, !dir1, points, p6, p7,
                    ymid, zmid, xmax, ymin, zmax, xmid);
   }
   if (p7 != p0)
   {
      HilbertSort3D(coord3, !dir3, !dir1, dir2, points, p7, p8,
                    zmid, xmax, ymin, zmin, xmid, ymid);
   }
}

void Mesh::GetHilbertElementOrdering(Array<int> &ordering)
{
   MFEM_VERIFY(spaceDim <= 3, "");

   Vector min, max, center;
   GetBoundingBox(min, max);

   Array<int> indices(GetNE());
   Array<double> points(3*GetNE());

   if (spaceDim < 3) { points = 0.0; }

   // calculate element centers
   for (int i = 0; i < GetNE(); i++)
   {
      GetElementCenter(i, center);
      for (int j = 0; j < spaceDim; j++)
      {
         points[3*i + j] = center(j);
      }
      indices[i] = i;
   }

   if (spaceDim == 1)
   {
      indices.Sort([&](int a, int b)
      { return points[3*a] < points[3*b]; });
   }
   else if (spaceDim == 2)
   {
      // recursively partition the points in 2D
      HilbertSort2D(0, false, false,
                    points, indices.begin(), indices.end(),
                    min(0), min(1), max(0), max(1));
   }
   else
   {
      // recursively partition the points in 3D
      HilbertSort3D(0, false, false, false,
                    points, indices.begin(), indices.end(),
                    min(0), min(1), min(2), max(0), max(1), max(2));
   }

   // return ordering in the format required by ReorderElements
   ordering.SetSize(GetNE());
   for (int i = 0; i < GetNE(); i++)
   {
      ordering[indices[i]] = i;
   }
}


void Mesh::ReorderElements(const Array<int> &ordering, bool reorder_vertices)
{
   if (NURBSext)
   {
      MFEM_WARNING("element reordering of NURBS meshes is not supported.");
      return;
   }
   if (ncmesh)
   {
      MFEM_WARNING("element reordering of non-conforming meshes is not"
                   " supported.");
      return;
   }
   MFEM_VERIFY(ordering.Size() == GetNE(), "invalid reordering array.")

   // Data members that need to be updated:

   // - elements   - reorder of the pointers and the vertex ids if reordering
   //                the vertices
   // - vertices   - if reordering the vertices
   // - boundary   - update the vertex ids, if reordering the vertices
   // - faces      - regenerate
   // - faces_info - regenerate

   // Deleted by DeleteTables():
   // - el_to_edge  - rebuild in 2D and 3D only
   // - el_to_face  - rebuild in 3D only
   // - bel_to_edge - rebuild in 3D only
   // - el_to_el    - no need to rebuild
   // - face_edge   - no need to rebuild
   // - edge_vertex - no need to rebuild
   // - geom_factors - no need to rebuild

   // - be_to_edge  - 2D only
   // - be_to_face  - 3D only

   // - Nodes

   // Save the locations of the Nodes so we can rebuild them later
   Array<Vector*> old_elem_node_vals;
   FiniteElementSpace *nodes_fes = NULL;
   if (Nodes)
   {
      old_elem_node_vals.SetSize(GetNE());
      nodes_fes = Nodes->FESpace();
      Array<int> old_dofs;
      Vector vals;
      for (int old_elid = 0; old_elid < GetNE(); ++old_elid)
      {
         nodes_fes->GetElementVDofs(old_elid, old_dofs);
         Nodes->GetSubVector(old_dofs, vals);
         old_elem_node_vals[old_elid] = new Vector(vals);
      }
   }

   // Get the newly ordered elements
   Array<Element *> new_elements(GetNE());
   for (int old_elid = 0; old_elid < ordering.Size(); ++old_elid)
   {
      int new_elid = ordering[old_elid];
      new_elements[new_elid] = elements[old_elid];
   }
   mfem::Swap(elements, new_elements);
   new_elements.DeleteAll();

   if (reorder_vertices)
   {
      // Get the new vertex ordering permutation vectors and fill the new
      // vertices
      Array<int> vertex_ordering(GetNV());
      vertex_ordering = -1;
      Array<Vertex> new_vertices(GetNV());
      int new_vertex_ind = 0;
      for (int new_elid = 0; new_elid < GetNE(); ++new_elid)
      {
         int *elem_vert = elements[new_elid]->GetVertices();
         int nv = elements[new_elid]->GetNVertices();
         for (int vi = 0; vi < nv; ++vi)
         {
            int old_vertex_ind = elem_vert[vi];
            if (vertex_ordering[old_vertex_ind] == -1)
            {
               vertex_ordering[old_vertex_ind] = new_vertex_ind;
               new_vertices[new_vertex_ind] = vertices[old_vertex_ind];
               new_vertex_ind++;
            }
         }
      }
      mfem::Swap(vertices, new_vertices);
      new_vertices.DeleteAll();

      // Replace the vertex ids in the elements with the reordered vertex
      // numbers
      for (int new_elid = 0; new_elid < GetNE(); ++new_elid)
      {
         int *elem_vert = elements[new_elid]->GetVertices();
         int nv = elements[new_elid]->GetNVertices();
         for (int vi = 0; vi < nv; ++vi)
         {
            elem_vert[vi] = vertex_ordering[elem_vert[vi]];
         }
      }

      // Replace the vertex ids in the boundary with reordered vertex numbers
      for (int belid = 0; belid < GetNBE(); ++belid)
      {
         int *be_vert = boundary[belid]->GetVertices();
         int nv = boundary[belid]->GetNVertices();
         for (int vi = 0; vi < nv; ++vi)
         {
            be_vert[vi] = vertex_ordering[be_vert[vi]];
         }
      }
   }

   // Destroy tables that need to be rebuild
   DeleteTables();

   if (Dim > 1)
   {
      // generate el_to_edge, be_to_edge (2D), bel_to_edge (3D)
      el_to_edge = new Table;
      NumOfEdges = GetElementToEdgeTable(*el_to_edge, be_to_edge);
   }
   if (Dim > 2)
   {
      // generate el_to_face, be_to_face
      GetElementToFaceTable();
   }
   // Update faces and faces_info
   GenerateFaces();

   // Build the nodes from the saved locations if they were around before
   if (Nodes)
   {
      // To force FE space update, we need to increase 'sequence':
      sequence++;
      last_operation = Mesh::NONE;
      nodes_fes->Update(false); // want_transform = false
      Nodes->Update(); // just needed to update Nodes->sequence
      Array<int> new_dofs;
      for (int old_elid = 0; old_elid < GetNE(); ++old_elid)
      {
         int new_elid = ordering[old_elid];
         nodes_fes->GetElementVDofs(new_elid, new_dofs);
         Nodes->SetSubVector(new_dofs, *(old_elem_node_vals[old_elid]));
         delete old_elem_node_vals[old_elid];
      }
   }
}


void Mesh::MarkForRefinement()
{
   if (meshgen & 1)
   {
      if (Dim == 2)
      {
         MarkTriMeshForRefinement();
      }
      else if (Dim == 3)
      {
         DSTable v_to_v(NumOfVertices);
         GetVertexToVertexTable(v_to_v);
         MarkTetMeshForRefinement(v_to_v);
      }
   }
}

void Mesh::MarkTriMeshForRefinement()
{
   // Mark the longest triangle edge by rotating the indices so that
   // vertex 0 - vertex 1 is the longest edge in the triangle.
   DenseMatrix pmat;
   for (int i = 0; i < NumOfElements; i++)
   {
      if (elements[i]->GetType() == Element::TRIANGLE)
      {
         GetPointMatrix(i, pmat);
         static_cast<Triangle*>(elements[i])->MarkEdge(pmat);
      }
   }
}

void Mesh::GetEdgeOrdering(DSTable &v_to_v, Array<int> &order)
{
   NumOfEdges = v_to_v.NumberOfEntries();
   order.SetSize(NumOfEdges);
   Array<Pair<double, int> > length_idx(NumOfEdges);

   for (int i = 0; i < NumOfVertices; i++)
   {
      for (DSTable::RowIterator it(v_to_v, i); !it; ++it)
      {
         int j = it.Index();
         length_idx[j].one = GetLength(i, it.Column());
         length_idx[j].two = j;
      }
   }

   // Sort by increasing edge-length.
   length_idx.Sort();

   for (int i = 0; i < NumOfEdges; i++)
   {
      order[length_idx[i].two] = i;
   }
}

void Mesh::MarkTetMeshForRefinement(DSTable &v_to_v)
{
   // Mark the longest tetrahedral edge by rotating the indices so that
   // vertex 0 - vertex 1 is the longest edge in the element.
   Array<int> order;
   GetEdgeOrdering(v_to_v, order);

   for (int i = 0; i < NumOfElements; i++)
   {
      if (elements[i]->GetType() == Element::TETRAHEDRON)
      {
         elements[i]->MarkEdge(v_to_v, order);
      }
   }
   for (int i = 0; i < NumOfBdrElements; i++)
   {
      if (boundary[i]->GetType() == Element::TRIANGLE)
      {
         boundary[i]->MarkEdge(v_to_v, order);
      }
   }
}

void Mesh::PrepareNodeReorder(DSTable **old_v_to_v, Table **old_elem_vert)
{
   if (*old_v_to_v && *old_elem_vert)
   {
      return;
   }

   FiniteElementSpace *fes = Nodes->FESpace();

   if (*old_v_to_v == NULL)
   {
      bool need_v_to_v = false;
      Array<int> dofs;
      for (int i = 0; i < GetNEdges(); i++)
      {
         // Since edge indices may change, we need to permute edge interior dofs
         // any time an edge index changes and there is at least one dof on that
         // edge.
         fes->GetEdgeInteriorDofs(i, dofs);
         if (dofs.Size() > 0)
         {
            need_v_to_v = true;
            break;
         }
      }
      if (need_v_to_v)
      {
         *old_v_to_v = new DSTable(NumOfVertices);
         GetVertexToVertexTable(*(*old_v_to_v));
      }
   }
   if (*old_elem_vert == NULL)
   {
      bool need_elem_vert = false;
      Array<int> dofs;
      for (int i = 0; i < GetNE(); i++)
      {
         // Since element indices do not change, we need to permute element
         // interior dofs only when there are at least 2 interior dofs in an
         // element (assuming the nodal dofs are non-directional).
         fes->GetElementInteriorDofs(i, dofs);
         if (dofs.Size() > 1)
         {
            need_elem_vert = true;
            break;
         }
      }
      if (need_elem_vert)
      {
         *old_elem_vert = new Table;
         (*old_elem_vert)->MakeI(GetNE());
         for (int i = 0; i < GetNE(); i++)
         {
            (*old_elem_vert)->AddColumnsInRow(i, elements[i]->GetNVertices());
         }
         (*old_elem_vert)->MakeJ();
         for (int i = 0; i < GetNE(); i++)
         {
            (*old_elem_vert)->AddConnections(i, elements[i]->GetVertices(),
                                             elements[i]->GetNVertices());
         }
         (*old_elem_vert)->ShiftUpI();
      }
   }
}

void Mesh::DoNodeReorder(DSTable *old_v_to_v, Table *old_elem_vert)
{
   FiniteElementSpace *fes = Nodes->FESpace();
   const FiniteElementCollection *fec = fes->FEColl();
   Array<int> old_dofs, new_dofs;

   // assuming that all edges have the same number of dofs
   if (NumOfEdges) { fes->GetEdgeInteriorDofs(0, old_dofs); }
   const int num_edge_dofs = old_dofs.Size();

   // Save the original nodes
   const Vector onodes = *Nodes;

   // vertex dofs do not need to be moved
   fes->GetVertexDofs(0, old_dofs);
   int offset = NumOfVertices * old_dofs.Size();

   // edge dofs:
   // edge enumeration may be different but edge orientation is the same
   if (num_edge_dofs > 0)
   {
      DSTable new_v_to_v(NumOfVertices);
      GetVertexToVertexTable(new_v_to_v);

      for (int i = 0; i < NumOfVertices; i++)
      {
         for (DSTable::RowIterator it(new_v_to_v, i); !it; ++it)
         {
            const int old_i = (*old_v_to_v)(i, it.Column());
            const int new_i = it.Index();
            if (new_i == old_i) { continue; }

            old_dofs.SetSize(num_edge_dofs);
            new_dofs.SetSize(num_edge_dofs);
            for (int j = 0; j < num_edge_dofs; j++)
            {
               old_dofs[j] = offset + old_i * num_edge_dofs + j;
               new_dofs[j] = offset + new_i * num_edge_dofs + j;
            }
            fes->DofsToVDofs(old_dofs);
            fes->DofsToVDofs(new_dofs);
            for (int j = 0; j < old_dofs.Size(); j++)
            {
               (*Nodes)(new_dofs[j]) = onodes(old_dofs[j]);
            }
         }
      }
      offset += NumOfEdges * num_edge_dofs;
   }

   // face dofs:
   // both enumeration and orientation of the faces may be different
   if (fes->GetNFDofs() > 0)
   {
      // generate the old face-vertex table using the unmodified 'faces'
      Table old_face_vertex;
      old_face_vertex.MakeI(NumOfFaces);
      for (int i = 0; i < NumOfFaces; i++)
      {
         old_face_vertex.AddColumnsInRow(i, faces[i]->GetNVertices());
      }
      old_face_vertex.MakeJ();
      for (int i = 0; i < NumOfFaces; i++)
         old_face_vertex.AddConnections(i, faces[i]->GetVertices(),
                                        faces[i]->GetNVertices());
      old_face_vertex.ShiftUpI();

      // update 'el_to_face', 'be_to_face', 'faces', and 'faces_info'
      STable3D *faces_tbl = GetElementToFaceTable(1);
      GenerateFaces();

      // compute the new face dof offsets
      Array<int> new_fdofs(NumOfFaces+1);
      new_fdofs[0] = 0;
      for (int i = 0; i < NumOfFaces; i++) // i = old face index
      {
         const int *old_v = old_face_vertex.GetRow(i);
         int new_i; // new face index
         switch (old_face_vertex.RowSize(i))
         {
            case 3:
               new_i = (*faces_tbl)(old_v[0], old_v[1], old_v[2]);
               break;
            case 4:
            default:
               new_i = (*faces_tbl)(old_v[0], old_v[1], old_v[2], old_v[3]);
               break;
         }
         fes->GetFaceInteriorDofs(i, old_dofs);
         new_fdofs[new_i+1] = old_dofs.Size();
      }
      new_fdofs.PartialSum();

      // loop over the old face numbers
      for (int i = 0; i < NumOfFaces; i++)
      {
         const int *old_v = old_face_vertex.GetRow(i), *new_v;
         const int *dof_ord;
         int new_i, new_or;
         switch (old_face_vertex.RowSize(i))
         {
            case 3:
               new_i = (*faces_tbl)(old_v[0], old_v[1], old_v[2]);
               new_v = faces[new_i]->GetVertices();
               new_or = GetTriOrientation(old_v, new_v);
               dof_ord = fec->DofOrderForOrientation(Geometry::TRIANGLE, new_or);
               break;
            case 4:
            default:
               new_i = (*faces_tbl)(old_v[0], old_v[1], old_v[2], old_v[3]);
               new_v = faces[new_i]->GetVertices();
               new_or = GetQuadOrientation(old_v, new_v);
               dof_ord = fec->DofOrderForOrientation(Geometry::SQUARE, new_or);
               break;
         }

         fes->GetFaceInteriorDofs(i, old_dofs);
         new_dofs.SetSize(old_dofs.Size());
         for (int j = 0; j < old_dofs.Size(); j++)
         {
            // we assume the dofs are non-directional, i.e. dof_ord[j] is >= 0
            const int old_j = dof_ord[j];
            new_dofs[old_j] = offset + new_fdofs[new_i] + j;
         }
         fes->DofsToVDofs(old_dofs);
         fes->DofsToVDofs(new_dofs);
         for (int j = 0; j < old_dofs.Size(); j++)
         {
            (*Nodes)(new_dofs[j]) = onodes(old_dofs[j]);
         }
      }

      offset += fes->GetNFDofs();
      delete faces_tbl;
   }

   // element dofs:
   // element orientation may be different
   if (old_elem_vert) // have elements with 2 or more dofs
   {
      // matters when the 'fec' is
      // (this code is executed only for triangles/tets)
      // - Pk on triangles, k >= 4
      // - Qk on quads,     k >= 3
      // - Pk on tets,      k >= 5
      // - Qk on hexes,     k >= 3
      // - DG spaces
      // - ...

      // loop over all elements
      for (int i = 0; i < GetNE(); i++)
      {
         const int *old_v = old_elem_vert->GetRow(i);
         const int *new_v = elements[i]->GetVertices();
         const int *dof_ord;
         int new_or;
         const Geometry::Type geom = elements[i]->GetGeometryType();
         switch (geom)
         {
            case Geometry::SEGMENT:
               new_or = (old_v[0] == new_v[0]) ? +1 : -1;
               break;
            case Geometry::TRIANGLE:
               new_or = GetTriOrientation(old_v, new_v);
               break;
            case Geometry::SQUARE:
               new_or = GetQuadOrientation(old_v, new_v);
               break;
            case Geometry::TETRAHEDRON:
               new_or = GetTetOrientation(old_v, new_v);
               break;
            default:
               new_or = 0;
               MFEM_ABORT(Geometry::Name[geom] << " elements (" << fec->Name()
                          << " FE collection) are not supported yet!");
               break;
         }
         dof_ord = fec->DofOrderForOrientation(geom, new_or);
         MFEM_VERIFY(dof_ord != NULL,
                     "FE collection '" << fec->Name()
                     << "' does not define reordering for "
                     << Geometry::Name[geom] << " elements!");
         fes->GetElementInteriorDofs(i, old_dofs);
         new_dofs.SetSize(old_dofs.Size());
         for (int j = 0; j < new_dofs.Size(); j++)
         {
            // we assume the dofs are non-directional, i.e. dof_ord[j] is >= 0
            const int old_j = dof_ord[j];
            new_dofs[old_j] = offset + j;
         }
         offset += new_dofs.Size();
         fes->DofsToVDofs(old_dofs);
         fes->DofsToVDofs(new_dofs);
         for (int j = 0; j < old_dofs.Size(); j++)
         {
            (*Nodes)(new_dofs[j]) = onodes(old_dofs[j]);
         }
      }
   }

   // Update Tables, faces, etc
   if (Dim > 2)
   {
      if (fes->GetNFDofs() == 0)
      {
         // needed for FE spaces that have face dofs, even if
         // the 'Nodes' do not have face dofs.
         GetElementToFaceTable();
         GenerateFaces();
      }
      CheckBdrElementOrientation();
   }
   if (el_to_edge)
   {
      // update 'el_to_edge', 'be_to_edge' (2D), 'bel_to_edge' (3D)
      NumOfEdges = GetElementToEdgeTable(*el_to_edge, be_to_edge);
      if (Dim == 2)
      {
         // update 'faces' and 'faces_info'
         GenerateFaces();
         CheckBdrElementOrientation();
      }
   }
   // To force FE space update, we need to increase 'sequence':
   sequence++;
   last_operation = Mesh::NONE;
   fes->Update(false); // want_transform = false
   Nodes->Update(); // just needed to update Nodes->sequence
}

void Mesh::SetPatchAttribute(int i, int attr)
{
   MFEM_ASSERT(NURBSext, "SetPatchAttribute is only for NURBS meshes");
   NURBSext->SetPatchAttribute(i, attr);
   const Array<int>& elems = NURBSext->GetPatchElements(i);
   for (auto e : elems)
   {
      SetAttribute(e, attr);
   }
}

int Mesh::GetPatchAttribute(int i) const
{
   MFEM_ASSERT(NURBSext, "GetPatchAttribute is only for NURBS meshes");
   return NURBSext->GetPatchAttribute(i);
}

void Mesh::SetPatchBdrAttribute(int i, int attr)
{
   MFEM_ASSERT(NURBSext, "SetPatchBdrAttribute is only for NURBS meshes");
   NURBSext->SetPatchBdrAttribute(i, attr);

   const Array<int>& bdryelems = NURBSext->GetPatchBdrElements(i);
   for (auto be : bdryelems)
   {
      SetBdrAttribute(be, attr);
   }
}

int Mesh::GetPatchBdrAttribute(int i) const
{
   MFEM_ASSERT(NURBSext, "GetBdrPatchBdrAttribute is only for NURBS meshes");
   return NURBSext->GetPatchBdrAttribute(i);
}

void Mesh::FinalizeTetMesh(int generate_edges, int refine, bool fix_orientation)
{
   FinalizeCheck();
   CheckElementOrientation(fix_orientation);

   if (NumOfBdrElements == 0)
   {
      GetElementToFaceTable();
      GenerateFaces();
      GenerateBoundaryElements();
   }

   if (refine)
   {
      DSTable v_to_v(NumOfVertices);
      GetVertexToVertexTable(v_to_v);
      MarkTetMeshForRefinement(v_to_v);
   }

   GetElementToFaceTable();
   GenerateFaces();

   CheckBdrElementOrientation();

   if (generate_edges == 1)
   {
      el_to_edge = new Table;
      NumOfEdges = GetElementToEdgeTable(*el_to_edge, be_to_edge);
   }
   else
   {
      el_to_edge = NULL;  // Not really necessary -- InitTables was called
      bel_to_edge = NULL;
      NumOfEdges = 0;
   }

   SetAttributes();

   SetMeshGen();
}

void Mesh::FinalizeWedgeMesh(int generate_edges, int refine,
                             bool fix_orientation)
{
   FinalizeCheck();
   CheckElementOrientation(fix_orientation);

   if (NumOfBdrElements == 0)
   {
      GetElementToFaceTable();
      GenerateFaces();
      GenerateBoundaryElements();
   }

   GetElementToFaceTable();
   GenerateFaces();

   CheckBdrElementOrientation();

   if (generate_edges == 1)
   {
      el_to_edge = new Table;
      NumOfEdges = GetElementToEdgeTable(*el_to_edge, be_to_edge);
   }
   else
   {
      el_to_edge = NULL;  // Not really necessary -- InitTables was called
      bel_to_edge = NULL;
      NumOfEdges = 0;
   }

   SetAttributes();

   SetMeshGen();
}

void Mesh::FinalizeHexMesh(int generate_edges, int refine, bool fix_orientation)
{
   FinalizeCheck();
   CheckElementOrientation(fix_orientation);

   GetElementToFaceTable();
   GenerateFaces();

   if (NumOfBdrElements == 0)
   {
      GenerateBoundaryElements();
   }

   CheckBdrElementOrientation();

   if (generate_edges)
   {
      el_to_edge = new Table;
      NumOfEdges = GetElementToEdgeTable(*el_to_edge, be_to_edge);
   }
   else
   {
      NumOfEdges = 0;
   }

   SetAttributes();

   SetMeshGen();
}

void Mesh::FinalizeMesh(int refine, bool fix_orientation)
{
   FinalizeTopology();

   Finalize(refine, fix_orientation);
}

void Mesh::FinalizeTopology(bool generate_bdr)
{
   // Requirements: the following should be defined:
   //   1) Dim
   //   2) NumOfElements, elements
   //   3) NumOfBdrElements, boundary
   //   4) NumOfVertices
   // Optional:
   //   2) ncmesh may be defined
   //   3) el_to_edge may be allocated (it will be re-computed)

   FinalizeCheck();
   bool generate_edges = true;

   if (spaceDim == 0) { spaceDim = Dim; }
   if (ncmesh) { ncmesh->spaceDim = spaceDim; }

   // if the user defined any hanging nodes (see AddVertexParent),
   // we're initializing a non-conforming mesh
   if (tmp_vertex_parents.Size())
   {
      MFEM_VERIFY(ncmesh == NULL, "");
      ncmesh = new NCMesh(this);

      // we need to recreate the Mesh because NCMesh reorders the vertices
      // (see NCMesh::UpdateVertices())
      InitFromNCMesh(*ncmesh);
      ncmesh->OnMeshUpdated(this);
      GenerateNCFaceInfo();

      SetAttributes();

      tmp_vertex_parents.DeleteAll();
      return;
   }

   // set the mesh type: 'meshgen', ...
   SetMeshGen();

   // generate the faces
   if (Dim > 2)
   {
      GetElementToFaceTable();
      GenerateFaces();
      if (NumOfBdrElements == 0 && generate_bdr)
      {
         GenerateBoundaryElements();
         GetElementToFaceTable(); // update be_to_face
      }
   }
   else
   {
      NumOfFaces = 0;
   }

   // generate edges if requested
   if (Dim > 1 && generate_edges)
   {
      // el_to_edge may already be allocated (P2 VTK meshes)
      if (!el_to_edge) { el_to_edge = new Table; }
      NumOfEdges = GetElementToEdgeTable(*el_to_edge, be_to_edge);
      if (Dim == 2)
      {
         GenerateFaces(); // 'Faces' in 2D refers to the edges
         if (NumOfBdrElements == 0 && generate_bdr)
         {
            GenerateBoundaryElements();
         }
      }
   }
   else
   {
      NumOfEdges = 0;
   }

   if (Dim == 1)
   {
      GenerateFaces();
      if (NumOfBdrElements == 0 && generate_bdr)
      {
         GenerateBoundaryElements();
      }
   }

   if (ncmesh)
   {
      // tell NCMesh the numbering of edges/faces
      ncmesh->OnMeshUpdated(this);

      // update faces_info with NC relations
      GenerateNCFaceInfo();
   }

   // generate the arrays 'attributes' and 'bdr_attributes'
   SetAttributes();
}

void Mesh::Finalize(bool refine, bool fix_orientation)
{
   if (NURBSext || ncmesh)
   {
      MFEM_ASSERT(CheckElementOrientation(false) == 0, "");
      MFEM_ASSERT(CheckBdrElementOrientation() == 0, "");
      return;
   }

   // Requirements:
   //  1) FinalizeTopology() or equivalent was called
   //  2) if (Nodes == NULL), vertices must be defined
   //  3) if (Nodes != NULL), Nodes must be defined

   const bool check_orientation = true; // for regular elements, not boundary
   const bool curved = (Nodes != NULL);
   const bool may_change_topology =
      ( refine && (Dim > 1 && (meshgen & 1)) ) ||
      ( check_orientation && fix_orientation &&
        (Dim == 2 || (Dim == 3 && (meshgen & 1))) );

   DSTable *old_v_to_v = NULL;
   Table *old_elem_vert = NULL;

   if (curved && may_change_topology)
   {
      PrepareNodeReorder(&old_v_to_v, &old_elem_vert);
   }

   if (check_orientation)
   {
      // check and optionally fix element orientation
      CheckElementOrientation(fix_orientation);
   }
   if (refine)
   {
      MarkForRefinement();   // may change topology!
   }

   if (may_change_topology)
   {
      if (curved)
      {
         DoNodeReorder(old_v_to_v, old_elem_vert); // updates the mesh topology
         delete old_elem_vert;
         delete old_v_to_v;
      }
      else
      {
         FinalizeTopology(); // Re-computes some data unnecessarily.
      }

      // TODO: maybe introduce Mesh::NODE_REORDER operation and FESpace::
      // NodeReorderMatrix and do Nodes->Update() instead of DoNodeReorder?
   }

   // check and fix boundary element orientation
   CheckBdrElementOrientation();

#ifdef MFEM_DEBUG
   // For non-orientable surfaces/manifolds, the check below will fail, so we
   // only perform it when Dim == spaceDim.
   if (Dim >= 2 && Dim == spaceDim)
   {
      const int num_faces = GetNumFaces();
      for (int i = 0; i < num_faces; i++)
      {
         MFEM_VERIFY(faces_info[i].Elem2No < 0 ||
                     faces_info[i].Elem2Inf%2 != 0, "Invalid mesh topology."
                     " Interior face with incompatible orientations.");
      }
   }
#endif
}

void Mesh::Make3D(int nx, int ny, int nz, Element::Type type,
                  double sx, double sy, double sz, bool sfc_ordering)
{
   int x, y, z;

   int NVert, NElem, NBdrElem;

   NVert = (nx+1) * (ny+1) * (nz+1);
   NElem = nx * ny * nz;
   NBdrElem = 2*(nx*ny+nx*nz+ny*nz);
   if (type == Element::TETRAHEDRON)
   {
      NElem *= 6;
      NBdrElem *= 2;
   }
   else if (type == Element::WEDGE)
   {
      NElem *= 2;
      NBdrElem += 2*nx*ny;
   }
   else if (type == Element::PYRAMID)
   {
      NElem *= 6;
      NVert += nx * ny * nz;
   }

   InitMesh(3, 3, NVert, NElem, NBdrElem);

   double coord[3];
   int ind[9];

   // Sets vertices and the corresponding coordinates
   for (z = 0; z <= nz; z++)
   {
      coord[2] = ((double) z / nz) * sz;
      for (y = 0; y <= ny; y++)
      {
         coord[1] = ((double) y / ny) * sy;
         for (x = 0; x <= nx; x++)
         {
            coord[0] = ((double) x / nx) * sx;
            AddVertex(coord);
         }
      }
   }
   if (type == Element::PYRAMID)
   {
      for (z = 0; z < nz; z++)
      {
         coord[2] = (((double) z + 0.5) / nz) * sz;
         for (y = 0; y < ny; y++)
         {
            coord[1] = (((double) y + 0.5 ) / ny) * sy;
            for (x = 0; x < nx; x++)
            {
               coord[0] = (((double) x + 0.5 ) / nx) * sx;
               AddVertex(coord);
            }
         }
      }
   }

#define VTX(XC, YC, ZC) ((XC)+((YC)+(ZC)*(ny+1))*(nx+1))
#define VTXP(XC, YC, ZC) ((nx+1)*(ny+1)*(nz+1)+(XC)+((YC)+(ZC)*ny)*nx)

   // Sets elements and the corresponding indices of vertices
   if (sfc_ordering && type == Element::HEXAHEDRON)
   {
      Array<int> sfc;
      NCMesh::GridSfcOrdering3D(nx, ny, nz, sfc);
      MFEM_VERIFY(sfc.Size() == 3*nx*ny*nz, "");

      for (int k = 0; k < nx*ny*nz; k++)
      {
         x = sfc[3*k + 0];
         y = sfc[3*k + 1];
         z = sfc[3*k + 2];

         // *INDENT-OFF*
         ind[0] = VTX(x  , y  , z  );
         ind[1] = VTX(x+1, y  , z  );
         ind[2] = VTX(x+1, y+1, z  );
         ind[3] = VTX(x  , y+1, z  );
         ind[4] = VTX(x  , y  , z+1);
         ind[5] = VTX(x+1, y  , z+1);
         ind[6] = VTX(x+1, y+1, z+1);
         ind[7] = VTX(x  , y+1, z+1);
         // *INDENT-ON*

         AddHex(ind, 1);
      }
   }
   else
   {
      for (z = 0; z < nz; z++)
      {
         for (y = 0; y < ny; y++)
         {
            for (x = 0; x < nx; x++)
            {
               // *INDENT-OFF*
               ind[0] = VTX(x  , y  , z  );
               ind[1] = VTX(x+1, y  , z  );
               ind[2] = VTX(x+1, y+1, z  );
               ind[3] = VTX(x  , y+1, z  );
               ind[4] = VTX(x  , y  , z+1);
               ind[5] = VTX(x+1, y  , z+1);
               ind[6] = VTX(x+1, y+1, z+1);
               ind[7] = VTX(  x, y+1, z+1);
               // *INDENT-ON*
               if (type == Element::TETRAHEDRON)
               {
                  AddHexAsTets(ind, 1);
               }
               else if (type == Element::WEDGE)
               {
                  AddHexAsWedges(ind, 1);
               }
               else if (type == Element::PYRAMID)
               {
                  ind[8] = VTXP(x, y, z);
                  AddHexAsPyramids(ind, 1);
               }
               else
               {
                  AddHex(ind, 1);
               }
            }
         }
      }
   }

   // Sets boundary elements and the corresponding indices of vertices
   // bottom, bdr. attribute 1
   for (y = 0; y < ny; y++)
   {
      for (x = 0; x < nx; x++)
      {
         // *INDENT-OFF*
         ind[0] = VTX(x  , y  , 0);
         ind[1] = VTX(x  , y+1, 0);
         ind[2] = VTX(x+1, y+1, 0);
         ind[3] = VTX(x+1, y  , 0);
         // *INDENT-ON*
         if (type == Element::TETRAHEDRON)
         {
            AddBdrQuadAsTriangles(ind, 1);
         }
         else if (type == Element::WEDGE)
         {
            AddBdrQuadAsTriangles(ind, 1);
         }
         else
         {
            AddBdrQuad(ind, 1);
         }
      }
   }
   // top, bdr. attribute 6
   for (y = 0; y < ny; y++)
   {
      for (x = 0; x < nx; x++)
      {
         // *INDENT-OFF*
         ind[0] = VTX(x  , y  , nz);
         ind[1] = VTX(x+1, y  , nz);
         ind[2] = VTX(x+1, y+1, nz);
         ind[3] = VTX(x  , y+1, nz);
         // *INDENT-ON*
         if (type == Element::TETRAHEDRON)
         {
            AddBdrQuadAsTriangles(ind, 6);
         }
         else if (type == Element::WEDGE)
         {
            AddBdrQuadAsTriangles(ind, 6);
         }
         else
         {
            AddBdrQuad(ind, 6);
         }
      }
   }
   // left, bdr. attribute 5
   for (z = 0; z < nz; z++)
   {
      for (y = 0; y < ny; y++)
      {
         // *INDENT-OFF*
         ind[0] = VTX(0  , y  , z  );
         ind[1] = VTX(0  , y  , z+1);
         ind[2] = VTX(0  , y+1, z+1);
         ind[3] = VTX(0  , y+1, z  );
         // *INDENT-ON*
         if (type == Element::TETRAHEDRON)
         {
            AddBdrQuadAsTriangles(ind, 5);
         }
         else
         {
            AddBdrQuad(ind, 5);
         }
      }
   }
   // right, bdr. attribute 3
   for (z = 0; z < nz; z++)
   {
      for (y = 0; y < ny; y++)
      {
         // *INDENT-OFF*
         ind[0] = VTX(nx, y  , z  );
         ind[1] = VTX(nx, y+1, z  );
         ind[2] = VTX(nx, y+1, z+1);
         ind[3] = VTX(nx, y  , z+1);
         // *INDENT-ON*
         if (type == Element::TETRAHEDRON)
         {
            AddBdrQuadAsTriangles(ind, 3);
         }
         else
         {
            AddBdrQuad(ind, 3);
         }
      }
   }
   // front, bdr. attribute 2
   for (x = 0; x < nx; x++)
   {
      for (z = 0; z < nz; z++)
      {
         // *INDENT-OFF*
         ind[0] = VTX(x  , 0, z  );
         ind[1] = VTX(x+1, 0, z  );
         ind[2] = VTX(x+1, 0, z+1);
         ind[3] = VTX(x  , 0, z+1);
         // *INDENT-ON*
         if (type == Element::TETRAHEDRON)
         {
            AddBdrQuadAsTriangles(ind, 2);
         }
         else
         {
            AddBdrQuad(ind, 2);
         }
      }
   }
   // back, bdr. attribute 4
   for (x = 0; x < nx; x++)
   {
      for (z = 0; z < nz; z++)
      {
         // *INDENT-OFF*
         ind[0] = VTX(x  , ny, z  );
         ind[1] = VTX(x  , ny, z+1);
         ind[2] = VTX(x+1, ny, z+1);
         ind[3] = VTX(x+1, ny, z  );
         // *INDENT-ON*
         if (type == Element::TETRAHEDRON)
         {
            AddBdrQuadAsTriangles(ind, 4);
         }
         else
         {
            AddBdrQuad(ind, 4);
         }
      }
   }

#undef VTX

#if 0
   ofstream test_stream("debug.mesh");
   Print(test_stream);
   test_stream.close();
#endif

   FinalizeTopology();

   // Finalize(...) can be called after this method, if needed
}

void Mesh::Make2D(int nx, int ny, Element::Type type,
                  double sx, double sy,
                  bool generate_edges, bool sfc_ordering)
{
   int i, j, k;

   SetEmpty();

   Dim = spaceDim = 2;

   // Creates quadrilateral mesh
   if (type == Element::QUADRILATERAL)
   {
      NumOfVertices = (nx+1) * (ny+1);
      NumOfElements = nx * ny;
      NumOfBdrElements = 2 * nx + 2 * ny;

      vertices.SetSize(NumOfVertices);
      elements.SetSize(NumOfElements);
      boundary.SetSize(NumOfBdrElements);

      double cx, cy;
      int ind[4];

      // Sets vertices and the corresponding coordinates
      k = 0;
      for (j = 0; j < ny+1; j++)
      {
         cy = ((double) j / ny) * sy;
         for (i = 0; i < nx+1; i++)
         {
            cx = ((double) i / nx) * sx;
            vertices[k](0) = cx;
            vertices[k](1) = cy;
            k++;
         }
      }

      // Sets elements and the corresponding indices of vertices
      if (sfc_ordering)
      {
         Array<int> sfc;
         NCMesh::GridSfcOrdering2D(nx, ny, sfc);
         MFEM_VERIFY(sfc.Size() == 2*nx*ny, "");

         for (k = 0; k < nx*ny; k++)
         {
            i = sfc[2*k + 0];
            j = sfc[2*k + 1];
            ind[0] = i + j*(nx+1);
            ind[1] = i + 1 +j*(nx+1);
            ind[2] = i + 1 + (j+1)*(nx+1);
            ind[3] = i + (j+1)*(nx+1);
            elements[k] = new Quadrilateral(ind);
         }
      }
      else
      {
         k = 0;
         for (j = 0; j < ny; j++)
         {
            for (i = 0; i < nx; i++)
            {
               ind[0] = i + j*(nx+1);
               ind[1] = i + 1 +j*(nx+1);
               ind[2] = i + 1 + (j+1)*(nx+1);
               ind[3] = i + (j+1)*(nx+1);
               elements[k] = new Quadrilateral(ind);
               k++;
            }
         }
      }

      // Sets boundary elements and the corresponding indices of vertices
      int m = (nx+1)*ny;
      for (i = 0; i < nx; i++)
      {
         boundary[i] = new Segment(i, i+1, 1);
         boundary[nx+i] = new Segment(m+i+1, m+i, 3);
      }
      m = nx+1;
      for (j = 0; j < ny; j++)
      {
         boundary[2*nx+j] = new Segment((j+1)*m, j*m, 4);
         boundary[2*nx+ny+j] = new Segment(j*m+nx, (j+1)*m+nx, 2);
      }
   }
   // Creates triangular mesh
   else if (type == Element::TRIANGLE)
   {
      NumOfVertices = (nx+1) * (ny+1);
      NumOfElements = 2 * nx * ny;
      NumOfBdrElements = 2 * nx + 2 * ny;

      vertices.SetSize(NumOfVertices);
      elements.SetSize(NumOfElements);
      boundary.SetSize(NumOfBdrElements);

      double cx, cy;
      int ind[3];

      // Sets vertices and the corresponding coordinates
      k = 0;
      for (j = 0; j < ny+1; j++)
      {
         cy = ((double) j / ny) * sy;
         for (i = 0; i < nx+1; i++)
         {
            cx = ((double) i / nx) * sx;
            vertices[k](0) = cx;
            vertices[k](1) = cy;
            k++;
         }
      }

      // Sets the elements and the corresponding indices of vertices
      k = 0;
      for (j = 0; j < ny; j++)
      {
         for (i = 0; i < nx; i++)
         {
            ind[0] = i + j*(nx+1);
            ind[1] = i + 1 + (j+1)*(nx+1);
            ind[2] = i + (j+1)*(nx+1);
            elements[k] = new Triangle(ind);
            k++;
            ind[1] = i + 1 + j*(nx+1);
            ind[2] = i + 1 + (j+1)*(nx+1);
            elements[k] = new Triangle(ind);
            k++;
         }
      }

      // Sets boundary elements and the corresponding indices of vertices
      int m = (nx+1)*ny;
      for (i = 0; i < nx; i++)
      {
         boundary[i] = new Segment(i, i+1, 1);
         boundary[nx+i] = new Segment(m+i+1, m+i, 3);
      }
      m = nx+1;
      for (j = 0; j < ny; j++)
      {
         boundary[2*nx+j] = new Segment((j+1)*m, j*m, 4);
         boundary[2*nx+ny+j] = new Segment(j*m+nx, (j+1)*m+nx, 2);
      }

      // MarkTriMeshForRefinement(); // done in Finalize(...)
   }
   else
   {
      MFEM_ABORT("Unsupported element type.");
   }

   SetMeshGen();
   CheckElementOrientation();

   if (generate_edges == 1)
   {
      el_to_edge = new Table;
      NumOfEdges = GetElementToEdgeTable(*el_to_edge, be_to_edge);
      GenerateFaces();
      CheckBdrElementOrientation();
   }
   else
   {
      NumOfEdges = 0;
   }

   NumOfFaces = 0;

   attributes.Append(1);
   bdr_attributes.Append(1); bdr_attributes.Append(2);
   bdr_attributes.Append(3); bdr_attributes.Append(4);

   // Finalize(...) can be called after this method, if needed
}

void Mesh::Make1D(int n, double sx)
{
   int j, ind[1];

   SetEmpty();

   Dim = 1;
   spaceDim = 1;

   NumOfVertices = n + 1;
   NumOfElements = n;
   NumOfBdrElements = 2;
   vertices.SetSize(NumOfVertices);
   elements.SetSize(NumOfElements);
   boundary.SetSize(NumOfBdrElements);

   // Sets vertices and the corresponding coordinates
   for (j = 0; j < n+1; j++)
   {
      vertices[j](0) = ((double) j / n) * sx;
   }

   // Sets elements and the corresponding indices of vertices
   for (j = 0; j < n; j++)
   {
      elements[j] = new Segment(j, j+1, 1);
   }

   // Sets the boundary elements
   ind[0] = 0;
   boundary[0] = new Point(ind, 1);
   ind[0] = n;
   boundary[1] = new Point(ind, 2);

   NumOfEdges = 0;
   NumOfFaces = 0;

   SetMeshGen();
   GenerateFaces();

   attributes.Append(1);
   bdr_attributes.Append(1); bdr_attributes.Append(2);
}

Mesh::Mesh(const Mesh &mesh, bool copy_nodes)
{
   Dim = mesh.Dim;
   spaceDim = mesh.spaceDim;

   NumOfVertices = mesh.NumOfVertices;
   NumOfElements = mesh.NumOfElements;
   NumOfBdrElements = mesh.NumOfBdrElements;
   NumOfEdges = mesh.NumOfEdges;
   NumOfFaces = mesh.NumOfFaces;
   nbInteriorFaces = mesh.nbInteriorFaces;
   nbBoundaryFaces = mesh.nbBoundaryFaces;

   meshgen = mesh.meshgen;
   mesh_geoms = mesh.mesh_geoms;

   // Create the new Mesh instance without a record of its refinement history
   sequence = 0;
   last_operation = Mesh::NONE;

   // Duplicate the elements
   elements.SetSize(NumOfElements);
   for (int i = 0; i < NumOfElements; i++)
   {
      elements[i] = mesh.elements[i]->Duplicate(this);
   }

   // Copy the vertices
   mesh.vertices.Copy(vertices);

   // Duplicate the boundary
   boundary.SetSize(NumOfBdrElements);
   for (int i = 0; i < NumOfBdrElements; i++)
   {
      boundary[i] = mesh.boundary[i]->Duplicate(this);
   }

   // Copy the element-to-face Table, el_to_face
   el_to_face = (mesh.el_to_face) ? new Table(*mesh.el_to_face) : NULL;

   // Copy the boundary-to-face Array, be_to_face.
   mesh.be_to_face.Copy(be_to_face);

   // Copy the element-to-edge Table, el_to_edge
   el_to_edge = (mesh.el_to_edge) ? new Table(*mesh.el_to_edge) : NULL;

   // Copy the boundary-to-edge Table, bel_to_edge (3D)
   bel_to_edge = (mesh.bel_to_edge) ? new Table(*mesh.bel_to_edge) : NULL;

   // Copy the boundary-to-edge Array, be_to_edge (2D)
   mesh.be_to_edge.Copy(be_to_edge);

   // Duplicate the faces and faces_info.
   faces.SetSize(mesh.faces.Size());
   for (int i = 0; i < faces.Size(); i++)
   {
      Element *face = mesh.faces[i]; // in 1D the faces are NULL
      faces[i] = (face) ? face->Duplicate(this) : NULL;
   }
   mesh.faces_info.Copy(faces_info);
   mesh.nc_faces_info.Copy(nc_faces_info);

   // Do NOT copy the element-to-element Table, el_to_el
   el_to_el = NULL;

   // Do NOT copy the face-to-edge Table, face_edge
   face_edge = NULL;
   face_to_elem = NULL;

   // Copy the edge-to-vertex Table, edge_vertex
   edge_vertex = (mesh.edge_vertex) ? new Table(*mesh.edge_vertex) : NULL;

   // Copy the attributes and bdr_attributes
   mesh.attributes.Copy(attributes);
   mesh.bdr_attributes.Copy(bdr_attributes);

   // Deep copy the NURBSExtension.
#ifdef MFEM_USE_MPI
   ParNURBSExtension *pNURBSext =
      dynamic_cast<ParNURBSExtension *>(mesh.NURBSext);
   if (pNURBSext)
   {
      NURBSext = new ParNURBSExtension(*pNURBSext);
   }
   else
#endif
   {
      NURBSext = mesh.NURBSext ? new NURBSExtension(*mesh.NURBSext) : NULL;
   }

   // Deep copy the NCMesh.
#ifdef MFEM_USE_MPI
   if (dynamic_cast<const ParMesh*>(&mesh))
   {
      ncmesh = NULL; // skip; will be done in ParMesh copy ctor
   }
   else
#endif
   {
      ncmesh = mesh.ncmesh ? new NCMesh(*mesh.ncmesh) : NULL;
   }

   // Duplicate the Nodes, including the FiniteElementCollection and the
   // FiniteElementSpace
   if (mesh.Nodes && copy_nodes)
   {
      FiniteElementSpace *fes = mesh.Nodes->FESpace();
      const FiniteElementCollection *fec = fes->FEColl();
      FiniteElementCollection *fec_copy =
         FiniteElementCollection::New(fec->Name());
      FiniteElementSpace *fes_copy =
         new FiniteElementSpace(*fes, this, fec_copy);
      Nodes = new GridFunction(fes_copy);
      Nodes->MakeOwner(fec_copy);
      *Nodes = *mesh.Nodes;
      own_nodes = 1;
   }
   else
   {
      Nodes = mesh.Nodes;
      own_nodes = 0;
   }
}

Mesh::Mesh(Mesh &&mesh) : Mesh()
{
   Swap(mesh, true);
}

Mesh& Mesh::operator=(Mesh &&mesh)
{
   Swap(mesh, true);
   return *this;
}

Mesh Mesh::LoadFromFile(const std::string &filename, int generate_edges,
                        int refine, bool fix_orientation)
{
   Mesh mesh;
   named_ifgzstream imesh(filename);
   if (!imesh) { MFEM_ABORT("Mesh file not found: " << filename << '\n'); }
   else { mesh.Load(imesh, generate_edges, refine, fix_orientation); }
   return mesh;
}

Mesh Mesh::MakeCartesian1D(int n, double sx)
{
   Mesh mesh;
   mesh.Make1D(n, sx);
   // mesh.Finalize(); not needed in this case
   return mesh;
}

Mesh Mesh::MakeCartesian2D(
   int nx, int ny, Element::Type type, bool generate_edges,
   double sx, double sy, bool sfc_ordering)
{
   Mesh mesh;
   mesh.Make2D(nx, ny, type, sx, sy, generate_edges, sfc_ordering);
   mesh.Finalize(true); // refine = true
   return mesh;
}

Mesh Mesh::MakeCartesian3D(
   int nx, int ny, int nz, Element::Type type,
   double sx, double sy, double sz, bool sfc_ordering)
{
   Mesh mesh;
   mesh.Make3D(nx, ny, nz, type, sx, sy, sz, sfc_ordering);
   mesh.Finalize(true); // refine = true
   return mesh;
}

Mesh Mesh::MakeRefined(Mesh &orig_mesh, int ref_factor, int ref_type)
{
   Mesh mesh;
   Array<int> ref_factors(orig_mesh.GetNE());
   ref_factors = ref_factor;
   mesh.MakeRefined_(orig_mesh, ref_factors, ref_type);
   return mesh;
}

Mesh Mesh::MakeRefined(Mesh &orig_mesh, const Array<int> &ref_factors,
                       int ref_type)
{
   Mesh mesh;
   mesh.MakeRefined_(orig_mesh, ref_factors, ref_type);
   return mesh;
}

Mesh::Mesh(const std::string &filename, int generate_edges, int refine,
           bool fix_orientation)
{
   // Initialization as in the default constructor
   SetEmpty();

   named_ifgzstream imesh(filename);
   if (!imesh)
   {
      // Abort with an error message.
      MFEM_ABORT("Mesh file not found: " << filename << '\n');
   }
   else
   {
      Load(imesh, generate_edges, refine, fix_orientation);
   }
}

Mesh::Mesh(std::istream &input, int generate_edges, int refine,
           bool fix_orientation)
{
   SetEmpty();
   Load(input, generate_edges, refine, fix_orientation);
}

void Mesh::ChangeVertexDataOwnership(double *vertex_data, int len_vertex_data,
                                     bool zerocopy)
{
   // A dimension of 3 is now required since we use mfem::Vertex objects as PODs
   // and these object have a hardcoded double[3] entry
   MFEM_VERIFY(len_vertex_data >= NumOfVertices * 3,
               "Not enough vertices in external array : "
               "len_vertex_data = "<< len_vertex_data << ", "
               "NumOfVertices * 3 = " << NumOfVertices * 3);
   // Allow multiple calls to this method with the same vertex_data
   if (vertex_data == (double *)(vertices.GetData()))
   {
      MFEM_ASSERT(!vertices.OwnsData(), "invalid ownership");
      return;
   }
   if (!zerocopy)
   {
      memcpy(vertex_data, vertices.GetData(),
             NumOfVertices * 3 * sizeof(double));
   }
   // Vertex is POD double[3]
   vertices.MakeRef(reinterpret_cast<Vertex*>(vertex_data), NumOfVertices);
}

Mesh::Mesh(double *vertices_, int num_vertices,
           int *element_indices, Geometry::Type element_type,
           int *element_attributes, int num_elements,
           int *boundary_indices, Geometry::Type boundary_type,
           int *boundary_attributes, int num_boundary_elements,
           int dimension, int space_dimension)
{
   if (space_dimension == -1)
   {
      space_dimension = dimension;
   }

   InitMesh(dimension, space_dimension, /*num_vertices*/ 0, num_elements,
            num_boundary_elements);

   int element_index_stride = Geometry::NumVerts[element_type];
   int boundary_index_stride = num_boundary_elements > 0 ?
                               Geometry::NumVerts[boundary_type] : 0;

   // assuming Vertex is POD
   vertices.MakeRef(reinterpret_cast<Vertex*>(vertices_), num_vertices);
   NumOfVertices = num_vertices;

   for (int i = 0; i < num_elements; i++)
   {
      elements[i] = NewElement(element_type);
      elements[i]->SetVertices(element_indices + i * element_index_stride);
      elements[i]->SetAttribute(element_attributes[i]);
   }
   NumOfElements = num_elements;

   for (int i = 0; i < num_boundary_elements; i++)
   {
      boundary[i] = NewElement(boundary_type);
      boundary[i]->SetVertices(boundary_indices + i * boundary_index_stride);
      boundary[i]->SetAttribute(boundary_attributes[i]);
   }
   NumOfBdrElements = num_boundary_elements;

   FinalizeTopology();
}

Element *Mesh::NewElement(int geom)
{
   switch (geom)
   {
      case Geometry::POINT:     return (new Point);
      case Geometry::SEGMENT:   return (new Segment);
      case Geometry::TRIANGLE:  return (new Triangle);
      case Geometry::SQUARE:    return (new Quadrilateral);
      case Geometry::TETRAHEDRON:
#ifdef MFEM_USE_MEMALLOC
         return TetMemory.Alloc();
#else
         return (new Tetrahedron);
#endif
      case Geometry::CUBE:      return (new Hexahedron);
      case Geometry::PRISM:     return (new Wedge);
      case Geometry::PYRAMID:   return (new Pyramid);
      default:
         MFEM_ABORT("invalid Geometry::Type, geom = " << geom);
   }

   return NULL;
}

Element *Mesh::ReadElementWithoutAttr(std::istream &input)
{
   int geom, nv, *v;
   Element *el;

   input >> geom;
   el = NewElement(geom);
   MFEM_VERIFY(el, "Unsupported element type: " << geom);
   nv = el->GetNVertices();
   v  = el->GetVertices();
   for (int i = 0; i < nv; i++)
   {
      input >> v[i];
   }

   return el;
}

void Mesh::PrintElementWithoutAttr(const Element *el, std::ostream &os)
{
   os << el->GetGeometryType();
   const int nv = el->GetNVertices();
   const int *v = el->GetVertices();
   for (int j = 0; j < nv; j++)
   {
      os << ' ' << v[j];
   }
   os << '\n';
}

Element *Mesh::ReadElement(std::istream &input)
{
   int attr;
   Element *el;

   input >> attr;
   el = ReadElementWithoutAttr(input);
   el->SetAttribute(attr);

   return el;
}

void Mesh::PrintElement(const Element *el, std::ostream &os)
{
   os << el->GetAttribute() << ' ';
   PrintElementWithoutAttr(el, os);
}

void Mesh::SetMeshGen()
{
   meshgen = mesh_geoms = 0;
   for (int i = 0; i < NumOfElements; i++)
   {
      const Element::Type type = GetElement(i)->GetType();
      switch (type)
      {
         case Element::TETRAHEDRON:
            mesh_geoms |= (1 << Geometry::TETRAHEDRON);
         case Element::TRIANGLE:
            mesh_geoms |= (1 << Geometry::TRIANGLE);
         case Element::SEGMENT:
            mesh_geoms |= (1 << Geometry::SEGMENT);
         case Element::POINT:
            mesh_geoms |= (1 << Geometry::POINT);
            meshgen |= 1;
            break;

         case Element::HEXAHEDRON:
            mesh_geoms |= (1 << Geometry::CUBE);
         case Element::QUADRILATERAL:
            mesh_geoms |= (1 << Geometry::SQUARE);
            mesh_geoms |= (1 << Geometry::SEGMENT);
            mesh_geoms |= (1 << Geometry::POINT);
            meshgen |= 2;
            break;

         case Element::WEDGE:
            mesh_geoms |= (1 << Geometry::PRISM);
            mesh_geoms |= (1 << Geometry::SQUARE);
            mesh_geoms |= (1 << Geometry::TRIANGLE);
            mesh_geoms |= (1 << Geometry::SEGMENT);
            mesh_geoms |= (1 << Geometry::POINT);
            meshgen |= 4;
            break;

         case Element::PYRAMID:
            mesh_geoms |= (1 << Geometry::PYRAMID);
            mesh_geoms |= (1 << Geometry::SQUARE);
            mesh_geoms |= (1 << Geometry::TRIANGLE);
            mesh_geoms |= (1 << Geometry::SEGMENT);
            mesh_geoms |= (1 << Geometry::POINT);
            meshgen |= 8;
            break;

         default:
            MFEM_ABORT("invalid element type: " << type);
            break;
      }
   }
}

void Mesh::Loader(std::istream &input, int generate_edges,
                  std::string parse_tag)
{
   int curved = 0, read_gf = 1;
   bool finalize_topo = true;

   if (!input)
   {
      MFEM_ABORT("Input stream is not open");
   }

   Clear();

   string mesh_type;
   input >> ws;
   getline(input, mesh_type);
   filter_dos(mesh_type);

   // MFEM's conforming mesh formats
   int mfem_version = 0;
   if (mesh_type == "MFEM mesh v1.0") { mfem_version = 10; } // serial
   else if (mesh_type == "MFEM mesh v1.2") { mfem_version = 12; } // parallel

   // MFEM nonconforming mesh format
   // (NOTE: previous v1.1 is now under this branch for backward compatibility)
   int mfem_nc_version = 0;
   if (mesh_type == "MFEM NC mesh v1.0") { mfem_nc_version = 10; }
   else if (mesh_type == "MFEM mesh v1.1") { mfem_nc_version = 1 /*legacy*/; }

   if (mfem_version)
   {
      // Formats mfem_v12 and newer have a tag indicating the end of the mesh
      // section in the stream. A user provided parse tag can also be provided
      // via the arguments. For example, if this is called from parallel mesh
      // object, it can indicate to read until parallel mesh section begins.
      if (mfem_version == 12 && parse_tag.empty())
      {
         parse_tag = "mfem_mesh_end";
      }
      ReadMFEMMesh(input, mfem_version, curved);
   }
   else if (mfem_nc_version)
   {
      MFEM_ASSERT(ncmesh == NULL, "internal error");
      int is_nc = 1;

#ifdef MFEM_USE_MPI
      ParMesh *pmesh = dynamic_cast<ParMesh*>(this);
      if (pmesh)
      {
         MFEM_VERIFY(mfem_nc_version >= 10,
                     "Legacy nonconforming format (MFEM mesh v1.1) cannot be "
                     "used to load a parallel nonconforming mesh, sorry.");

         ncmesh = new ParNCMesh(pmesh->GetComm(),
                                input, mfem_nc_version, curved, is_nc);
      }
      else
#endif
      {
         ncmesh = new NCMesh(input, mfem_nc_version, curved, is_nc);
      }
      InitFromNCMesh(*ncmesh);

      if (!is_nc)
      {
         // special case for backward compatibility with MFEM <=4.2:
         // if the "vertex_parents" section is missing in the v1.1 format,
         // the mesh is treated as conforming
         delete ncmesh;
         ncmesh = NULL;
      }
   }
   else if (mesh_type == "linemesh") // 1D mesh
   {
      ReadLineMesh(input);
   }
   else if (mesh_type == "areamesh2" || mesh_type == "curved_areamesh2")
   {
      if (mesh_type == "curved_areamesh2")
      {
         curved = 1;
      }
      ReadNetgen2DMesh(input, curved);
   }
   else if (mesh_type == "NETGEN" || mesh_type == "NETGEN_Neutral_Format")
   {
      ReadNetgen3DMesh(input);
   }
   else if (mesh_type == "TrueGrid")
   {
      ReadTrueGridMesh(input);
   }
   else if (mesh_type.rfind("# vtk DataFile Version") == 0)
   {
      int major_vtk_version = mesh_type[mesh_type.length()-3] - '0';
      // int minor_vtk_version = mesh_type[mesh_type.length()-1] - '0';
      MFEM_VERIFY(major_vtk_version >= 2 && major_vtk_version <= 4,
                  "Unsupported VTK format");
      ReadVTKMesh(input, curved, read_gf, finalize_topo);
   }
   else if (mesh_type.rfind("<VTKFile ") == 0 || mesh_type.rfind("<?xml") == 0)
   {
      ReadXML_VTKMesh(input, curved, read_gf, finalize_topo, mesh_type);
   }
   else if (mesh_type == "MFEM NURBS mesh v1.0")
   {
      ReadNURBSMesh(input, curved, read_gf);
   }
   else if (mesh_type == "MFEM INLINE mesh v1.0")
   {
      ReadInlineMesh(input, generate_edges);
      return; // done with inline mesh construction
   }
   else if (mesh_type == "$MeshFormat") // Gmsh
   {
      ReadGmshMesh(input, curved, read_gf);
   }
   else if
   ((mesh_type.size() > 2 &&
     mesh_type[0] == 'C' && mesh_type[1] == 'D' && mesh_type[2] == 'F') ||
    (mesh_type.size() > 3 &&
     mesh_type[1] == 'H' && mesh_type[2] == 'D' && mesh_type[3] == 'F'))
   {
      named_ifgzstream *mesh_input = dynamic_cast<named_ifgzstream *>(&input);
      if (mesh_input)
      {
#ifdef MFEM_USE_NETCDF
         ReadCubit(mesh_input->filename.c_str(), curved, read_gf);
#else
         MFEM_ABORT("NetCDF support requires configuration with"
                    " MFEM_USE_NETCDF=YES");
         return;
#endif
      }
      else
      {
         MFEM_ABORT("Can not determine Cubit mesh filename!"
                    " Use mfem::named_ifgzstream for input.");
         return;
      }
   }
   else
   {
      MFEM_ABORT("Unknown input mesh format: " << mesh_type);
      return;
   }

   // at this point the following should be defined:
   //  1) Dim
   //  2) NumOfElements, elements
   //  3) NumOfBdrElements, boundary
   //  4) NumOfVertices, with allocated space in vertices
   //  5) curved
   //  5a) if curved == 0, vertices must be defined
   //  5b) if curved != 0 and read_gf != 0,
   //         'input' must point to a GridFunction
   //  5c) if curved != 0 and read_gf == 0,
   //         vertices and Nodes must be defined
   // optional:
   //  1) el_to_edge may be allocated (as in the case of P2 VTK meshes)
   //  2) ncmesh may be allocated

   // FinalizeTopology() will:
   // - assume that generate_edges is true
   // - assume that refine is false
   // - does not check the orientation of regular and boundary elements
   if (finalize_topo)
   {
      // don't generate any boundary elements, especially in parallel
      bool generate_bdr = false;

      FinalizeTopology(generate_bdr);
   }

   if (curved && read_gf)
   {
      Nodes = new GridFunction(this, input);

      own_nodes = 1;
      spaceDim = Nodes->VectorDim();
      if (ncmesh) { ncmesh->spaceDim = spaceDim; }

      // Set vertex coordinates from the 'Nodes'
      SetVerticesFromNodes(Nodes);
   }

   // If a parse tag was supplied, keep reading the stream until the tag is
   // encountered.
   if (mfem_version == 12)
   {
      string line;
      do
      {
         skip_comment_lines(input, '#');
         MFEM_VERIFY(input.good(), "Required mesh-end tag not found");
         getline(input, line);
         filter_dos(line);
         // mfem v1.2 may not have parse_tag in it, e.g. if trying to read a
         // serial mfem v1.2 mesh as parallel with "mfem_serial_mesh_end" as
         // parse_tag. That's why, regardless of parse_tag, we stop reading if
         // we find "mfem_mesh_end" which is required by mfem v1.2 format.
         if (line == "mfem_mesh_end") { break; }
      }
      while (line != parse_tag);
   }
   else if (mfem_nc_version >= 10)
   {
      string ident;
      skip_comment_lines(input, '#');
      input >> ident;
      MFEM_VERIFY(ident == "mfem_mesh_end",
                  "invalid mesh: end of file tag not found");
   }

   // Finalize(...) should be called after this, if needed.
}

Mesh::Mesh(Mesh *mesh_array[], int num_pieces)
{
   int      i, j, ie, ib, iv, *v, nv;
   Element *el;
   Mesh    *m;

   SetEmpty();

   Dim = mesh_array[0]->Dimension();
   spaceDim = mesh_array[0]->SpaceDimension();

   if (mesh_array[0]->NURBSext)
   {
      // assuming the pieces form a partition of a NURBS mesh
      NURBSext = new NURBSExtension(mesh_array, num_pieces);

      NumOfVertices = NURBSext->GetNV();
      NumOfElements = NURBSext->GetNE();

      NURBSext->GetElementTopo(elements);

      // NumOfBdrElements = NURBSext->GetNBE();
      // NURBSext->GetBdrElementTopo(boundary);

      Array<int> lvert_vert, lelem_elem;

      // Here, for visualization purposes, we copy the boundary elements from
      // the individual pieces which include the interior boundaries.  This
      // creates 'boundary' array that is different from the one generated by
      // the NURBSExtension which, in particular, makes the boundary-dof table
      // invalid. This, in turn, causes GetBdrElementTransformation to not
      // function properly.
      NumOfBdrElements = 0;
      for (i = 0; i < num_pieces; i++)
      {
         NumOfBdrElements += mesh_array[i]->GetNBE();
      }
      boundary.SetSize(NumOfBdrElements);
      vertices.SetSize(NumOfVertices);
      ib = 0;
      for (i = 0; i < num_pieces; i++)
      {
         m = mesh_array[i];
         m->NURBSext->GetVertexLocalToGlobal(lvert_vert);
         m->NURBSext->GetElementLocalToGlobal(lelem_elem);
         // copy the element attributes
         for (j = 0; j < m->GetNE(); j++)
         {
            elements[lelem_elem[j]]->SetAttribute(m->GetAttribute(j));
         }
         // copy the boundary
         for (j = 0; j < m->GetNBE(); j++)
         {
            el = m->GetBdrElement(j)->Duplicate(this);
            v  = el->GetVertices();
            nv = el->GetNVertices();
            for (int k = 0; k < nv; k++)
            {
               v[k] = lvert_vert[v[k]];
            }
            boundary[ib++] = el;
         }
         // copy the vertices
         for (j = 0; j < m->GetNV(); j++)
         {
            vertices[lvert_vert[j]].SetCoords(m->SpaceDimension(),
                                              m->GetVertex(j));
         }
      }
   }
   else // not a NURBS mesh
   {
      NumOfElements    = 0;
      NumOfBdrElements = 0;
      NumOfVertices    = 0;
      for (i = 0; i < num_pieces; i++)
      {
         m = mesh_array[i];
         NumOfElements    += m->GetNE();
         NumOfBdrElements += m->GetNBE();
         NumOfVertices    += m->GetNV();
      }
      elements.SetSize(NumOfElements);
      boundary.SetSize(NumOfBdrElements);
      vertices.SetSize(NumOfVertices);
      ie = ib = iv = 0;
      for (i = 0; i < num_pieces; i++)
      {
         m = mesh_array[i];
         // copy the elements
         for (j = 0; j < m->GetNE(); j++)
         {
            el = m->GetElement(j)->Duplicate(this);
            v  = el->GetVertices();
            nv = el->GetNVertices();
            for (int k = 0; k < nv; k++)
            {
               v[k] += iv;
            }
            elements[ie++] = el;
         }
         // copy the boundary elements
         for (j = 0; j < m->GetNBE(); j++)
         {
            el = m->GetBdrElement(j)->Duplicate(this);
            v  = el->GetVertices();
            nv = el->GetNVertices();
            for (int k = 0; k < nv; k++)
            {
               v[k] += iv;
            }
            boundary[ib++] = el;
         }
         // copy the vertices
         for (j = 0; j < m->GetNV(); j++)
         {
            vertices[iv++].SetCoords(m->SpaceDimension(), m->GetVertex(j));
         }
      }
   }

   FinalizeTopology();

   // copy the nodes (curvilinear meshes)
   GridFunction *g = mesh_array[0]->GetNodes();
   if (g)
   {
      Array<GridFunction *> gf_array(num_pieces);
      for (i = 0; i < num_pieces; i++)
      {
         gf_array[i] = mesh_array[i]->GetNodes();
      }
      Nodes = new GridFunction(this, gf_array, num_pieces);
      own_nodes = 1;
   }

#ifdef MFEM_DEBUG
   CheckElementOrientation(false);
   CheckBdrElementOrientation(false);
#endif
}

Mesh::Mesh(Mesh *orig_mesh, int ref_factor, int ref_type)
{
   Array<int> ref_factors(orig_mesh->GetNE());
   ref_factors = ref_factor;
   MakeRefined_(*orig_mesh, ref_factors, ref_type);
}

void Mesh::MakeRefined_(Mesh &orig_mesh, const Array<int> ref_factors,
                        int ref_type)
{
   SetEmpty();
   Dim = orig_mesh.Dimension();
   spaceDim = orig_mesh.SpaceDimension();

   int orig_ne = orig_mesh.GetNE();
   MFEM_VERIFY(ref_factors.Size() == orig_ne && orig_ne > 0,
               "Number of refinement factors must equal number of elements")
   MFEM_VERIFY(ref_factors.Min() >= 1, "Refinement factor must be >= 1");
   const int q_type = BasisType::GetQuadrature1D(ref_type);
   MFEM_VERIFY(Quadrature1D::CheckClosed(q_type) != Quadrature1D::Invalid,
               "Invalid refinement type. Must use closed basis type.");

   int min_ref = ref_factors.Min();
   int max_ref = ref_factors.Max();

   bool var_order = (min_ref != max_ref);

   // variable order space can only be constructed over an NC mesh
   if (var_order) { orig_mesh.EnsureNCMesh(true); }

   // Construct a scalar H1 FE space of order ref_factor and use its dofs as
   // the indices of the new, refined vertices.
   H1_FECollection rfec(min_ref, Dim, ref_type);
   FiniteElementSpace rfes(&orig_mesh, &rfec);

   if (var_order)
   {
      rfes.SetRelaxedHpConformity(false);
      for (int i = 0; i < orig_ne; i++)
      {
         rfes.SetElementOrder(i, ref_factors[i]);
      }
      rfes.Update(false);
   }

   // Set the number of vertices, set the actual coordinates later
   NumOfVertices = rfes.GetNDofs();
   vertices.SetSize(NumOfVertices);

   Array<int> rdofs;
   DenseMatrix phys_pts;

   GeometryRefiner refiner;
   refiner.SetType(q_type);

   // Add refined elements and set vertex coordinates
   for (int el = 0; el < orig_ne; el++)
   {
      Geometry::Type geom = orig_mesh.GetElementGeometry(el);
      int attrib = orig_mesh.GetAttribute(el);
      int nvert = Geometry::NumVerts[geom];
      RefinedGeometry &RG = *refiner.Refine(geom, ref_factors[el]);

      rfes.GetElementDofs(el, rdofs);
      MFEM_ASSERT(rdofs.Size() == RG.RefPts.Size(), "");
      const FiniteElement *rfe = rfes.GetFE(el);
      orig_mesh.GetElementTransformation(el)->Transform(rfe->GetNodes(),
                                                        phys_pts);
      const int *c2h_map = rfec.GetDofMap(geom, ref_factors[el]);
      for (int i = 0; i < phys_pts.Width(); i++)
      {
         vertices[rdofs[i]].SetCoords(spaceDim, phys_pts.GetColumn(i));
      }
      for (int j = 0; j < RG.RefGeoms.Size()/nvert; j++)
      {
         Element *elem = NewElement(geom);
         elem->SetAttribute(attrib);
         int *v = elem->GetVertices();
         for (int k = 0; k < nvert; k++)
         {
            int cid = RG.RefGeoms[k+nvert*j]; // local Cartesian index
            v[k] = rdofs[c2h_map[cid]];
         }
         AddElement(elem);
      }
   }

   if (Dim > 2)
   {
      GetElementToFaceTable(false);
      GenerateFaces();
   }

   // Add refined boundary elements
   for (int el = 0; el < orig_mesh.GetNBE(); el++)
   {
      int i, info;
      orig_mesh.GetBdrElementAdjacentElement(el, i, info);
      Geometry::Type geom = orig_mesh.GetBdrElementBaseGeometry(el);
      int attrib = orig_mesh.GetBdrAttribute(el);
      int nvert = Geometry::NumVerts[geom];
      RefinedGeometry &RG = *refiner.Refine(geom, ref_factors[i]);

      rfes.GetBdrElementDofs(el, rdofs);
      MFEM_ASSERT(rdofs.Size() == RG.RefPts.Size(), "");
      const int *c2h_map = rfec.GetDofMap(geom, ref_factors[i]);
      for (int j = 0; j < RG.RefGeoms.Size()/nvert; j++)
      {
         Element *elem = NewElement(geom);
         elem->SetAttribute(attrib);
         int *v = elem->GetVertices();
         for (int k = 0; k < nvert; k++)
         {
            int cid = RG.RefGeoms[k+nvert*j]; // local Cartesian index
            v[k] = rdofs[c2h_map[cid]];
         }
         AddBdrElement(elem);
      }
   }
   FinalizeTopology(false);
   sequence = orig_mesh.GetSequence() + 1;
   last_operation = Mesh::REFINE;

   // Set up the nodes of the new mesh (if the original mesh has nodes). The new
   // mesh is always straight-sided (i.e. degree 1 finite element space), but
   // the nodes are required for e.g. periodic meshes.
   if (orig_mesh.GetNodes())
   {
      bool discont = orig_mesh.GetNodalFESpace()->IsDGSpace();
      Ordering::Type dof_ordering = orig_mesh.GetNodalFESpace()->GetOrdering();
      Mesh::SetCurvature(1, discont, spaceDim, dof_ordering);
      FiniteElementSpace *nodal_fes = Nodes->FESpace();
      const FiniteElementCollection *nodal_fec = nodal_fes->FEColl();
      H1_FECollection vertex_fec(1, Dim);
      Array<int> dofs;
      int el_counter = 0;
      for (int iel = 0; iel < orig_ne; iel++)
      {
         Geometry::Type geom = orig_mesh.GetElementBaseGeometry(iel);
         int nvert = Geometry::NumVerts[geom];
         RefinedGeometry &RG = *refiner.Refine(geom, ref_factors[iel]);
         rfes.GetElementDofs(iel, rdofs);
         const FiniteElement *rfe = rfes.GetFE(iel);
         orig_mesh.GetElementTransformation(iel)->Transform(rfe->GetNodes(),
                                                            phys_pts);
         const int *node_map = NULL;
         const H1_FECollection *h1_fec =
            dynamic_cast<const H1_FECollection *>(nodal_fec);
         if (h1_fec != NULL) { node_map = h1_fec->GetDofMap(geom); }
         const int *vertex_map = vertex_fec.GetDofMap(geom);
         const int *c2h_map = rfec.GetDofMap(geom, ref_factors[iel]);
         for (int jel = 0; jel < RG.RefGeoms.Size()/nvert; jel++)
         {
            nodal_fes->GetElementVDofs(el_counter++, dofs);
            for (int iv_lex=0; iv_lex<nvert; ++iv_lex)
            {
               // convert from lexicographic to vertex index
               int iv = vertex_map[iv_lex];
               // index of vertex of current element in phys_pts matrix
               int pt_idx = c2h_map[RG.RefGeoms[iv+nvert*jel]];
               // index of current vertex into DOF array
               int node_idx = node_map ? node_map[iv_lex] : iv_lex;
               for (int d=0; d<spaceDim; ++d)
               {
                  (*Nodes)[dofs[node_idx + d*nvert]] = phys_pts(d,pt_idx);
               }
            }
         }
      }
   }

   // Setup the data for the coarse-fine refinement transformations
   CoarseFineTr.embeddings.SetSize(GetNE());
   // First, compute total number of point matrices that we need per geometry
   // and the offsets into that array
   using GeomRef = std::pair<Geometry::Type, int>;
   std::map<GeomRef, int> point_matrices_offsets;
   int n_point_matrices[Geometry::NumGeom] = {}; // initialize to zero
   for (int el_coarse = 0; el_coarse < orig_ne; ++el_coarse)
   {
      Geometry::Type geom = orig_mesh.GetElementBaseGeometry(el_coarse);
      // Have we seen this pair of (goemetry, refinement level) before?
      GeomRef id(geom, ref_factors[el_coarse]);
      if (point_matrices_offsets.find(id) == point_matrices_offsets.end())
      {
         RefinedGeometry &RG = *refiner.Refine(geom, ref_factors[el_coarse]);
         int nvert = Geometry::NumVerts[geom];
         int nref_el = RG.RefGeoms.Size()/nvert;
         // If not, then store the offset and add to the size required
         point_matrices_offsets[id] = n_point_matrices[geom];
         n_point_matrices[geom] += nref_el;
      }
   }

   // Set up the sizes
   for (int geom = 0; geom < Geometry::NumGeom; ++geom)
   {
      int nmatrices = n_point_matrices[geom];
      int nvert = Geometry::NumVerts[geom];
      CoarseFineTr.point_matrices[geom].SetSize(Dim, nvert, nmatrices);
   }

   // Compute the point matrices and embeddings
   int el_fine = 0;
   for (int el_coarse = 0; el_coarse < orig_ne; ++el_coarse)
   {
      Geometry::Type geom = orig_mesh.GetElementBaseGeometry(el_coarse);
      int ref = ref_factors[el_coarse];
      int offset = point_matrices_offsets[GeomRef(geom, ref)];
      int nvert = Geometry::NumVerts[geom];
      RefinedGeometry &RG = *refiner.Refine(geom, ref);
      for (int j = 0; j < RG.RefGeoms.Size()/nvert; j++)
      {
         DenseMatrix &Pj = CoarseFineTr.point_matrices[geom](offset + j);
         for (int k = 0; k < nvert; k++)
         {
            int cid = RG.RefGeoms[k+nvert*j]; // local Cartesian index
            const IntegrationPoint &ip = RG.RefPts[cid];
            ip.Get(Pj.GetColumn(k), Dim);
         }

         Embedding &emb = CoarseFineTr.embeddings[el_fine];
         emb.parent = el_coarse;
         emb.matrix = offset + j;
         ++el_fine;
      }
   }

   MFEM_ASSERT(CheckElementOrientation(false) == 0, "");

   // The check below is disabled because is fails for parallel meshes with
   // interior "boundary" element that, when such "boundary" element is between
   // two elements on different processors.
   // MFEM_ASSERT(CheckBdrElementOrientation(false) == 0, "");
}

Mesh Mesh::MakeSimplicial(const Mesh &orig_mesh)
{
   Mesh mesh;
   mesh.MakeSimplicial_(orig_mesh, NULL);
   return mesh;
}

void Mesh::MakeSimplicial_(const Mesh &orig_mesh, int *vglobal)
{
   MFEM_VERIFY(const_cast<Mesh&>(orig_mesh).CheckElementOrientation(false) == 0,
               "Mesh::MakeSimplicial requires a properly oriented input mesh");
   MFEM_VERIFY(orig_mesh.Conforming(),
               "Mesh::MakeSimplicial does not support non-conforming meshes.")

   int dim = orig_mesh.Dimension();
   int sdim = orig_mesh.SpaceDimension();

   if (dim == 1)
   {
      Mesh copy(orig_mesh);
      Swap(copy, true);
      return;
   }

   int nv = orig_mesh.GetNV();
   int ne = orig_mesh.GetNE();
   int nbe = orig_mesh.GetNBE();

   static int num_subdivisions[Geometry::NUM_GEOMETRIES];
   num_subdivisions[Geometry::POINT] = 1;
   num_subdivisions[Geometry::SEGMENT] = 1;
   num_subdivisions[Geometry::TRIANGLE] = 1;
   num_subdivisions[Geometry::TETRAHEDRON] = 1;
   num_subdivisions[Geometry::SQUARE] = 2;
   num_subdivisions[Geometry::PRISM] = 3;
   num_subdivisions[Geometry::CUBE] = 6;
   // NOTE: some hexes may be subdivided into only 5 tets, so this is an
   // estimate only. The actual number of created tets may be less, so the
   // elements array will need to be shrunk after mesh creation.
   int new_ne = 0, new_nbe = 0;
   for (int i=0; i<ne; ++i)
   {
      new_ne += num_subdivisions[orig_mesh.GetElementBaseGeometry(i)];
   }
   for (int i=0; i<nbe; ++i)
   {
      new_nbe += num_subdivisions[orig_mesh.GetBdrElementBaseGeometry(i)];
   }

   InitMesh(dim, sdim, nv, new_ne, new_nbe);

   // Vertices of the new mesh are same as the original mesh
   NumOfVertices = nv;
   for (int i=0; i<nv; ++i)
   {
      vertices[i].SetCoords(dim, orig_mesh.vertices[i]());
   }

   // We need a global vertex numbering to identify which diagonals to split
   // (quad faces are split using the diagonal originating from the smallest
   // global vertex number). Use the supplied global numbering, if it is
   // non-NULL, otherwise use the local numbering.
   Array<int> vglobal_id;
   if (vglobal == NULL)
   {
      vglobal_id.SetSize(nv);
      for (int i=0; i<nv; ++i) { vglobal_id[i] = i; }
      vglobal = vglobal_id.GetData();
   }

   constexpr int nv_tri = 3, nv_quad = 4, nv_tet = 4, nv_prism = 6, nv_hex = 8;
   constexpr int quad_ntris = 2, prism_ntets = 3;
   static const int quad_trimap[2][nv_tri*quad_ntris] =
   {
      {
         0, 0,
         1, 2,
         2, 3
      },{
         0, 1,
         1, 2,
         3, 3
      }
   };
   static const int prism_rot[nv_prism*nv_prism] =
   {
      0, 1, 2, 3, 4, 5,
      1, 2, 0, 4, 5, 3,
      2, 0, 1, 5, 3, 4,
      3, 5, 4, 0, 2, 1,
      4, 3, 5, 1, 0, 2,
      5, 4, 3, 2, 1, 0
   };
   static const int prism_f[nv_quad] = {1, 2, 5, 4};
   static const int prism_tetmaps[2][nv_prism*prism_ntets] =
   {
      {
         0, 0, 0,
         1, 1, 4,
         2, 5, 5,
         5, 4, 3
      },{
         0, 0, 0,
         1, 4, 4,
         2, 2, 5,
         4, 5, 3
      }
   };
   static const int hex_rot[nv_hex*nv_hex] =
   {
      0, 1, 2, 3, 4, 5, 6, 7,
      1, 0, 4, 5, 2, 3, 7, 6,
      2, 1, 5, 6, 3, 0, 4, 7,
      3, 0, 1, 2, 7, 4, 5, 6,
      4, 0, 3, 7, 5, 1, 2, 6,
      5, 1, 0, 4, 6, 2, 3, 7,
      6, 2, 1, 5, 7, 3, 0, 4,
      7, 3, 2, 6, 4, 0, 1, 5
   };
   static const int hex_f0[nv_quad] = {1, 2, 6, 5};
   static const int hex_f1[nv_quad] = {2, 3, 7, 6};
   static const int hex_f2[nv_quad] = {4, 5, 6, 7};
   static const int num_rot[8] = {0, 1, 2, 0, 0, 2, 1, 0};
   static const int hex_tetmap0[nv_tet*5] =
   {
      0, 0, 0, 0, 2,
      1, 2, 2, 5, 7,
      2, 7, 3, 7, 5,
      5, 5, 7, 4, 6
   };
   static const int hex_tetmap1[nv_tet*6] =
   {
      0, 0, 1, 0, 0, 1,
      5, 1, 6, 7, 7, 7,
      7, 7, 7, 2, 1, 6,
      4, 5, 5, 3, 2, 2
   };
   static const int hex_tetmap2[nv_tet*6] =
   {
      0, 0, 0, 0, 0, 0,
      4, 3, 7, 1, 3, 6,
      5, 7, 4, 2, 6, 5,
      6, 6, 6, 5, 2, 2
   };
   static const int hex_tetmap3[nv_tet*6] =
   {
      0, 0, 0, 0, 1, 1,
      2, 3, 7, 5, 5, 6,
      3, 7, 4, 6, 6, 2,
      6, 6, 6, 4, 0, 0
   };
   static const int *hex_tetmaps[4] =
   {
      hex_tetmap0, hex_tetmap1, hex_tetmap2, hex_tetmap3
   };

   auto find_min = [](const int*a, int n) { return std::min_element(a,a+n)-a; };

   for (int i=0; i<ne; ++i)
   {
      const int *v = orig_mesh.elements[i]->GetVertices();
      const int attrib = orig_mesh.GetAttribute(i);
      const Geometry::Type orig_geom = orig_mesh.GetElementBaseGeometry(i);

      if (num_subdivisions[orig_geom] == 1)
      {
         // (num_subdivisions[orig_geom] == 1) implies that the element does
         // not need to be further split (it is either a segment, triangle,
         // or tetrahedron), and so it is left unchanged.
         Element *e = NewElement(orig_geom);
         e->SetAttribute(attrib);
         e->SetVertices(v);
         AddElement(e);
      }
      else if (orig_geom == Geometry::SQUARE)
      {
         for (int itri=0; itri<quad_ntris; ++itri)
         {
            Element *e = NewElement(Geometry::TRIANGLE);
            e->SetAttribute(attrib);
            int *v2 = e->GetVertices();
            for (int iv=0; iv<nv_tri; ++iv)
            {
               v2[iv] = v[quad_trimap[0][itri + iv*quad_ntris]];
            }
            AddElement(e);
         }
      }
      else if (orig_geom == Geometry::PRISM)
      {
         int vg[nv_prism];
         for (int iv=0; iv<nv_prism; ++iv) { vg[iv] = vglobal[v[iv]]; }
         // Rotate the vertices of the prism so that the smallest vertex index
         // is in the first place
         int irot = find_min(vg, nv_prism);
         for (int iv=0; iv<nv_prism; ++iv)
         {
            int jv = prism_rot[iv + irot*nv_prism];
            vg[iv] = v[jv];
         }
         // Two cases according to which diagonal splits third quad face
         int q[nv_quad];
         for (int iv=0; iv<nv_quad; ++iv) { q[iv] = vglobal[vg[prism_f[iv]]]; }
         int j = find_min(q, nv_quad);
         const int *tetmap = (j == 0 || j == 2) ? prism_tetmaps[0] : prism_tetmaps[1];
         for (int itet=0; itet<prism_ntets; ++itet)
         {
            Element *e = NewElement(Geometry::TETRAHEDRON);
            e->SetAttribute(attrib);
            int *v2 = e->GetVertices();
            for (int iv=0; iv<nv_tet; ++iv)
            {
               v2[iv] = vg[tetmap[itet + iv*prism_ntets]];
            }
            AddElement(e);
         }
      }
      else if (orig_geom == Geometry::CUBE)
      {
         int vg[nv_hex];
         for (int iv=0; iv<nv_hex; ++iv) { vg[iv] = vglobal[v[iv]]; }

         // Rotate the vertices of the hex so that the smallest vertex index is
         // in the first place
         int irot = find_min(vg, nv_hex);
         for (int iv=0; iv<nv_hex; ++iv)
         {
            int jv = hex_rot[iv + irot*nv_hex];
            vg[iv] = v[jv];
         }

         int q[nv_quad];
         // Bitmask is three binary digits, each digit is 1 if the diagonal of
         // the corresponding face goes through the 7th vertex, and 0 if not.
         int bitmask = 0;
         int j;
         // First quad face
         for (int iv=0; iv<nv_quad; ++iv) { q[iv] = vglobal[vg[hex_f0[iv]]]; }
         j = find_min(q, nv_quad);
         if (j == 0 || j == 2) { bitmask += 4; }
         // Second quad face
         for (int iv=0; iv<nv_quad; ++iv) { q[iv] = vglobal[vg[hex_f1[iv]]]; }
         j = find_min(q, nv_quad);
         if (j == 1 || j == 3) { bitmask += 2; }
         // Third quad face
         for (int iv=0; iv<nv_quad; ++iv) { q[iv] = vglobal[vg[hex_f2[iv]]]; }
         j = find_min(q, nv_quad);
         if (j == 0 || j == 2) { bitmask += 1; }

         // Apply rotations
         int nrot = num_rot[bitmask];
         for (int k=0; k<nrot; ++k)
         {
            int vtemp;
            vtemp = vg[1];
            vg[1] = vg[4];
            vg[4] = vg[3];
            vg[3] = vtemp;
            vtemp = vg[5];
            vg[5] = vg[7];
            vg[7] = vg[2];
            vg[2] = vtemp;
         }

         // Sum up nonzero bits in bitmask
         int ndiags = ((bitmask&4) >> 2) + ((bitmask&2) >> 1) + (bitmask&1);
         int ntets = (ndiags == 0) ? 5 : 6;
         const int *tetmap = hex_tetmaps[ndiags];
         for (int itet=0; itet<ntets; ++itet)
         {
            Element *e = NewElement(Geometry::TETRAHEDRON);
            e->SetAttribute(attrib);
            int *v2 = e->GetVertices();
            for (int iv=0; iv<nv_tet; ++iv)
            {
               v2[iv] = vg[tetmap[itet + iv*ntets]];
            }
            AddElement(e);
         }
      }
   }
   // In 3D, shrink the element array because some hexes have only 5 tets
   if (dim == 3) { elements.SetSize(NumOfElements); }

   for (int i=0; i<nbe; ++i)
   {
      const int *v = orig_mesh.boundary[i]->GetVertices();
      const int attrib = orig_mesh.GetBdrAttribute(i);
      const Geometry::Type orig_geom = orig_mesh.GetBdrElementBaseGeometry(i);
      if (num_subdivisions[orig_geom] == 1)
      {
         Element *be = NewElement(orig_geom);
         be->SetAttribute(attrib);
         be->SetVertices(v);
         AddBdrElement(be);
      }
      else if (orig_geom == Geometry::SQUARE)
      {
         int vg[nv_quad];
         for (int iv=0; iv<nv_quad; ++iv) { vg[iv] = vglobal[v[iv]]; }
         // Split quad according the smallest (global) vertex
         int iv_min = find_min(vg, nv_quad);
         int isplit = (iv_min == 0 || iv_min == 2) ? 0 : 1;
         for (int itri=0; itri<quad_ntris; ++itri)
         {
            Element *be = NewElement(Geometry::TRIANGLE);
            be->SetAttribute(attrib);
            int *v2 = be->GetVertices();
            for (int iv=0; iv<nv_tri; ++iv)
            {
               v2[iv] = v[quad_trimap[isplit][itri + iv*quad_ntris]];
            }
            AddBdrElement(be);
         }
      }
      else
      {
         MFEM_ABORT("Unreachable");
      }
   }

   FinalizeTopology(false);
   sequence = orig_mesh.GetSequence();
   last_operation = orig_mesh.last_operation;

   MFEM_ASSERT(CheckElementOrientation(false) == 0, "");
   MFEM_ASSERT(CheckBdrElementOrientation(false) == 0, "");
}

Mesh Mesh::MakePeriodic(const Mesh &orig_mesh, const std::vector<int> &v2v)
{
   Mesh periodic_mesh(orig_mesh, true); // Make a copy of the original mesh
   const FiniteElementSpace *nodal_fes = orig_mesh.GetNodalFESpace();
   int nodal_order = nodal_fes ? nodal_fes->GetMaxElementOrder() : 1;
   periodic_mesh.SetCurvature(nodal_order, true);

   // renumber element vertices
   for (int i = 0; i < periodic_mesh.GetNE(); i++)
   {
      Element *el = periodic_mesh.GetElement(i);
      int *v = el->GetVertices();
      int nv = el->GetNVertices();
      for (int j = 0; j < nv; j++)
      {
         v[j] = v2v[v[j]];
      }
   }
   // renumber boundary element vertices
   for (int i = 0; i < periodic_mesh.GetNBE(); i++)
   {
      Element *el = periodic_mesh.GetBdrElement(i);
      int *v = el->GetVertices();
      int nv = el->GetNVertices();
      for (int j = 0; j < nv; j++)
      {
         v[j] = v2v[v[j]];
      }
   }

   periodic_mesh.RemoveUnusedVertices();
   return periodic_mesh;
}

std::vector<int> Mesh::CreatePeriodicVertexMapping(
   const std::vector<Vector> &translations, double tol) const
{
   int sdim = SpaceDimension();

   Vector coord(sdim), at(sdim), dx(sdim);
   Vector xMax(sdim), xMin(sdim), xDiff(sdim);
   xMax = xMin = xDiff = 0.0;

   // Get a list of all vertices on the boundary
   set<int> bdr_v;
   for (int be = 0; be < GetNBE(); be++)
   {
      Array<int> dofs;
      GetBdrElementVertices(be,dofs);

      for (int i = 0; i < dofs.Size(); i++)
      {
         bdr_v.insert(dofs[i]);

         coord = GetVertex(dofs[i]);
         for (int j = 0; j < sdim; j++)
         {
            xMax[j] = max(xMax[j], coord[j]);
            xMin[j] = min(xMin[j], coord[j]);
         }
      }
   }
   add(xMax, -1.0, xMin, xDiff);
   double dia = xDiff.Norml2(); // compute mesh diameter

   // We now identify coincident vertices. Several originally distinct vertices
   // may become coincident under the periodic mapping. One of these vertices
   // will be identified as the "primary" vertex, and all other coincident
   // vertices will be considered as "replicas".

   // replica2primary[v] is the index of the primary vertex of replica `v`
   map<int, int> replica2primary;
   // primary2replicas[v] is a set of indices of replicas of primary vertex `v`
   map<int, set<int>> primary2replicas;

   // We begin with the assumption that all vertices are primary, and that there
   // are no replicas.
   for (int v : bdr_v) { primary2replicas[v]; }

   // Make `r` and all of `r`'s replicas be replicas of `p`. Delete `r` from the
   // list of primary vertices.
   auto make_replica = [&replica2primary, &primary2replicas](int r, int p)
   {
      if (r == p) { return; }
      primary2replicas[p].insert(r);
      replica2primary[r] = p;
      for (int s : primary2replicas[r])
      {
         primary2replicas[p].insert(s);
         replica2primary[s] = p;
      }
      primary2replicas.erase(r);
   };

   for (unsigned int i = 0; i < translations.size(); i++)
   {
      for (int vi : bdr_v)
      {
         coord = GetVertex(vi);
         add(coord, translations[i], at);

         for (int vj : bdr_v)
         {
            coord = GetVertex(vj);
            add(at, -1.0, coord, dx);
            if (dx.Norml2() > dia*tol) { continue; }

            // The two vertices vi and vj are coincident.

            // Are vertices `vi` and `vj` already primary?
            bool pi = primary2replicas.find(vi) != primary2replicas.end();
            bool pj = primary2replicas.find(vj) != primary2replicas.end();

            if (pi && pj)
            {
               // Both vertices are currently primary
               // Demote `vj` to be a replica of `vi`
               make_replica(vj, vi);
            }
            else if (pi && !pj)
            {
               // `vi` is primary and `vj` is a replica
               int owner_of_vj = replica2primary[vj];
               // Make `vi` and its replicas be replicas of `vj`'s owner
               make_replica(vi, owner_of_vj);
            }
            else if (!pi && pj)
            {
               // `vi` is currently a replica and `vj` is currently primary
               // Make `vj` and its replicas be replicas of `vi`'s owner
               int owner_of_vi = replica2primary[vi];
               make_replica(vj, owner_of_vi);
            }
            else
            {
               // Both vertices are currently replicas
               // Make `vj`'s owner and all of its owner's replicas be replicas
               // of `vi`'s owner
               int owner_of_vi = replica2primary[vi];
               int owner_of_vj = replica2primary[vj];
               make_replica(owner_of_vj, owner_of_vi);
            }
            break;
         }
      }
   }

   std::vector<int> v2v(GetNV());
   for (size_t i = 0; i < v2v.size(); i++)
   {
      v2v[i] = i;
   }
   for (auto &&r2p : replica2primary)
   {
      v2v[r2p.first] = r2p.second;
   }
   return v2v;
}

void Mesh::RefineNURBSFromFile(std::string ref_file)
{
   MFEM_VERIFY(NURBSext,"Mesh::RefineNURBSFromFile: Not a NURBS mesh!");
   mfem::out<<"Refining NURBS from refinement file: "<<ref_file<<endl;

   int nkv;
   ifstream input(ref_file);
   input >> nkv;

   // Check if the number of knot vectors in the refinement file and mesh match
   if ( nkv != NURBSext->GetNKV())
   {
      mfem::out<<endl;
      mfem::out<<"Knot vectors in ref_file: "<<nkv<<endl;
      mfem::out<<"Knot vectors in NURBSExt: "<<NURBSext->GetNKV()<<endl;
      MFEM_ABORT("Refine file does not have the correct number of knot vectors");
   }

   // Read knot vectors from file
   Array<Vector *> knotVec(nkv);
   for (int kv = 0; kv < nkv; kv++)
   {
      knotVec[kv] = new Vector();
      knotVec[kv]-> Load(input);
   }
   input.close();

   // Insert knots
   KnotInsert(knotVec);

   // Delete knots
   for (int kv = 0; kv < nkv; kv++)
   {
      delete knotVec[kv];
   }
}

void Mesh::KnotInsert(Array<KnotVector *> &kv)
{
   if (NURBSext == NULL)
   {
      mfem_error("Mesh::KnotInsert : Not a NURBS mesh!");
   }

   if (kv.Size() != NURBSext->GetNKV())
   {
      mfem_error("Mesh::KnotInsert : KnotVector array size mismatch!");
   }

   NURBSext->ConvertToPatches(*Nodes);

   NURBSext->KnotInsert(kv);

   last_operation = Mesh::NONE; // FiniteElementSpace::Update is not supported
   sequence++;

   UpdateNURBS();
}

void Mesh::KnotInsert(Array<Vector *> &kv)
{
   if (NURBSext == NULL)
   {
      mfem_error("Mesh::KnotInsert : Not a NURBS mesh!");
   }

   if (kv.Size() != NURBSext->GetNKV())
   {
      mfem_error("Mesh::KnotInsert : KnotVector array size mismatch!");
   }

   NURBSext->ConvertToPatches(*Nodes);

   NURBSext->KnotInsert(kv);

   last_operation = Mesh::NONE; // FiniteElementSpace::Update is not supported
   sequence++;

   UpdateNURBS();
}

void Mesh::NURBSUniformRefinement()
{
   // do not check for NURBSext since this method is protected
   NURBSext->ConvertToPatches(*Nodes);

   NURBSext->UniformRefinement();

   last_operation = Mesh::NONE; // FiniteElementSpace::Update is not supported
   sequence++;

   UpdateNURBS();
}

void Mesh::DegreeElevate(int rel_degree, int degree)
{
   if (NURBSext == NULL)
   {
      mfem_error("Mesh::DegreeElevate : Not a NURBS mesh!");
   }

   NURBSext->ConvertToPatches(*Nodes);

   NURBSext->DegreeElevate(rel_degree, degree);

   last_operation = Mesh::NONE; // FiniteElementSpace::Update is not supported
   sequence++;

   UpdateNURBS();
}

void Mesh::UpdateNURBS()
{
   ResetLazyData();

   NURBSext->SetKnotsFromPatches();

   Dim = NURBSext->Dimension();
   spaceDim = Dim;

   if (NumOfElements != NURBSext->GetNE())
   {
      for (int i = 0; i < elements.Size(); i++)
      {
         FreeElement(elements[i]);
      }
      NumOfElements = NURBSext->GetNE();
      NURBSext->GetElementTopo(elements);
   }

   if (NumOfBdrElements != NURBSext->GetNBE())
   {
      for (int i = 0; i < boundary.Size(); i++)
      {
         FreeElement(boundary[i]);
      }
      NumOfBdrElements = NURBSext->GetNBE();
      NURBSext->GetBdrElementTopo(boundary);
   }

   Nodes->FESpace()->Update();
   Nodes->Update();
   NURBSext->SetCoordsFromPatches(*Nodes);

   if (NumOfVertices != NURBSext->GetNV())
   {
      NumOfVertices = NURBSext->GetNV();
      vertices.SetSize(NumOfVertices);
      int vd = Nodes->VectorDim();
      for (int i = 0; i < vd; i++)
      {
         Vector vert_val;
         Nodes->GetNodalValues(vert_val, i+1);
         for (int j = 0; j < NumOfVertices; j++)
         {
            vertices[j](i) = vert_val(j);
         }
      }
   }

   if (el_to_edge)
   {
      NumOfEdges = GetElementToEdgeTable(*el_to_edge, be_to_edge);
   }

   if (el_to_face)
   {
      GetElementToFaceTable();
   }
   GenerateFaces();
}

void Mesh::LoadPatchTopo(std::istream &input, Array<int> &edge_to_knot)
{
   SetEmpty();

   // Read MFEM NURBS mesh v1.0 format
   string ident;

   skip_comment_lines(input, '#');

   input >> ident; // 'dimension'
   input >> Dim;
   spaceDim = Dim;

   skip_comment_lines(input, '#');

   input >> ident; // 'elements'
   input >> NumOfElements;
   elements.SetSize(NumOfElements);
   for (int j = 0; j < NumOfElements; j++)
   {
      elements[j] = ReadElement(input);
   }

   skip_comment_lines(input, '#');

   input >> ident; // 'boundary'
   input >> NumOfBdrElements;
   boundary.SetSize(NumOfBdrElements);
   for (int j = 0; j < NumOfBdrElements; j++)
   {
      boundary[j] = ReadElement(input);
   }

   skip_comment_lines(input, '#');

   input >> ident; // 'edges'
   input >> NumOfEdges;
   if (NumOfEdges > 0)
   {
      edge_vertex = new Table(NumOfEdges, 2);
      edge_to_knot.SetSize(NumOfEdges);
      for (int j = 0; j < NumOfEdges; j++)
      {
         int *v = edge_vertex->GetRow(j);
         input >> edge_to_knot[j] >> v[0] >> v[1];
         if (v[0] > v[1])
         {
            edge_to_knot[j] = -1 - edge_to_knot[j];
         }
      }
   }
   else
   {
      edge_to_knot.SetSize(0);
   }

   skip_comment_lines(input, '#');

   input >> ident; // 'vertices'
   input >> NumOfVertices;
   vertices.SetSize(0);

   FinalizeTopology();
   CheckBdrElementOrientation(); // check and fix boundary element orientation

   /* Generate knot 2 edge mapping -- if edges are not specified in the mesh file
      See data/two-squares-nurbs-autoedge.mesh for an example */
   if (edge_to_knot.Size() == 0)
   {
      edge_vertex = new Table(NumOfEdges, 2);
      edge_to_knot.SetSize(NumOfEdges);
      constexpr int notset = -9999999;
      edge_to_knot = notset;
      Array<int> edges;
      Array<int> oedge;
      int knot = 0;

      Array<int> edge0, edge1;
      int flip = 1;
      if (Dimension() == 2 )
      {
         edge0.SetSize(2);
         edge1.SetSize(2);

         edge0[0] = 0; edge1[0] = 2;
         edge0[1] = 1; edge1[1] = 3;
         flip = 1;
      }
      else if (Dimension() == 3 )
      {
         edge0.SetSize(9);
         edge1.SetSize(9);

         edge0[0] = 0; edge1[0] = 2;
         edge0[1] = 0; edge1[1] = 4;
         edge0[2] = 0; edge1[2] = 6;

         edge0[3] = 1; edge1[3] = 3;
         edge0[4] = 1; edge1[4] = 5;
         edge0[5] = 1; edge1[5] = 7;

         edge0[6] = 8; edge1[6] = 9;
         edge0[7] = 8; edge1[7] = 10;
         edge0[8] = 8; edge1[8] = 11;
         flip = -1;
      }

      /* Initial assignment of knots to edges. This is an algorithm that loops over the
         patches and assigns knot vectors to edges. It starts with assigning knot vector 0
         and 1 to the edges of the first patch. Then it uses: 1) patches can share edges
         2) knot vectors on opposing edges in a patch are equal, to create edge_to_knot */
      int e0, e1, v0, v1, df;
      int p,j,k;
      for (p = 0; p < GetNE(); p++)
      {
         GetElementEdges(p, edges, oedge);

         const int *v = elements[p]->GetVertices();
         for (j = 0; j < edges.Size(); j++)
         {
            int *vv = edge_vertex->GetRow(edges[j]);
            const int *e = elements[p]->GetEdgeVertices(j);
            if (oedge[j] == 1)
            {
               vv[0] = v[e[0]];
               vv[1] = v[e[1]];
            }
            else
            {
               vv[0] = v[e[1]];
               vv[1] = v[e[0]];
            }
         }

         for (j = 0; j < edge1.Size(); j++)
         {
            e0 = edges[edge0[j]];
            e1 = edges[edge1[j]];
            v0 = edge_to_knot[e0];
            v1 = edge_to_knot[e1];
            df = flip*oedge[edge0[j]]*oedge[edge1[j]];

            // Case 1: knot vector is not set
            if ((v0 == notset) && (v1 == notset))
            {
               edge_to_knot[e0] = knot;
               edge_to_knot[e1] = knot;
               knot++;
            }
            // Case 2 & 3: knot vector on one of the two edges
            // is set earlier (in another patch). We just have
            // to copy it for the opposing edge.
            else if ((v0 != notset) && (v1 == notset))
            {
               edge_to_knot[e1] = (df >= 0 ? -v0-1 : v0);
            }
            else if ((v0 == notset) && (v1 != notset))
            {
               edge_to_knot[e0] = (df >= 0 ? -v1-1 : v1);
            }
         }
      }

      /* Verify correct assignment, make sure that corresponding edges
         within patch point to same knot vector. If not assign the lowest number.

         We bound the while by GetNE() + 1 as this is probably the most unlucky
         case. +1 to finish without corrections. Note that this is a check and
         in general the initial assignment is correct. Then the while is performed
         only once. Only on very tricky meshes it might need corrections.*/
      int corrections;
      int passes = 0;
      do
      {
         corrections = 0;
         for (p = 0; p < GetNE(); p++)
         {
            GetElementEdges(p, edges, oedge);
            for (j = 0; j < edge1.Size(); j++)
            {
               e0 = edges[edge0[j]];
               e1 = edges[edge1[j]];
               v0 = edge_to_knot[e0];
               v1 = edge_to_knot[e1];
               v0 = ( v0 >= 0 ?  v0 : -v0-1);
               v1 = ( v1 >= 0 ?  v1 : -v1-1);
               if (v0 != v1)
               {
                  corrections++;
                  if (v0 < v1)
                  {
                     edge_to_knot[e1] = (oedge[edge1[j]] >= 0 ? v0 : -v0-1);
                  }
                  else if (v1 < v0)
                  {
                     edge_to_knot[e0] = (oedge[edge0[j]] >= 0 ? v1 : -v1-1);
                  }
               }
            }
         }

         passes++;
      }
      while (corrections > 0 && passes < GetNE() + 1);

      // Check the validity of corrections applied
      if (corrections > 0 )
      {
         mfem::err<<"Edge_to_knot mapping potentially incorrect"<<endl;
         mfem::err<<"  passes      = "<<passes<<endl;
         mfem::err<<"  corrections = "<<corrections<<endl;
      }

      /* Renumber knotvectors, such that:
         -- numbering is consecutive
         -- starts at zero */
      Array<int> cnt(NumOfEdges);
      cnt = 0;
      for (j = 0; j < NumOfEdges; j++)
      {
         k = edge_to_knot[j];
         cnt[(k >= 0 ? k : -k-1)]++;
      }

      k = 0;
      for (j = 0; j < cnt.Size(); j++)
      {
         cnt[j] = (cnt[j] > 0 ? k++ : -1);
      }

      for (j = 0; j < NumOfEdges; j++)
      {
         k = edge_to_knot[j];
         edge_to_knot[j] = (k >= 0 ? cnt[k]:-cnt[-k-1]-1);
      }

      // Print knot to edge mapping
      mfem::out<<"Generated edge to knot mapping:"<<endl;
      for (j = 0; j < NumOfEdges; j++)
      {
         int *v = edge_vertex->GetRow(j);
         k = edge_to_knot[j];

         v0 = v[0];
         v1 = v[1];
         if (k < 0)
         {
            v[0] = v1;
            v[1] = v0;
         }
         mfem::out<<(k >= 0 ? k:-k-1)<<" "<< v[0] <<" "<<v[1]<<endl;
      }

      // Terminate here upon failure after printing to have an idea of edge_to_knot.
      if (corrections > 0 ) {mfem_error("Mesh::LoadPatchTopo");}
   }
}

void XYZ_VectorFunction(const Vector &p, Vector &v)
{
   if (p.Size() >= v.Size())
   {
      for (int d = 0; d < v.Size(); d++)
      {
         v(d) = p(d);
      }
   }
   else
   {
      int d;
      for (d = 0; d < p.Size(); d++)
      {
         v(d) = p(d);
      }
      for ( ; d < v.Size(); d++)
      {
         v(d) = 0.0;
      }
   }
}

void Mesh::GetNodes(GridFunction &nodes) const
{
   if (Nodes == NULL || Nodes->FESpace() != nodes.FESpace())
   {
      const int newSpaceDim = nodes.FESpace()->GetVDim();
      VectorFunctionCoefficient xyz(newSpaceDim, XYZ_VectorFunction);
      nodes.ProjectCoefficient(xyz);
   }
   else
   {
      nodes = *Nodes;
   }
}

void Mesh::SetNodalFESpace(FiniteElementSpace *nfes)
{
   GridFunction *nodes = new GridFunction(nfes);
   SetNodalGridFunction(nodes, true);
}

void Mesh::EnsureNodes()
{
   if (Nodes)
   {
      const FiniteElementCollection *fec = GetNodalFESpace()->FEColl();
      if (dynamic_cast<const H1_FECollection*>(fec)
          || dynamic_cast<const L2_FECollection*>(fec))
      {
         return;
      }
      else // Mesh using a legacy FE_Collection
      {
         const int order = GetNodalFESpace()->GetElementOrder(0);
         if (NURBSext)
         {
#ifndef MFEM_USE_MPI
            const bool warn = true;
#else
            ParMesh *pmesh = dynamic_cast<ParMesh*>(this);
            const bool warn = !pmesh || pmesh->GetMyRank() == 0;
#endif
            if (warn)
            {
               MFEM_WARNING("converting NURBS mesh to order " << order <<
                            " H1-continuous mesh!\n   "
                            "If this is the desired behavior, you can silence"
                            " this warning by converting\n   "
                            "the NURBS mesh to high-order mesh in advance by"
                            " calling the method\n   "
                            "Mesh::SetCurvature().");
            }
         }
         SetCurvature(order, false, -1, Ordering::byVDIM);
      }
   }
   else // First order H1 mesh
   {
      SetCurvature(1, false, -1, Ordering::byVDIM);
   }
}

void Mesh::SetNodalGridFunction(GridFunction *nodes, bool make_owner)
{
   GetNodes(*nodes);
   NewNodes(*nodes, make_owner);
}

const FiniteElementSpace *Mesh::GetNodalFESpace() const
{
   return ((Nodes) ? Nodes->FESpace() : NULL);
}

void Mesh::SetCurvature(int order, bool discont, int space_dim, int ordering)
{
   space_dim = (space_dim == -1) ? spaceDim : space_dim;
   FiniteElementCollection* nfec;
   if (discont)
   {
      const int type = 1; // Gauss-Lobatto points
      nfec = new L2_FECollection(order, Dim, type);
   }
   else
   {
      nfec = new H1_FECollection(order, Dim);
   }
   FiniteElementSpace* nfes = new FiniteElementSpace(this, nfec, space_dim,
                                                     ordering);
   SetNodalFESpace(nfes);
   Nodes->MakeOwner(nfec);
}

void Mesh::SetVerticesFromNodes(const GridFunction *nodes)
{
   MFEM_ASSERT(nodes != NULL, "");
   for (int i = 0; i < spaceDim; i++)
   {
      Vector vert_val;
      nodes->GetNodalValues(vert_val, i+1);
      for (int j = 0; j < NumOfVertices; j++)
      {
         vertices[j](i) = vert_val(j);
      }
   }
}

int Mesh::GetNumFaces() const
{
   switch (Dim)
   {
      case 1: return GetNV();
      case 2: return GetNEdges();
      case 3: return GetNFaces();
   }
   return 0;
}

int Mesh::GetNumFacesWithGhost() const
{
   return faces_info.Size();
}

int Mesh::GetNFbyType(FaceType type) const
{
   const bool isInt = type==FaceType::Interior;
   int &nf = isInt ? nbInteriorFaces : nbBoundaryFaces;
   if (nf<0)
   {
      nf = 0;
      for (int f = 0; f < GetNumFacesWithGhost(); ++f)
      {
         FaceInformation face = GetFaceInformation(f);
         if ( face.IsOfFaceType(type) )
         {
            if (face.IsNonconformingCoarse())
            {
               // We don't count nonconforming coarse faces.
               continue;
            }
            nf++;
         }
      }
   }
   return nf;
}

#if (!defined(MFEM_USE_MPI) || defined(MFEM_DEBUG))
static const char *fixed_or_not[] = { "fixed", "NOT FIXED" };
#endif

int Mesh::CheckElementOrientation(bool fix_it)
{
   int i, j, k, wo = 0, fo = 0;
   double *v[4];

   if (Dim == 2 && spaceDim == 2)
   {
      DenseMatrix J(2, 2);

      for (i = 0; i < NumOfElements; i++)
      {
         int *vi = elements[i]->GetVertices();
         if (Nodes == NULL)
         {
            for (j = 0; j < 3; j++)
            {
               v[j] = vertices[vi[j]]();
            }
            for (j = 0; j < 2; j++)
               for (k = 0; k < 2; k++)
               {
                  J(j, k) = v[j+1][k] - v[0][k];
               }
         }
         else
         {
            // only check the Jacobian at the center of the element
            GetElementJacobian(i, J);
         }
         if (J.Det() < 0.0)
         {
            if (fix_it)
            {
               switch (GetElementType(i))
               {
                  case Element::TRIANGLE:
                     mfem::Swap(vi[0], vi[1]);
                     break;
                  case Element::QUADRILATERAL:
                     mfem::Swap(vi[1], vi[3]);
                     break;
                  default:
                     MFEM_ABORT("Invalid 2D element type \""
                                << GetElementType(i) << "\"");
                     break;
               }
               fo++;
            }
            wo++;
         }
      }
   }

   if (Dim == 3)
   {
      DenseMatrix J(3, 3);

      for (i = 0; i < NumOfElements; i++)
      {
         int *vi = elements[i]->GetVertices();
         switch (GetElementType(i))
         {
            case Element::TETRAHEDRON:
               if (Nodes == NULL)
               {
                  for (j = 0; j < 4; j++)
                  {
                     v[j] = vertices[vi[j]]();
                  }
                  for (j = 0; j < 3; j++)
                     for (k = 0; k < 3; k++)
                     {
                        J(j, k) = v[j+1][k] - v[0][k];
                     }
               }
               else
               {
                  // only check the Jacobian at the center of the element
                  GetElementJacobian(i, J);
               }
               if (J.Det() < 0.0)
               {
                  wo++;
                  if (fix_it)
                  {
                     mfem::Swap(vi[0], vi[1]);
                     fo++;
                  }
               }
               break;

            case Element::WEDGE:
               // only check the Jacobian at the center of the element
               GetElementJacobian(i, J);
               if (J.Det() < 0.0)
               {
                  wo++;
                  if (fix_it)
                  {
                     // how?
                  }
               }
               break;

            case Element::PYRAMID:
               // only check the Jacobian at the center of the element
               GetElementJacobian(i, J);
               if (J.Det() < 0.0)
               {
                  wo++;
                  if (fix_it)
                  {
                     // how?
                  }
               }
               break;

            case Element::HEXAHEDRON:
               // only check the Jacobian at the center of the element
               GetElementJacobian(i, J);
               if (J.Det() < 0.0)
               {
                  wo++;
                  if (fix_it)
                  {
                     // how?
                  }
               }
               break;

            default:
               MFEM_ABORT("Invalid 3D element type \""
                          << GetElementType(i) << "\"");
               break;
         }
      }
   }
#if (!defined(MFEM_USE_MPI) || defined(MFEM_DEBUG))
   if (wo > 0)
   {
      mfem::out << "Elements with wrong orientation: " << wo << " / "
                << NumOfElements << " (" << fixed_or_not[(wo == fo) ? 0 : 1]
                << ")" << endl;
   }
#else
   MFEM_CONTRACT_VAR(fo);
#endif
   return wo;
}

int Mesh::GetTriOrientation(const int *base, const int *test)
{
   // Static method.
   // This function computes the index 'j' of the permutation that transforms
   // test into base: test[tri_orientation[j][i]]=base[i].
   // tri_orientation = Geometry::Constants<Geometry::TRIANGLE>::Orient
   int orient;

   if (test[0] == base[0])
      if (test[1] == base[1])
      {
         orient = 0;   //  (0, 1, 2)
      }
      else
      {
         orient = 5;   //  (0, 2, 1)
      }
   else if (test[0] == base[1])
      if (test[1] == base[0])
      {
         orient = 1;   //  (1, 0, 2)
      }
      else
      {
         orient = 2;   //  (1, 2, 0)
      }
   else // test[0] == base[2]
      if (test[1] == base[0])
      {
         orient = 4;   //  (2, 0, 1)
      }
      else
      {
         orient = 3;   //  (2, 1, 0)
      }

#ifdef MFEM_DEBUG
   const int *aor = tri_t::Orient[orient];
   for (int j = 0; j < 3; j++)
      if (test[aor[j]] != base[j])
      {
         mfem::err << "Mesh::GetTriOrientation(...)" << endl;
         mfem::err << " base = [";
         for (int k = 0; k < 3; k++)
         {
            mfem::err << " " << base[k];
         }
         mfem::err << " ]\n test = [";
         for (int k = 0; k < 3; k++)
         {
            mfem::err << " " << test[k];
         }
         mfem::err << " ]" << endl;
         mfem_error();
      }
#endif

   return orient;
}

int Mesh::ComposeTriOrientations(int ori_a_b, int ori_b_c)
{
   // Static method.
   // Given three, possibly different, configurations of triangular face
   // vertices: va, vb, and vc.  This function returns the relative orientation
   // GetTriOrientation(va, vc) by composing previously computed orientations
   // ori_a_b = GetTriOrientation(va, vb) and
   // ori_b_c = GetTriOrientation(vb, vc) without accessing the vertices.

   const int oo[6][6] =
   {
      {0, 1, 2, 3, 4, 5},
      {1, 0, 5, 4, 3, 2},
      {2, 3, 4, 5, 0, 1},
      {3, 2, 1, 0, 5, 4},
      {4, 5, 0, 1, 2, 3},
      {5, 4, 3, 2, 1, 0}
   };

   int ori_a_c = oo[ori_a_b][ori_b_c];
   return ori_a_c;
}

int Mesh::InvertTriOrientation(int ori)
{
   const int inv_ori[6] = {0, 1, 4, 3, 2, 5};
   return inv_ori[ori];
}

int Mesh::GetQuadOrientation(const int *base, const int *test)
{
   int i;

   for (i = 0; i < 4; i++)
      if (test[i] == base[0])
      {
         break;
      }

#ifdef MFEM_DEBUG
   int orient;
   if (test[(i+1)%4] == base[1])
   {
      orient = 2*i;
   }
   else
   {
      orient = 2*i+1;
   }
   const int *aor = quad_t::Orient[orient];
   for (int j = 0; j < 4; j++)
      if (test[aor[j]] != base[j])
      {
         mfem::err << "Mesh::GetQuadOrientation(...)" << endl;
         mfem::err << " base = [";
         for (int k = 0; k < 4; k++)
         {
            mfem::err << " " << base[k];
         }
         mfem::err << " ]\n test = [";
         for (int k = 0; k < 4; k++)
         {
            mfem::err << " " << test[k];
         }
         mfem::err << " ]" << endl;
         mfem_error();
      }
#endif

   if (test[(i+1)%4] == base[1])
   {
      return 2*i;
   }

   return 2*i+1;
}

int Mesh::ComposeQuadOrientations(int ori_a_b, int ori_b_c)
{
   // Static method.
   // Given three, possibly different, configurations of quadrilateral face
   // vertices: va, vb, and vc.  This function returns the relative orientation
   // GetQuadOrientation(va, vc) by composing previously computed orientations
   // ori_a_b = GetQuadOrientation(va, vb) and
   // ori_b_c = GetQuadOrientation(vb, vc) without accessing the vertices.

   const int oo[8][8] =
   {
      {0, 1, 2, 3, 4, 5, 6, 7},
      {1, 0, 3, 2, 5, 4, 7, 6},
      {2, 7, 4, 1, 6, 3, 0, 5},
      {3, 6, 5, 0, 7, 2, 1, 4},
      {4, 5, 6, 7, 0, 1, 2, 3},
      {5, 4, 7, 6, 1, 0, 3, 2},
      {6, 3, 0, 5, 2, 7, 4, 1},
      {7, 2, 1, 4, 3, 6, 5, 0}
   };

   int ori_a_c = oo[ori_a_b][ori_b_c];
   return ori_a_c;
}

int Mesh::InvertQuadOrientation(int ori)
{
   const int inv_ori[8] = {0, 1, 6, 3, 4, 5, 2, 7};
   return inv_ori[ori];
}

int Mesh::GetTetOrientation(const int *base, const int *test)
{
   // Static method.
   // This function computes the index 'j' of the permutation that transforms
   // test into base: test[tet_orientation[j][i]]=base[i].
   // tet_orientation = Geometry::Constants<Geometry::TETRAHEDRON>::Orient
   int orient;

   if (test[0] == base[0])
      if (test[1] == base[1])
         if (test[2] == base[2])
         {
            orient = 0;   //  (0, 1, 2, 3)
         }
         else
         {
            orient = 1;   //  (0, 1, 3, 2)
         }
      else if (test[2] == base[1])
         if (test[3] == base[2])
         {
            orient = 2;   //  (0, 2, 3, 1)
         }
         else
         {
            orient = 3;   //  (0, 2, 1, 3)
         }
      else // test[3] == base[1]
         if (test[1] == base[2])
         {
            orient = 4;   //  (0, 3, 1, 2)
         }
         else
         {
            orient = 5;   //  (0, 3, 2, 1)
         }
   else if (test[1] == base[0])
      if (test[2] == base[1])
         if (test[0] == base[2])
         {
            orient = 6;   //  (1, 2, 0, 3)
         }
         else
         {
            orient = 7;   //  (1, 2, 3, 0)
         }
      else if (test[3] == base[1])
         if (test[2] == base[2])
         {
            orient = 8;   //  (1, 3, 2, 0)
         }
         else
         {
            orient = 9;   //  (1, 3, 0, 2)
         }
      else // test[0] == base[1]
         if (test[3] == base[2])
         {
            orient = 10;   //  (1, 0, 3, 2)
         }
         else
         {
            orient = 11;   //  (1, 0, 2, 3)
         }
   else if (test[2] == base[0])
      if (test[3] == base[1])
         if (test[0] == base[2])
         {
            orient = 12;   //  (2, 3, 0, 1)
         }
         else
         {
            orient = 13;   //  (2, 3, 1, 0)
         }
      else if (test[0] == base[1])
         if (test[1] == base[2])
         {
            orient = 14;   //  (2, 0, 1, 3)
         }
         else
         {
            orient = 15;   //  (2, 0, 3, 1)
         }
      else // test[1] == base[1]
         if (test[3] == base[2])
         {
            orient = 16;   //  (2, 1, 3, 0)
         }
         else
         {
            orient = 17;   //  (2, 1, 0, 3)
         }
   else // (test[3] == base[0])
      if (test[0] == base[1])
         if (test[2] == base[2])
         {
            orient = 18;   //  (3, 0, 2, 1)
         }
         else
         {
            orient = 19;   //  (3, 0, 1, 2)
         }
      else if (test[1] == base[1])
         if (test[0] == base[2])
         {
            orient = 20;   //  (3, 1, 0, 2)
         }
         else
         {
            orient = 21;   //  (3, 1, 2, 0)
         }
      else // test[2] == base[1]
         if (test[1] == base[2])
         {
            orient = 22;   //  (3, 2, 1, 0)
         }
         else
         {
            orient = 23;   //  (3, 2, 0, 1)
         }

#ifdef MFEM_DEBUG
   const int *aor = tet_t::Orient[orient];
   for (int j = 0; j < 4; j++)
      if (test[aor[j]] != base[j])
      {
         mfem_error("Mesh::GetTetOrientation(...)");
      }
#endif

   return orient;
}

int Mesh::CheckBdrElementOrientation(bool fix_it)
{
   int wo = 0; // count wrong orientations

   if (Dim == 2)
   {
      if (el_to_edge == NULL) // edges were not generated
      {
         el_to_edge = new Table;
         NumOfEdges = GetElementToEdgeTable(*el_to_edge, be_to_edge);
         GenerateFaces(); // 'Faces' in 2D refers to the edges
      }
      for (int i = 0; i < NumOfBdrElements; i++)
      {
         if (faces_info[be_to_edge[i]].Elem2No < 0) // boundary face
         {
            int *bv = boundary[i]->GetVertices();
            int *fv = faces[be_to_edge[i]]->GetVertices();
            if (bv[0] != fv[0])
            {
               if (fix_it)
               {
                  mfem::Swap<int>(bv[0], bv[1]);
               }
               wo++;
            }
         }
      }
   }

   if (Dim == 3)
   {
      for (int i = 0; i < NumOfBdrElements; i++)
      {
         const int fi = be_to_face[i];

         if (faces_info[fi].Elem2No >= 0) { continue; }

         // boundary face
         int *bv = boundary[i]->GetVertices();
         // Make sure the 'faces' are generated:
         MFEM_ASSERT(fi < faces.Size(), "internal error");
         const int *fv = faces[fi]->GetVertices();
         int orientation; // orientation of the bdr. elem. w.r.t. the
         // corresponding face element (that's the base)
         const Element::Type bdr_type = GetBdrElementType(i);
         switch (bdr_type)
         {
            case Element::TRIANGLE:
            {
               orientation = GetTriOrientation(fv, bv);
               break;
            }
            case Element::QUADRILATERAL:
            {
               orientation = GetQuadOrientation(fv, bv);
               break;
            }
            default:
               MFEM_ABORT("Invalid 2D boundary element type \""
                          << bdr_type << "\"");
               orientation = 0; // suppress a warning
               break;
         }

         if (orientation % 2 == 0) { continue; }
         wo++;
         if (!fix_it) { continue; }

         switch (bdr_type)
         {
            case Element::TRIANGLE:
            {
               // swap vertices 0 and 1 so that we don't change the marked edge:
               // (0,1,2) -> (1,0,2)
               mfem::Swap<int>(bv[0], bv[1]);
               if (bel_to_edge)
               {
                  int *be = bel_to_edge->GetRow(i);
                  mfem::Swap<int>(be[1], be[2]);
               }
               break;
            }
            case Element::QUADRILATERAL:
            {
               mfem::Swap<int>(bv[0], bv[2]);
               if (bel_to_edge)
               {
                  int *be = bel_to_edge->GetRow(i);
                  mfem::Swap<int>(be[0], be[1]);
                  mfem::Swap<int>(be[2], be[3]);
               }
               break;
            }
            default: // unreachable
               break;
         }
      }
   }
   // #if (!defined(MFEM_USE_MPI) || defined(MFEM_DEBUG))
#ifdef MFEM_DEBUG
   if (wo > 0)
   {
      mfem::out << "Boundary elements with wrong orientation: " << wo << " / "
                << NumOfBdrElements << " (" << fixed_or_not[fix_it ? 0 : 1]
                << ")" << endl;
   }
#endif
   return wo;
}

int Mesh::GetNumGeometries(int dim) const
{
   MFEM_ASSERT(0 <= dim && dim <= Dim, "invalid dim: " << dim);
   int num_geoms = 0;
   for (int g = Geometry::DimStart[dim]; g < Geometry::DimStart[dim+1]; g++)
   {
      if (HasGeometry(Geometry::Type(g))) { num_geoms++; }
   }
   return num_geoms;
}

void Mesh::GetGeometries(int dim, Array<Geometry::Type> &el_geoms) const
{
   MFEM_ASSERT(0 <= dim && dim <= Dim, "invalid dim: " << dim);
   el_geoms.SetSize(0);
   for (int g = Geometry::DimStart[dim]; g < Geometry::DimStart[dim+1]; g++)
   {
      if (HasGeometry(Geometry::Type(g)))
      {
         el_geoms.Append(Geometry::Type(g));
      }
   }
}

void Mesh::GetElementEdges(int i, Array<int> &edges, Array<int> &cor) const
{
   if (el_to_edge)
   {
      el_to_edge->GetRow(i, edges);
   }
   else
   {
      mfem_error("Mesh::GetElementEdges(...) element to edge table "
                 "is not generated.");
   }

   const int *v = elements[i]->GetVertices();
   const int ne = elements[i]->GetNEdges();
   cor.SetSize(ne);
   for (int j = 0; j < ne; j++)
   {
      const int *e = elements[i]->GetEdgeVertices(j);
      cor[j] = (v[e[0]] < v[e[1]]) ? (1) : (-1);
   }
}

void Mesh::GetBdrElementEdges(int i, Array<int> &edges, Array<int> &cor) const
{
   if (Dim == 2)
   {
      edges.SetSize(1);
      cor.SetSize(1);
      edges[0] = be_to_edge[i];
      const int *v = boundary[i]->GetVertices();
      cor[0] = (v[0] < v[1]) ? (1) : (-1);
   }
   else if (Dim == 3)
   {
      if (bel_to_edge)
      {
         bel_to_edge->GetRow(i, edges);
      }
      else
      {
         mfem_error("Mesh::GetBdrElementEdges(...)");
      }

      const int *v = boundary[i]->GetVertices();
      const int ne = boundary[i]->GetNEdges();
      cor.SetSize(ne);
      for (int j = 0; j < ne; j++)
      {
         const int *e = boundary[i]->GetEdgeVertices(j);
         cor[j] = (v[e[0]] < v[e[1]]) ? (1) : (-1);
      }
   }
}

void Mesh::GetFaceEdges(int i, Array<int> &edges, Array<int> &o) const
{
   if (Dim == 2)
   {
      edges.SetSize(1);
      edges[0] = i;
      o.SetSize(1);
      const int *v = faces[i]->GetVertices();
      o[0] = (v[0] < v[1]) ? (1) : (-1);
   }

   if (Dim != 3)
   {
      return;
   }

   GetFaceEdgeTable(); // generate face_edge Table (if not generated)

   face_edge->GetRow(i, edges);

   const int *v = faces[i]->GetVertices();
   const int ne = faces[i]->GetNEdges();
   o.SetSize(ne);
   for (int j = 0; j < ne; j++)
   {
      const int *e = faces[i]->GetEdgeVertices(j);
      o[j] = (v[e[0]] < v[e[1]]) ? (1) : (-1);
   }
}

void Mesh::GetEdgeVertices(int i, Array<int> &vert) const
{
   // the two vertices are sorted: vert[0] < vert[1]
   // this is consistent with the global edge orientation
   // generate edge_vertex Table (if not generated)
   if (!edge_vertex) { GetEdgeVertexTable(); }
   edge_vertex->GetRow(i, vert);
}

Table *Mesh::GetFaceEdgeTable() const
{
   if (face_edge)
   {
      return face_edge;
   }

   if (Dim != 3)
   {
      return NULL;
   }

#ifdef MFEM_DEBUG
   if (faces.Size() != NumOfFaces)
   {
      mfem_error("Mesh::GetFaceEdgeTable : faces were not generated!");
   }
#endif

   DSTable v_to_v(NumOfVertices);
   GetVertexToVertexTable(v_to_v);

   face_edge = new Table;
   GetElementArrayEdgeTable(faces, v_to_v, *face_edge);

   return (face_edge);
}

Table *Mesh::GetEdgeVertexTable() const
{
   if (edge_vertex)
   {
      return edge_vertex;
   }

   DSTable v_to_v(NumOfVertices);
   GetVertexToVertexTable(v_to_v);

   int nedges = v_to_v.NumberOfEntries();
   edge_vertex = new Table(nedges, 2);
   for (int i = 0; i < NumOfVertices; i++)
   {
      for (DSTable::RowIterator it(v_to_v, i); !it; ++it)
      {
         int j = it.Index();
         edge_vertex->Push(j, i);
         edge_vertex->Push(j, it.Column());
      }
   }
   edge_vertex->Finalize();

   return edge_vertex;
}

Table *Mesh::GetVertexToElementTable()
{
   int i, j, nv, *v;

   Table *vert_elem = new Table;

   vert_elem->MakeI(NumOfVertices);

   for (i = 0; i < NumOfElements; i++)
   {
      nv = elements[i]->GetNVertices();
      v  = elements[i]->GetVertices();
      for (j = 0; j < nv; j++)
      {
         vert_elem->AddAColumnInRow(v[j]);
      }
   }

   vert_elem->MakeJ();

   for (i = 0; i < NumOfElements; i++)
   {
      nv = elements[i]->GetNVertices();
      v  = elements[i]->GetVertices();
      for (j = 0; j < nv; j++)
      {
         vert_elem->AddConnection(v[j], i);
      }
   }

   vert_elem->ShiftUpI();

   return vert_elem;
}

Table *Mesh::GetFaceToElementTable() const
{
   Table *face_elem = new Table;

   face_elem->MakeI(faces_info.Size());

   for (int i = 0; i < faces_info.Size(); i++)
   {
      if (faces_info[i].Elem2No >= 0)
      {
         face_elem->AddColumnsInRow(i, 2);
      }
      else
      {
         face_elem->AddAColumnInRow(i);
      }
   }

   face_elem->MakeJ();

   for (int i = 0; i < faces_info.Size(); i++)
   {
      face_elem->AddConnection(i, faces_info[i].Elem1No);
      if (faces_info[i].Elem2No >= 0)
      {
         face_elem->AddConnection(i, faces_info[i].Elem2No);
      }
   }

   face_elem->ShiftUpI();

   return face_elem;
}

void Mesh::GetElementFaces(int i, Array<int> &el_faces, Array<int> &ori) const
{
   MFEM_VERIFY(el_to_face != NULL, "el_to_face not generated");

   el_to_face->GetRow(i, el_faces);

   int n = el_faces.Size();
   ori.SetSize(n);

   for (int j = 0; j < n; j++)
   {
      if (faces_info[el_faces[j]].Elem1No == i)
      {
         ori[j] = faces_info[el_faces[j]].Elem1Inf % 64;
      }
      else
      {
         MFEM_ASSERT(faces_info[el_faces[j]].Elem2No == i, "internal error");
         ori[j] = faces_info[el_faces[j]].Elem2Inf % 64;
      }
   }
}

Array<int> Mesh::FindFaceNeighbors(const int elem) const
{
   if (face_to_elem == NULL)
   {
      face_to_elem = GetFaceToElementTable();
   }

   Array<int> elem_faces;
   Array<int> ori;
   GetElementFaces(elem, elem_faces, ori);

   Array<int> nghb;
   for (auto f : elem_faces)
   {
      Array<int> row;
      face_to_elem->GetRow(f, row);
      for (auto r : row)
      {
         nghb.Append(r);
      }
   }

   nghb.Sort();
   nghb.Unique();

   return nghb;
}

void Mesh::GetBdrElementFace(int i, int *f, int *o) const
{
   const int *bv, *fv;

   *f = be_to_face[i];
   bv = boundary[i]->GetVertices();
   fv = faces[be_to_face[i]]->GetVertices();

   // find the orientation of the bdr. elem. w.r.t.
   // the corresponding face element (that's the base)
   switch (GetBdrElementType(i))
   {
      case Element::TRIANGLE:
         *o = GetTriOrientation(fv, bv);
         break;
      case Element::QUADRILATERAL:
         *o = GetQuadOrientation(fv, bv);
         break;
      default:
         MFEM_ABORT("invalid geometry");
   }
}

int Mesh::GetBdrElementEdgeIndex(int i) const
{
   switch (Dim)
   {
      case 1: return boundary[i]->GetVertices()[0];
      case 2: return be_to_edge[i];
      case 3: return be_to_face[i];
      default: MFEM_ABORT("invalid dimension!");
   }
   return -1;
}

void Mesh::GetBdrElementAdjacentElement(int bdr_el, int &el, int &info) const
{
   int fid = GetBdrElementEdgeIndex(bdr_el);

   const FaceInfo &fi = faces_info[fid];
   MFEM_ASSERT(fi.Elem1Inf % 64 == 0, "internal error"); // orientation == 0

   const int *fv = (Dim > 1) ? faces[fid]->GetVertices() : NULL;
   const int *bv = boundary[bdr_el]->GetVertices();
   int ori;
   switch (GetBdrElementGeometry(bdr_el))
   {
      case Geometry::POINT:    ori = 0; break;
      case Geometry::SEGMENT:  ori = (fv[0] == bv[0]) ? 0 : 1; break;
      case Geometry::TRIANGLE: ori = GetTriOrientation(fv, bv); break;
      case Geometry::SQUARE:   ori = GetQuadOrientation(fv, bv); break;
      default: MFEM_ABORT("boundary element type not implemented"); ori = 0;
   }
   el   = fi.Elem1No;
   info = fi.Elem1Inf + ori;
}

void Mesh::GetBdrElementAdjacentElement2(int bdr_el, int &el, int &info) const
{
   int fid = GetBdrElementEdgeIndex(bdr_el);

   const FaceInfo &fi = faces_info[fid];
   MFEM_ASSERT(fi.Elem1Inf % 64 == 0, "internal error"); // orientation == 0

   const int *fv = (Dim > 1) ? faces[fid]->GetVertices() : NULL;
   const int *bv = boundary[bdr_el]->GetVertices();
   int ori;
   switch (GetBdrElementGeometry(bdr_el))
   {
      case Geometry::POINT:    ori = 0; break;
      case Geometry::SEGMENT:  ori = (fv[0] == bv[0]) ? 0 : 1; break;
      case Geometry::TRIANGLE: ori = GetTriOrientation(bv, fv); break;
      case Geometry::SQUARE:   ori = GetQuadOrientation(bv, fv); break;
      default: MFEM_ABORT("boundary element type not implemented"); ori = 0;
   }
   el   = fi.Elem1No;
   info = fi.Elem1Inf + ori;
}

Element::Type Mesh::GetElementType(int i) const
{
   return elements[i]->GetType();
}

Element::Type Mesh::GetBdrElementType(int i) const
{
   return boundary[i]->GetType();
}

void Mesh::GetPointMatrix(int i, DenseMatrix &pointmat) const
{
   int k, j, nv;
   const int *v;

   v  = elements[i]->GetVertices();
   nv = elements[i]->GetNVertices();

   pointmat.SetSize(spaceDim, nv);
   for (k = 0; k < spaceDim; k++)
   {
      for (j = 0; j < nv; j++)
      {
         pointmat(k, j) = vertices[v[j]](k);
      }
   }
}

void Mesh::GetBdrPointMatrix(int i,DenseMatrix &pointmat) const
{
   int k, j, nv;
   const int *v;

   v  = boundary[i]->GetVertices();
   nv = boundary[i]->GetNVertices();

   pointmat.SetSize(spaceDim, nv);
   for (k = 0; k < spaceDim; k++)
      for (j = 0; j < nv; j++)
      {
         pointmat(k, j) = vertices[v[j]](k);
      }
}

double Mesh::GetLength(int i, int j) const
{
   const double *vi = vertices[i]();
   const double *vj = vertices[j]();
   double length = 0.;

   for (int k = 0; k < spaceDim; k++)
   {
      length += (vi[k]-vj[k])*(vi[k]-vj[k]);
   }

   return sqrt(length);
}

// static method
void Mesh::GetElementArrayEdgeTable(const Array<Element*> &elem_array,
                                    const DSTable &v_to_v, Table &el_to_edge)
{
   el_to_edge.MakeI(elem_array.Size());
   for (int i = 0; i < elem_array.Size(); i++)
   {
      el_to_edge.AddColumnsInRow(i, elem_array[i]->GetNEdges());
   }
   el_to_edge.MakeJ();
   for (int i = 0; i < elem_array.Size(); i++)
   {
      const int *v = elem_array[i]->GetVertices();
      const int ne = elem_array[i]->GetNEdges();
      for (int j = 0; j < ne; j++)
      {
         const int *e = elem_array[i]->GetEdgeVertices(j);
         el_to_edge.AddConnection(i, v_to_v(v[e[0]], v[e[1]]));
      }
   }
   el_to_edge.ShiftUpI();
}

void Mesh::GetVertexToVertexTable(DSTable &v_to_v) const
{
   if (edge_vertex)
   {
      for (int i = 0; i < edge_vertex->Size(); i++)
      {
         const int *v = edge_vertex->GetRow(i);
         v_to_v.Push(v[0], v[1]);
      }
   }
   else
   {
      for (int i = 0; i < NumOfElements; i++)
      {
         const int *v = elements[i]->GetVertices();
         const int ne = elements[i]->GetNEdges();
         for (int j = 0; j < ne; j++)
         {
            const int *e = elements[i]->GetEdgeVertices(j);
            v_to_v.Push(v[e[0]], v[e[1]]);
         }
      }
   }
}

int Mesh::GetElementToEdgeTable(Table & e_to_f, Array<int> &be_to_f)
{
   int i, NumberOfEdges;

   DSTable v_to_v(NumOfVertices);
   GetVertexToVertexTable(v_to_v);

   NumberOfEdges = v_to_v.NumberOfEntries();

   // Fill the element to edge table
   GetElementArrayEdgeTable(elements, v_to_v, e_to_f);

   if (Dim == 2)
   {
      // Initialize the indices for the boundary elements.
      be_to_f.SetSize(NumOfBdrElements);
      for (i = 0; i < NumOfBdrElements; i++)
      {
         const int *v = boundary[i]->GetVertices();
         be_to_f[i] = v_to_v(v[0], v[1]);
      }
   }
   else if (Dim == 3)
   {
      if (bel_to_edge == NULL)
      {
         bel_to_edge = new Table;
      }
      GetElementArrayEdgeTable(boundary, v_to_v, *bel_to_edge);
   }
   else
   {
      mfem_error("1D GetElementToEdgeTable is not yet implemented.");
   }

   // Return the number of edges
   return NumberOfEdges;
}

const Table & Mesh::ElementToElementTable()
{
   if (el_to_el)
   {
      return *el_to_el;
   }

   // Note that, for ParNCMeshes, faces_info will contain also the ghost faces
   MFEM_ASSERT(faces_info.Size() >= GetNumFaces(), "faces were not generated!");

   Array<Connection> conn;
   conn.Reserve(2*faces_info.Size());

   for (int i = 0; i < faces_info.Size(); i++)
   {
      const FaceInfo &fi = faces_info[i];
      if (fi.Elem2No >= 0)
      {
         conn.Append(Connection(fi.Elem1No, fi.Elem2No));
         conn.Append(Connection(fi.Elem2No, fi.Elem1No));
      }
      else if (fi.Elem2Inf >= 0)
      {
         int nbr_elem_idx = NumOfElements - 1 - fi.Elem2No;
         conn.Append(Connection(fi.Elem1No, nbr_elem_idx));
         conn.Append(Connection(nbr_elem_idx, fi.Elem1No));
      }
   }

   conn.Sort();
   conn.Unique();
   el_to_el = new Table(NumOfElements, conn);

   return *el_to_el;
}

const Table & Mesh::ElementToFaceTable() const
{
   if (el_to_face == NULL)
   {
      mfem_error("Mesh::ElementToFaceTable()");
   }
   return *el_to_face;
}

const Table & Mesh::ElementToEdgeTable() const
{
   if (el_to_edge == NULL)
   {
      mfem_error("Mesh::ElementToEdgeTable()");
   }
   return *el_to_edge;
}

void Mesh::AddPointFaceElement(int lf, int gf, int el)
{
   if (faces[gf] == NULL)  // this will be elem1
   {
      faces[gf] = new Point(&gf);
      faces_info[gf].Elem1No  = el;
      faces_info[gf].Elem1Inf = 64 * lf; // face lf with orientation 0
      faces_info[gf].Elem2No  = -1; // in case there's no other side
      faces_info[gf].Elem2Inf = -1; // face is not shared
   }
   else  //  this will be elem2
   {
      /* WARNING: Without the following check the mesh faces_info data structure
         may contain unreliable data. Normally, the order in which elements are
         processed could swap which elements appear as Elem1No and Elem2No. In
         branched meshes, where more than two elements can meet at a given node,
         the indices stored in Elem1No and Elem2No will be the first and last,
         respectively, elements found which touch a given node. This can lead to
         inconsistencies in any algorithms which rely on this data structure. To
         properly support branched meshes this data structure should be extended
         to support multiple elements per face. */
      /*
      MFEM_VERIFY(faces_info[gf].Elem2No < 0, "Invalid mesh topology. "
                  "Interior point found connecting 1D elements "
                  << faces_info[gf].Elem1No << ", " << faces_info[gf].Elem2No
                  << " and " << el << ".");
      */
      faces_info[gf].Elem2No  = el;
      faces_info[gf].Elem2Inf = 64 * lf + 1;
   }
}

void Mesh::AddSegmentFaceElement(int lf, int gf, int el, int v0, int v1)
{
   if (faces[gf] == NULL)  // this will be elem1
   {
      faces[gf] = new Segment(v0, v1);
      faces_info[gf].Elem1No  = el;
      faces_info[gf].Elem1Inf = 64 * lf; // face lf with orientation 0
      faces_info[gf].Elem2No  = -1; // in case there's no other side
      faces_info[gf].Elem2Inf = -1; // face is not shared
   }
   else  //  this will be elem2
   {
      MFEM_VERIFY(faces_info[gf].Elem2No < 0, "Invalid mesh topology.  "
                  "Interior edge found between 2D elements "
                  << faces_info[gf].Elem1No << ", " << faces_info[gf].Elem2No
                  << " and " << el << ".");
      int *v = faces[gf]->GetVertices();
      faces_info[gf].Elem2No  = el;
      if ( v[1] == v0 && v[0] == v1 )
      {
         faces_info[gf].Elem2Inf = 64 * lf + 1;
      }
      else if ( v[0] == v0 && v[1] == v1 )
      {
         // Temporarily allow even edge orientations: see the remark in
         // AddTriangleFaceElement().
         // Also, in a non-orientable surface mesh, the orientation will be even
         // for edges that connect elements with opposite orientations.
         faces_info[gf].Elem2Inf = 64 * lf;
      }
      else
      {
         MFEM_ABORT("internal error");
      }
   }
}

void Mesh::AddTriangleFaceElement(int lf, int gf, int el,
                                  int v0, int v1, int v2)
{
   if (faces[gf] == NULL)  // this will be elem1
   {
      faces[gf] = new Triangle(v0, v1, v2);
      faces_info[gf].Elem1No  = el;
      faces_info[gf].Elem1Inf = 64 * lf; // face lf with orientation 0
      faces_info[gf].Elem2No  = -1; // in case there's no other side
      faces_info[gf].Elem2Inf = -1; // face is not shared
   }
   else  //  this will be elem2
   {
      MFEM_VERIFY(faces_info[gf].Elem2No < 0, "Invalid mesh topology.  "
                  "Interior triangular face found connecting elements "
                  << faces_info[gf].Elem1No << ", " << faces_info[gf].Elem2No
                  << " and " << el << ".");
      int orientation, vv[3] = { v0, v1, v2 };
      orientation = GetTriOrientation(faces[gf]->GetVertices(), vv);
      // In a valid mesh, we should have (orientation % 2 != 0), however, if
      // one of the adjacent elements has wrong orientation, both face
      // orientations can be even, until the element orientations are fixed.
      // MFEM_ASSERT(orientation % 2 != 0, "");
      faces_info[gf].Elem2No  = el;
      faces_info[gf].Elem2Inf = 64 * lf + orientation;
   }
}

void Mesh::AddQuadFaceElement(int lf, int gf, int el,
                              int v0, int v1, int v2, int v3)
{
   if (faces_info[gf].Elem1No < 0)  // this will be elem1
   {
      faces[gf] = new Quadrilateral(v0, v1, v2, v3);
      faces_info[gf].Elem1No  = el;
      faces_info[gf].Elem1Inf = 64 * lf; // face lf with orientation 0
      faces_info[gf].Elem2No  = -1; // in case there's no other side
      faces_info[gf].Elem2Inf = -1; // face is not shared
   }
   else  //  this will be elem2
   {
      MFEM_VERIFY(faces_info[gf].Elem2No < 0, "Invalid mesh topology.  "
                  "Interior quadrilateral face found connecting elements "
                  << faces_info[gf].Elem1No << ", " << faces_info[gf].Elem2No
                  << " and " << el << ".");
      int vv[4] = { v0, v1, v2, v3 };
      int oo = GetQuadOrientation(faces[gf]->GetVertices(), vv);
      // Temporarily allow even face orientations: see the remark in
      // AddTriangleFaceElement().
      // MFEM_ASSERT(oo % 2 != 0, "");
      faces_info[gf].Elem2No  = el;
      faces_info[gf].Elem2Inf = 64 * lf + oo;
   }
}

void Mesh::GenerateFaces()
{
   int i, nfaces = GetNumFaces();

   for (i = 0; i < faces.Size(); i++)
   {
      FreeElement(faces[i]);
   }

   // (re)generate the interior faces and the info for them
   faces.SetSize(nfaces);
   faces_info.SetSize(nfaces);
   for (i = 0; i < nfaces; i++)
   {
      faces[i] = NULL;
      faces_info[i].Elem1No = -1;
      faces_info[i].NCFace = -1;
   }
   for (i = 0; i < NumOfElements; i++)
   {
      const int *v = elements[i]->GetVertices();
      const int *ef;
      if (Dim == 1)
      {
         AddPointFaceElement(0, v[0], i);
         AddPointFaceElement(1, v[1], i);
      }
      else if (Dim == 2)
      {
         ef = el_to_edge->GetRow(i);
         const int ne = elements[i]->GetNEdges();
         for (int j = 0; j < ne; j++)
         {
            const int *e = elements[i]->GetEdgeVertices(j);
            AddSegmentFaceElement(j, ef[j], i, v[e[0]], v[e[1]]);
         }
      }
      else
      {
         ef = el_to_face->GetRow(i);
         switch (GetElementType(i))
         {
            case Element::TETRAHEDRON:
            {
               for (int j = 0; j < 4; j++)
               {
                  const int *fv = tet_t::FaceVert[j];
                  AddTriangleFaceElement(j, ef[j], i,
                                         v[fv[0]], v[fv[1]], v[fv[2]]);
               }
               break;
            }
            case Element::WEDGE:
            {
               for (int j = 0; j < 2; j++)
               {
                  const int *fv = pri_t::FaceVert[j];
                  AddTriangleFaceElement(j, ef[j], i,
                                         v[fv[0]], v[fv[1]], v[fv[2]]);
               }
               for (int j = 2; j < 5; j++)
               {
                  const int *fv = pri_t::FaceVert[j];
                  AddQuadFaceElement(j, ef[j], i,
                                     v[fv[0]], v[fv[1]], v[fv[2]], v[fv[3]]);
               }
               break;
            }
            case Element::PYRAMID:
            {
               for (int j = 0; j < 1; j++)
               {
                  const int *fv = pyr_t::FaceVert[j];
                  AddQuadFaceElement(j, ef[j], i,
                                     v[fv[0]], v[fv[1]], v[fv[2]], v[fv[3]]);
               }
               for (int j = 1; j < 5; j++)
               {
                  const int *fv = pyr_t::FaceVert[j];
                  AddTriangleFaceElement(j, ef[j], i,
                                         v[fv[0]], v[fv[1]], v[fv[2]]);
               }
               break;
            }
            case Element::HEXAHEDRON:
            {
               for (int j = 0; j < 6; j++)
               {
                  const int *fv = hex_t::FaceVert[j];
                  AddQuadFaceElement(j, ef[j], i,
                                     v[fv[0]], v[fv[1]], v[fv[2]], v[fv[3]]);
               }
               break;
            }
            default:
               MFEM_ABORT("Unexpected type of Element.");
         }
      }
   }
}

void Mesh::GenerateNCFaceInfo()
{
   MFEM_VERIFY(ncmesh, "missing NCMesh.");

   for (int i = 0; i < faces_info.Size(); i++)
   {
      faces_info[i].NCFace = -1;
   }

   const NCMesh::NCList &list =
      (Dim == 2) ? ncmesh->GetEdgeList() : ncmesh->GetFaceList();

   nc_faces_info.SetSize(0);
   nc_faces_info.Reserve(list.masters.Size() + list.slaves.Size());

   int nfaces = GetNumFaces();

   // add records for master faces
   for (int i = 0; i < list.masters.Size(); i++)
   {
      const NCMesh::Master &master = list.masters[i];
      if (master.index >= nfaces) { continue; }

      FaceInfo &master_fi = faces_info[master.index];
      master_fi.NCFace = nc_faces_info.Size();
      nc_faces_info.Append(NCFaceInfo(false, master.local, NULL));
      // NOTE: one of the unused members stores local face no. to be used below
      MFEM_ASSERT(master_fi.Elem2No == -1, "internal error");
      MFEM_ASSERT(master_fi.Elem2Inf == -1, "internal error");
   }

   // add records for slave faces
   for (int i = 0; i < list.slaves.Size(); i++)
   {
      const NCMesh::Slave &slave = list.slaves[i];

      if (slave.index < 0 || // degenerate slave face
          slave.index >= nfaces || // ghost slave
          slave.master >= nfaces) // has ghost master
      {
         continue;
      }

      FaceInfo &slave_fi = faces_info[slave.index];
      FaceInfo &master_fi = faces_info[slave.master];
      NCFaceInfo &master_nc = nc_faces_info[master_fi.NCFace];

      slave_fi.NCFace = nc_faces_info.Size();
      slave_fi.Elem2No = master_fi.Elem1No;
      slave_fi.Elem2Inf = 64 * master_nc.MasterFace; // get lf no. stored above
      // NOTE: In 3D, the orientation part of Elem2Inf is encoded in the point
      //       matrix. In 2D, the point matrix has the orientation of the parent
      //       edge, so its columns need to be flipped when applying it, see
      //       ApplyLocalSlaveTransformation.

      nc_faces_info.Append(
         NCFaceInfo(true, slave.master,
                    list.point_matrices[slave.geom][slave.matrix]));
   }
}

STable3D *Mesh::GetFacesTable()
{
   STable3D *faces_tbl = new STable3D(NumOfVertices);
   for (int i = 0; i < NumOfElements; i++)
   {
      const int *v = elements[i]->GetVertices();
      switch (GetElementType(i))
      {
         case Element::TETRAHEDRON:
         {
            for (int j = 0; j < 4; j++)
            {
               const int *fv = tet_t::FaceVert[j];
               faces_tbl->Push(v[fv[0]], v[fv[1]], v[fv[2]]);
            }
            break;
         }
         case Element::PYRAMID:
         {
            for (int j = 0; j < 1; j++)
            {
               const int *fv = pyr_t::FaceVert[j];
               faces_tbl->Push4(v[fv[0]], v[fv[1]], v[fv[2]], v[fv[3]]);
            }
            for (int j = 1; j < 5; j++)
            {
               const int *fv = pyr_t::FaceVert[j];
               faces_tbl->Push(v[fv[0]], v[fv[1]], v[fv[2]]);
            }
            break;
         }
         case Element::WEDGE:
         {
            for (int j = 0; j < 2; j++)
            {
               const int *fv = pri_t::FaceVert[j];
               faces_tbl->Push(v[fv[0]], v[fv[1]], v[fv[2]]);
            }
            for (int j = 2; j < 5; j++)
            {
               const int *fv = pri_t::FaceVert[j];
               faces_tbl->Push4(v[fv[0]], v[fv[1]], v[fv[2]], v[fv[3]]);
            }
            break;
         }
         case Element::HEXAHEDRON:
         {
            // find the face by the vertices with the smallest 3 numbers
            // z = 0, y = 0, x = 1, y = 1, x = 0, z = 1
            for (int j = 0; j < 6; j++)
            {
               const int *fv = hex_t::FaceVert[j];
               faces_tbl->Push4(v[fv[0]], v[fv[1]], v[fv[2]], v[fv[3]]);
            }
            break;
         }
         default:
            MFEM_ABORT("Unexpected type of Element.");
      }
   }
   return faces_tbl;
}

STable3D *Mesh::GetElementToFaceTable(int ret_ftbl)
{
   int i, *v;
   STable3D *faces_tbl;

   if (el_to_face != NULL)
   {
      delete el_to_face;
   }
   el_to_face = new Table(NumOfElements, 6);  // must be 6 for hexahedra
   faces_tbl = new STable3D(NumOfVertices);
   for (i = 0; i < NumOfElements; i++)
   {
      v = elements[i]->GetVertices();
      switch (GetElementType(i))
      {
         case Element::TETRAHEDRON:
         {
            for (int j = 0; j < 4; j++)
            {
               const int *fv = tet_t::FaceVert[j];
               el_to_face->Push(
                  i, faces_tbl->Push(v[fv[0]], v[fv[1]], v[fv[2]]));
            }
            break;
         }
         case Element::WEDGE:
         {
            for (int j = 0; j < 2; j++)
            {
               const int *fv = pri_t::FaceVert[j];
               el_to_face->Push(
                  i, faces_tbl->Push(v[fv[0]], v[fv[1]], v[fv[2]]));
            }
            for (int j = 2; j < 5; j++)
            {
               const int *fv = pri_t::FaceVert[j];
               el_to_face->Push(
                  i, faces_tbl->Push4(v[fv[0]], v[fv[1]], v[fv[2]], v[fv[3]]));
            }
            break;
         }
         case Element::PYRAMID:
         {
            for (int j = 0; j < 1; j++)
            {
               const int *fv = pyr_t::FaceVert[j];
               el_to_face->Push(
                  i, faces_tbl->Push4(v[fv[0]], v[fv[1]], v[fv[2]], v[fv[3]]));
            }
            for (int j = 1; j < 5; j++)
            {
               const int *fv = pyr_t::FaceVert[j];
               el_to_face->Push(
                  i, faces_tbl->Push(v[fv[0]], v[fv[1]], v[fv[2]]));
            }
            break;
         }
         case Element::HEXAHEDRON:
         {
            // find the face by the vertices with the smallest 3 numbers
            // z = 0, y = 0, x = 1, y = 1, x = 0, z = 1
            for (int j = 0; j < 6; j++)
            {
               const int *fv = hex_t::FaceVert[j];
               el_to_face->Push(
                  i, faces_tbl->Push4(v[fv[0]], v[fv[1]], v[fv[2]], v[fv[3]]));
            }
            break;
         }
         default:
            MFEM_ABORT("Unexpected type of Element.");
      }
   }
   el_to_face->Finalize();
   NumOfFaces = faces_tbl->NumberOfElements();
   be_to_face.SetSize(NumOfBdrElements);
   for (i = 0; i < NumOfBdrElements; i++)
   {
      v = boundary[i]->GetVertices();
      switch (GetBdrElementType(i))
      {
         case Element::TRIANGLE:
         {
            be_to_face[i] = (*faces_tbl)(v[0], v[1], v[2]);
            break;
         }
         case Element::QUADRILATERAL:
         {
            be_to_face[i] = (*faces_tbl)(v[0], v[1], v[2], v[3]);
            break;
         }
         default:
            MFEM_ABORT("Unexpected type of boundary Element.");
      }
   }

   if (ret_ftbl)
   {
      return faces_tbl;
   }
   delete faces_tbl;
   return NULL;
}

// shift cyclically 3 integers so that the smallest is first
static inline
void Rotate3(int &a, int &b, int &c)
{
   if (a < b)
   {
      if (a > c)
      {
         ShiftRight(a, b, c);
      }
   }
   else
   {
      if (b < c)
      {
         ShiftRight(c, b, a);
      }
      else
      {
         ShiftRight(a, b, c);
      }
   }
}

void Mesh::ReorientTetMesh()
{
   if (Dim != 3 || !(meshgen & 1))
   {
      return;
   }

   ResetLazyData();

   DSTable *old_v_to_v = NULL;
   Table *old_elem_vert = NULL;

   if (Nodes)
   {
      PrepareNodeReorder(&old_v_to_v, &old_elem_vert);
   }

   for (int i = 0; i < NumOfElements; i++)
   {
      if (GetElementType(i) == Element::TETRAHEDRON)
      {
         int *v = elements[i]->GetVertices();

         Rotate3(v[0], v[1], v[2]);
         if (v[0] < v[3])
         {
            Rotate3(v[1], v[2], v[3]);
         }
         else
         {
            ShiftRight(v[0], v[1], v[3]);
         }
      }
   }

   for (int i = 0; i < NumOfBdrElements; i++)
   {
      if (GetBdrElementType(i) == Element::TRIANGLE)
      {
         int *v = boundary[i]->GetVertices();

         Rotate3(v[0], v[1], v[2]);
      }
   }

   if (!Nodes)
   {
      GetElementToFaceTable();
      GenerateFaces();
      if (el_to_edge)
      {
         NumOfEdges = GetElementToEdgeTable(*el_to_edge, be_to_edge);
      }
   }
   else
   {
      DoNodeReorder(old_v_to_v, old_elem_vert);
      delete old_elem_vert;
      delete old_v_to_v;
   }
}

int *Mesh::CartesianPartitioning(int nxyz[])
{
   int *partitioning;
   double pmin[3] = { infinity(), infinity(), infinity() };
   double pmax[3] = { -infinity(), -infinity(), -infinity() };
   // find a bounding box using the vertices
   for (int vi = 0; vi < NumOfVertices; vi++)
   {
      const double *p = vertices[vi]();
      for (int i = 0; i < spaceDim; i++)
      {
         if (p[i] < pmin[i]) { pmin[i] = p[i]; }
         if (p[i] > pmax[i]) { pmax[i] = p[i]; }
      }
   }

   partitioning = new int[NumOfElements];

   // determine the partitioning using the centers of the elements
   double ppt[3];
   Vector pt(ppt, spaceDim);
   for (int el = 0; el < NumOfElements; el++)
   {
      GetElementTransformation(el)->Transform(
         Geometries.GetCenter(GetElementBaseGeometry(el)), pt);
      int part = 0;
      for (int i = spaceDim-1; i >= 0; i--)
      {
         int idx = (int)floor(nxyz[i]*((pt(i) - pmin[i])/(pmax[i] - pmin[i])));
         if (idx < 0) { idx = 0; }
         if (idx >= nxyz[i]) { idx = nxyz[i]-1; }
         part = part * nxyz[i] + idx;
      }
      partitioning[el] = part;
   }

   return partitioning;
}

void FindPartitioningComponents(Table &elem_elem,
                                const Array<int> &partitioning,
                                Array<int> &component,
                                Array<int> &num_comp);

int *Mesh::GeneratePartitioning(int nparts, int part_method)
{
#ifdef MFEM_USE_METIS

   int print_messages = 1;
   // If running in parallel, print messages only from rank 0.
#ifdef MFEM_USE_MPI
   int init_flag, fin_flag;
   MPI_Initialized(&init_flag);
   MPI_Finalized(&fin_flag);
   if (init_flag && !fin_flag)
   {
      int rank;
      MPI_Comm_rank(GetGlobalMPI_Comm(), &rank);
      if (rank != 0) { print_messages = 0; }
   }
#endif

   int i, *partitioning;

   ElementToElementTable();

   partitioning = new int[NumOfElements];

   if (nparts == 1)
   {
      for (i = 0; i < NumOfElements; i++)
      {
         partitioning[i] = 0;
      }
   }
   else if (NumOfElements <= nparts)
   {
      for (i = 0; i < NumOfElements; i++)
      {
         partitioning[i] = i;
      }
   }
   else
   {
      idx_t *I, *J, n;
#ifndef MFEM_USE_METIS_5
      idx_t wgtflag = 0;
      idx_t numflag = 0;
      idx_t options[5];
#else
      idx_t ncon = 1;
      idx_t errflag;
      idx_t options[40];
#endif
      idx_t edgecut;

      // In case METIS have been compiled with 64bit indices
      bool freedata = false;
      idx_t mparts = (idx_t) nparts;
      idx_t *mpartitioning;

      n = NumOfElements;
      if (sizeof(idx_t) == sizeof(int))
      {
         I = (idx_t*) el_to_el->GetI();
         J = (idx_t*) el_to_el->GetJ();
         mpartitioning = (idx_t*) partitioning;
      }
      else
      {
         int *iI = el_to_el->GetI();
         int *iJ = el_to_el->GetJ();
         int m = iI[n];
         I = new idx_t[n+1];
         J = new idx_t[m];
         for (int k = 0; k < n+1; k++) { I[k] = iI[k]; }
         for (int k = 0; k < m; k++) { J[k] = iJ[k]; }
         mpartitioning = new idx_t[n];
         freedata = true;
      }
#ifndef MFEM_USE_METIS_5
      options[0] = 0;
#else
      METIS_SetDefaultOptions(options);
      options[METIS_OPTION_CONTIG] = 1; // set METIS_OPTION_CONTIG
      // If the mesh is disconnected, disable METIS_OPTION_CONTIG.
      {
         Array<int> part(partitioning, NumOfElements);
         part = 0; // single part for the whole mesh
         Array<int> component; // size will be set to num. elem.
         Array<int> num_comp;  // size will be set to num. parts (1)
         FindPartitioningComponents(*el_to_el, part, component, num_comp);
         if (num_comp[0] > 1) { options[METIS_OPTION_CONTIG] = 0; }
      }
#endif

      // Sort the neighbor lists
      if (part_method >= 0 && part_method <= 2)
      {
         for (i = 0; i < n; i++)
         {
            // Sort in increasing order.
            // std::sort(J+I[i], J+I[i+1]);

            // Sort in decreasing order, as in previous versions of MFEM.
            std::sort(J+I[i], J+I[i+1], std::greater<idx_t>());
         }
      }

      // This function should be used to partition a graph into a small
      // number of partitions (less than 8).
      if (part_method == 0 || part_method == 3)
      {
#ifndef MFEM_USE_METIS_5
         METIS_PartGraphRecursive(&n,
                                  I,
                                  J,
                                  NULL,
                                  NULL,
                                  &wgtflag,
                                  &numflag,
                                  &mparts,
                                  options,
                                  &edgecut,
                                  mpartitioning);
#else
         errflag = METIS_PartGraphRecursive(&n,
                                            &ncon,
                                            I,
                                            J,
                                            NULL,
                                            NULL,
                                            NULL,
                                            &mparts,
                                            NULL,
                                            NULL,
                                            options,
                                            &edgecut,
                                            mpartitioning);
         if (errflag != 1)
         {
            mfem_error("Mesh::GeneratePartitioning: "
                       " error in METIS_PartGraphRecursive!");
         }
#endif
      }

      // This function should be used to partition a graph into a large
      // number of partitions (greater than 8).
      if (part_method == 1 || part_method == 4)
      {
#ifndef MFEM_USE_METIS_5
         METIS_PartGraphKway(&n,
                             I,
                             J,
                             NULL,
                             NULL,
                             &wgtflag,
                             &numflag,
                             &mparts,
                             options,
                             &edgecut,
                             mpartitioning);
#else
         errflag = METIS_PartGraphKway(&n,
                                       &ncon,
                                       I,
                                       J,
                                       NULL,
                                       NULL,
                                       NULL,
                                       &mparts,
                                       NULL,
                                       NULL,
                                       options,
                                       &edgecut,
                                       mpartitioning);
         if (errflag != 1)
         {
            mfem_error("Mesh::GeneratePartitioning: "
                       " error in METIS_PartGraphKway!");
         }
#endif
      }

      // The objective of this partitioning is to minimize the total
      // communication volume
      if (part_method == 2 || part_method == 5)
      {
#ifndef MFEM_USE_METIS_5
         METIS_PartGraphVKway(&n,
                              I,
                              J,
                              NULL,
                              NULL,
                              &wgtflag,
                              &numflag,
                              &mparts,
                              options,
                              &edgecut,
                              mpartitioning);
#else
         options[METIS_OPTION_OBJTYPE] = METIS_OBJTYPE_VOL;
         errflag = METIS_PartGraphKway(&n,
                                       &ncon,
                                       I,
                                       J,
                                       NULL,
                                       NULL,
                                       NULL,
                                       &mparts,
                                       NULL,
                                       NULL,
                                       options,
                                       &edgecut,
                                       mpartitioning);
         if (errflag != 1)
         {
            mfem_error("Mesh::GeneratePartitioning: "
                       " error in METIS_PartGraphKway!");
         }
#endif
      }

#ifdef MFEM_DEBUG
      if (print_messages)
      {
         mfem::out << "Mesh::GeneratePartitioning(...): edgecut = "
                   << edgecut << endl;
      }
#endif
      nparts = (int) mparts;
      if (mpartitioning != (idx_t*)partitioning)
      {
         for (int k = 0; k<NumOfElements; k++)
         {
            partitioning[k] = mpartitioning[k];
         }
      }
      if (freedata)
      {
         delete[] I;
         delete[] J;
         delete[] mpartitioning;
      }
   }

   delete el_to_el;
   el_to_el = NULL;

   // Check for empty partitionings (a "feature" in METIS)
   if (nparts > 1 && NumOfElements > nparts)
   {
      Array< Pair<int,int> > psize(nparts);
      int empty_parts;

      // Count how many elements are in each partition, and store the result in
      // psize, where psize[i].one is the number of elements, and psize[i].two
      // is partition index. Keep track of the number of empty parts.
      auto count_partition_elements = [&]()
      {
         for (i = 0; i < nparts; i++)
         {
            psize[i].one = 0;
            psize[i].two = i;
         }

         for (i = 0; i < NumOfElements; i++)
         {
            psize[partitioning[i]].one++;
         }

         empty_parts = 0;
         for (i = 0; i < nparts; i++)
         {
            if (psize[i].one == 0) { empty_parts++; }
         }
      };

      count_partition_elements();

      // This code just split the largest partitionings in two.
      // Do we need to replace it with something better?
      while (empty_parts)
      {
         if (print_messages)
         {
            mfem::err << "Mesh::GeneratePartitioning(...): METIS returned "
                      << empty_parts << " empty parts!"
                      << " Applying a simple fix ..." << endl;
         }

         SortPairs<int,int>(psize, nparts);

         for (i = nparts-1; i > nparts-1-empty_parts; i--)
         {
            psize[i].one /= 2;
         }

         for (int j = 0; j < NumOfElements; j++)
         {
            for (i = nparts-1; i > nparts-1-empty_parts; i--)
            {
               if (psize[i].one == 0 || partitioning[j] != psize[i].two)
               {
                  continue;
               }
               else
               {
                  partitioning[j] = psize[nparts-1-i].two;
                  psize[i].one--;
               }
            }
         }

         // Check for empty partitionings again
         count_partition_elements();
      }
   }

   return partitioning;

#else

   mfem_error("Mesh::GeneratePartitioning(...): "
              "MFEM was compiled without Metis.");

   return NULL;

#endif
}

/* required: 0 <= partitioning[i] < num_part */
void FindPartitioningComponents(Table &elem_elem,
                                const Array<int> &partitioning,
                                Array<int> &component,
                                Array<int> &num_comp)
{
   int i, j, k;
   int num_elem, *i_elem_elem, *j_elem_elem;

   num_elem    = elem_elem.Size();
   i_elem_elem = elem_elem.GetI();
   j_elem_elem = elem_elem.GetJ();

   component.SetSize(num_elem);

   Array<int> elem_stack(num_elem);
   int stack_p, stack_top_p, elem;
   int num_part;

   num_part = -1;
   for (i = 0; i < num_elem; i++)
   {
      if (partitioning[i] > num_part)
      {
         num_part = partitioning[i];
      }
      component[i] = -1;
   }
   num_part++;

   num_comp.SetSize(num_part);
   for (i = 0; i < num_part; i++)
   {
      num_comp[i] = 0;
   }

   stack_p = 0;
   stack_top_p = 0;  // points to the first unused element in the stack
   for (elem = 0; elem < num_elem; elem++)
   {
      if (component[elem] >= 0)
      {
         continue;
      }

      component[elem] = num_comp[partitioning[elem]]++;

      elem_stack[stack_top_p++] = elem;

      for ( ; stack_p < stack_top_p; stack_p++)
      {
         i = elem_stack[stack_p];
         for (j = i_elem_elem[i]; j < i_elem_elem[i+1]; j++)
         {
            k = j_elem_elem[j];
            if (partitioning[k] == partitioning[i])
            {
               if (component[k] < 0)
               {
                  component[k] = component[i];
                  elem_stack[stack_top_p++] = k;
               }
               else if (component[k] != component[i])
               {
                  mfem_error("FindPartitioningComponents");
               }
            }
         }
      }
   }
}

void Mesh::CheckPartitioning(int *partitioning_)
{
   int i, n_empty, n_mcomp;
   Array<int> component, num_comp;
   const Array<int> partitioning(partitioning_, GetNE());

   ElementToElementTable();

   FindPartitioningComponents(*el_to_el, partitioning, component, num_comp);

   n_empty = n_mcomp = 0;
   for (i = 0; i < num_comp.Size(); i++)
      if (num_comp[i] == 0)
      {
         n_empty++;
      }
      else if (num_comp[i] > 1)
      {
         n_mcomp++;
      }

   if (n_empty > 0)
   {
      mfem::out << "Mesh::CheckPartitioning(...) :\n"
                << "The following subdomains are empty :\n";
      for (i = 0; i < num_comp.Size(); i++)
         if (num_comp[i] == 0)
         {
            mfem::out << ' ' << i;
         }
      mfem::out << endl;
   }
   if (n_mcomp > 0)
   {
      mfem::out << "Mesh::CheckPartitioning(...) :\n"
                << "The following subdomains are NOT connected :\n";
      for (i = 0; i < num_comp.Size(); i++)
         if (num_comp[i] > 1)
         {
            mfem::out << ' ' << i;
         }
      mfem::out << endl;
   }
   if (n_empty == 0 && n_mcomp == 0)
      mfem::out << "Mesh::CheckPartitioning(...) : "
                "All subdomains are connected." << endl;

   if (el_to_el)
   {
      delete el_to_el;
   }
   el_to_el = NULL;
}

// compute the coefficients of the polynomial in t:
//   c(0)+c(1)*t+...+c(d)*t^d = det(A+t*B)
// where A, B are (d x d), d=2,3
void DetOfLinComb(const DenseMatrix &A, const DenseMatrix &B, Vector &c)
{
   const double *a = A.Data();
   const double *b = B.Data();

   c.SetSize(A.Width()+1);
   switch (A.Width())
   {
      case 2:
      {
         // det(A+t*B) = |a0 a2|   / |a0 b2| + |b0 a2| \       |b0 b2|
         //              |a1 a3| + \ |a1 b3|   |b1 a3| / * t + |b1 b3| * t^2
         c(0) = a[0]*a[3]-a[1]*a[2];
         c(1) = a[0]*b[3]-a[1]*b[2]+b[0]*a[3]-b[1]*a[2];
         c(2) = b[0]*b[3]-b[1]*b[2];
      }
      break;

      case 3:
      {
         /*              |a0 a3 a6|
          * det(A+t*B) = |a1 a4 a7| +
          *              |a2 a5 a8|

          *     /  |b0 a3 a6|   |a0 b3 a6|   |a0 a3 b6| \
          *   + |  |b1 a4 a7| + |a1 b4 a7| + |a1 a4 b7| | * t +
          *     \  |b2 a5 a8|   |a2 b5 a8|   |a2 a5 b8| /

          *     /  |a0 b3 b6|   |b0 a3 b6|   |b0 b3 a6| \
          *   + |  |a1 b4 b7| + |b1 a4 b7| + |b1 b4 a7| | * t^2 +
          *     \  |a2 b5 b8|   |b2 a5 b8|   |b2 b5 a8| /

          *     |b0 b3 b6|
          *   + |b1 b4 b7| * t^3
          *     |b2 b5 b8|       */
         c(0) = (a[0] * (a[4] * a[8] - a[5] * a[7]) +
                 a[1] * (a[5] * a[6] - a[3] * a[8]) +
                 a[2] * (a[3] * a[7] - a[4] * a[6]));

         c(1) = (b[0] * (a[4] * a[8] - a[5] * a[7]) +
                 b[1] * (a[5] * a[6] - a[3] * a[8]) +
                 b[2] * (a[3] * a[7] - a[4] * a[6]) +

                 a[0] * (b[4] * a[8] - b[5] * a[7]) +
                 a[1] * (b[5] * a[6] - b[3] * a[8]) +
                 a[2] * (b[3] * a[7] - b[4] * a[6]) +

                 a[0] * (a[4] * b[8] - a[5] * b[7]) +
                 a[1] * (a[5] * b[6] - a[3] * b[8]) +
                 a[2] * (a[3] * b[7] - a[4] * b[6]));

         c(2) = (a[0] * (b[4] * b[8] - b[5] * b[7]) +
                 a[1] * (b[5] * b[6] - b[3] * b[8]) +
                 a[2] * (b[3] * b[7] - b[4] * b[6]) +

                 b[0] * (a[4] * b[8] - a[5] * b[7]) +
                 b[1] * (a[5] * b[6] - a[3] * b[8]) +
                 b[2] * (a[3] * b[7] - a[4] * b[6]) +

                 b[0] * (b[4] * a[8] - b[5] * a[7]) +
                 b[1] * (b[5] * a[6] - b[3] * a[8]) +
                 b[2] * (b[3] * a[7] - b[4] * a[6]));

         c(3) = (b[0] * (b[4] * b[8] - b[5] * b[7]) +
                 b[1] * (b[5] * b[6] - b[3] * b[8]) +
                 b[2] * (b[3] * b[7] - b[4] * b[6]));
      }
      break;

      default:
         mfem_error("DetOfLinComb(...)");
   }
}

// compute the real roots of
//   z(0)+z(1)*x+...+z(d)*x^d = 0,  d=2,3;
// the roots are returned in x, sorted in increasing order;
// it is assumed that x is at least of size d;
// return the number of roots counting multiplicity;
// return -1 if all z(i) are 0.
int FindRoots(const Vector &z, Vector &x)
{
   int d = z.Size()-1;
   if (d > 3 || d < 0)
   {
      mfem_error("FindRoots(...)");
   }

   while (z(d) == 0.0)
   {
      if (d == 0)
      {
         return (-1);
      }
      d--;
   }
   switch (d)
   {
      case 0:
      {
         return 0;
      }

      case 1:
      {
         x(0) = -z(0)/z(1);
         return 1;
      }

      case 2:
      {
         double a = z(2), b = z(1), c = z(0);
         double D = b*b-4*a*c;
         if (D < 0.0)
         {
            return 0;
         }
         if (D == 0.0)
         {
            x(0) = x(1) = -0.5 * b / a;
            return 2; // root with multiplicity 2
         }
         if (b == 0.0)
         {
            x(0) = -(x(1) = fabs(0.5 * sqrt(D) / a));
            return 2;
         }
         else
         {
            double t;
            if (b > 0.0)
            {
               t = -0.5 * (b + sqrt(D));
            }
            else
            {
               t = -0.5 * (b - sqrt(D));
            }
            x(0) = t / a;
            x(1) = c / t;
            if (x(0) > x(1))
            {
               Swap<double>(x(0), x(1));
            }
            return 2;
         }
      }

      case 3:
      {
         double a = z(2)/z(3), b = z(1)/z(3), c = z(0)/z(3);

         // find the real roots of x^3 + a x^2 + b x + c = 0
         double Q = (a * a - 3 * b) / 9;
         double R = (2 * a * a * a - 9 * a * b + 27 * c) / 54;
         double Q3 = Q * Q * Q;
         double R2 = R * R;

         if (R2 == Q3)
         {
            if (Q == 0)
            {
               x(0) = x(1) = x(2) = - a / 3;
            }
            else
            {
               double sqrtQ = sqrt(Q);

               if (R > 0)
               {
                  x(0) = -2 * sqrtQ - a / 3;
                  x(1) = x(2) = sqrtQ - a / 3;
               }
               else
               {
                  x(0) = x(1) = - sqrtQ - a / 3;
                  x(2) = 2 * sqrtQ - a / 3;
               }
            }
            return 3;
         }
         else if (R2 < Q3)
         {
            double theta = acos(R / sqrt(Q3));
            double A = -2 * sqrt(Q);
            double x0, x1, x2;
            x0 = A * cos(theta / 3) - a / 3;
            x1 = A * cos((theta + 2.0 * M_PI) / 3) - a / 3;
            x2 = A * cos((theta - 2.0 * M_PI) / 3) - a / 3;

            /* Sort x0, x1, x2 */
            if (x0 > x1)
            {
               Swap<double>(x0, x1);
            }
            if (x1 > x2)
            {
               Swap<double>(x1, x2);
               if (x0 > x1)
               {
                  Swap<double>(x0, x1);
               }
            }
            x(0) = x0;
            x(1) = x1;
            x(2) = x2;
            return 3;
         }
         else
         {
            double A;
            if (R >= 0.0)
            {
               A = -pow(sqrt(R2 - Q3) + R, 1.0/3.0);
            }
            else
            {
               A =  pow(sqrt(R2 - Q3) - R, 1.0/3.0);
            }
            x(0) = A + Q / A - a / 3;
            return 1;
         }
      }
   }
   return 0;
}

void FindTMax(Vector &c, Vector &x, double &tmax,
              const double factor, const int Dim)
{
   const double c0 = c(0);
   c(0) = c0 * (1.0 - pow(factor, -Dim));
   int nr = FindRoots(c, x);
   for (int j = 0; j < nr; j++)
   {
      if (x(j) > tmax)
      {
         break;
      }
      if (x(j) >= 0.0)
      {
         tmax = x(j);
         break;
      }
   }
   c(0) = c0 * (1.0 - pow(factor, Dim));
   nr = FindRoots(c, x);
   for (int j = 0; j < nr; j++)
   {
      if (x(j) > tmax)
      {
         break;
      }
      if (x(j) >= 0.0)
      {
         tmax = x(j);
         break;
      }
   }
}

void Mesh::CheckDisplacements(const Vector &displacements, double &tmax)
{
   int nvs = vertices.Size();
   DenseMatrix P, V, DS, PDS(spaceDim), VDS(spaceDim);
   Vector c(spaceDim+1), x(spaceDim);
   const double factor = 2.0;

   // check for tangling assuming constant speed
   if (tmax < 1.0)
   {
      tmax = 1.0;
   }
   for (int i = 0; i < NumOfElements; i++)
   {
      Element *el = elements[i];
      int nv = el->GetNVertices();
      int *v = el->GetVertices();
      P.SetSize(spaceDim, nv);
      V.SetSize(spaceDim, nv);
      for (int j = 0; j < spaceDim; j++)
         for (int k = 0; k < nv; k++)
         {
            P(j, k) = vertices[v[k]](j);
            V(j, k) = displacements(v[k]+j*nvs);
         }
      DS.SetSize(nv, spaceDim);
      const FiniteElement *fe =
         GetTransformationFEforElementType(el->GetType());
      // check if  det(P.DShape+t*V.DShape) > 0 for all x and 0<=t<=1
      switch (el->GetType())
      {
         case Element::TRIANGLE:
         case Element::TETRAHEDRON:
         {
            // DS is constant
            fe->CalcDShape(Geometries.GetCenter(fe->GetGeomType()), DS);
            Mult(P, DS, PDS);
            Mult(V, DS, VDS);
            DetOfLinComb(PDS, VDS, c);
            if (c(0) <= 0.0)
            {
               tmax = 0.0;
            }
            else
            {
               FindTMax(c, x, tmax, factor, Dim);
            }
         }
         break;

         case Element::QUADRILATERAL:
         {
            const IntegrationRule &ir = fe->GetNodes();
            for (int j = 0; j < nv; j++)
            {
               fe->CalcDShape(ir.IntPoint(j), DS);
               Mult(P, DS, PDS);
               Mult(V, DS, VDS);
               DetOfLinComb(PDS, VDS, c);
               if (c(0) <= 0.0)
               {
                  tmax = 0.0;
               }
               else
               {
                  FindTMax(c, x, tmax, factor, Dim);
               }
            }
         }
         break;

         default:
            mfem_error("Mesh::CheckDisplacements(...)");
      }
   }
}

void Mesh::MoveVertices(const Vector &displacements)
{
   for (int i = 0, nv = vertices.Size(); i < nv; i++)
      for (int j = 0; j < spaceDim; j++)
      {
         vertices[i](j) += displacements(j*nv+i);
      }
}

void Mesh::GetVertices(Vector &vert_coord) const
{
   int nv = vertices.Size();
   vert_coord.SetSize(nv*spaceDim);
   for (int i = 0; i < nv; i++)
      for (int j = 0; j < spaceDim; j++)
      {
         vert_coord(j*nv+i) = vertices[i](j);
      }
}

void Mesh::SetVertices(const Vector &vert_coord)
{
   for (int i = 0, nv = vertices.Size(); i < nv; i++)
      for (int j = 0; j < spaceDim; j++)
      {
         vertices[i](j) = vert_coord(j*nv+i);
      }
}

void Mesh::GetNode(int i, double *coord) const
{
   if (Nodes)
   {
      FiniteElementSpace *fes = Nodes->FESpace();
      for (int j = 0; j < spaceDim; j++)
      {
         coord[j] = AsConst(*Nodes)(fes->DofToVDof(i, j));
      }
   }
   else
   {
      for (int j = 0; j < spaceDim; j++)
      {
         coord[j] = vertices[i](j);
      }
   }
}

void Mesh::SetNode(int i, const double *coord)
{
   if (Nodes)
   {
      FiniteElementSpace *fes = Nodes->FESpace();
      for (int j = 0; j < spaceDim; j++)
      {
         (*Nodes)(fes->DofToVDof(i, j)) = coord[j];
      }
   }
   else
   {
      for (int j = 0; j < spaceDim; j++)
      {
         vertices[i](j) = coord[j];
      }

   }
}

void Mesh::MoveNodes(const Vector &displacements)
{
   if (Nodes)
   {
      (*Nodes) += displacements;
   }
   else
   {
      MoveVertices(displacements);
   }
}

void Mesh::GetNodes(Vector &node_coord) const
{
   if (Nodes)
   {
      node_coord = (*Nodes);
   }
   else
   {
      GetVertices(node_coord);
   }
}

void Mesh::SetNodes(const Vector &node_coord)
{
   if (Nodes)
   {
      (*Nodes) = node_coord;
   }
   else
   {
      SetVertices(node_coord);
   }

   // Invalidate the old geometric factors
   NodesUpdated();
}

void Mesh::NewNodes(GridFunction &nodes, bool make_owner)
{
   if (own_nodes) { delete Nodes; }
   Nodes = &nodes;
   spaceDim = Nodes->FESpace()->GetVDim();
   own_nodes = (int)make_owner;

   if (NURBSext != nodes.FESpace()->GetNURBSext())
   {
      delete NURBSext;
      NURBSext = nodes.FESpace()->StealNURBSext();
   }

   if (ncmesh)
   {
      ncmesh->MakeTopologyOnly();
   }

   // Invalidate the old geometric factors
   NodesUpdated();
}

void Mesh::SwapNodes(GridFunction *&nodes, int &own_nodes_)
{
   mfem::Swap<GridFunction*>(Nodes, nodes);
   mfem::Swap<int>(own_nodes, own_nodes_);
   // TODO:
   // if (nodes)
   //    nodes->FESpace()->MakeNURBSextOwner();
   // NURBSext = (Nodes) ? Nodes->FESpace()->StealNURBSext() : NULL;

   // Invalidate the old geometric factors
   NodesUpdated();
}

void Mesh::AverageVertices(const int *indexes, int n, int result)
{
   int j, k;

   for (k = 0; k < spaceDim; k++)
   {
      vertices[result](k) = vertices[indexes[0]](k);
   }

   for (j = 1; j < n; j++)
      for (k = 0; k < spaceDim; k++)
      {
         vertices[result](k) += vertices[indexes[j]](k);
      }

   for (k = 0; k < spaceDim; k++)
   {
      vertices[result](k) *= (1.0 / n);
   }
}

void Mesh::UpdateNodes()
{
   if (Nodes)
   {
      Nodes->FESpace()->Update();
      Nodes->Update();

      // update vertex coordinates for compatibility (e.g., GetVertex())
      SetVerticesFromNodes(Nodes);

      // Invalidate the old geometric factors
      NodesUpdated();
   }
}

void Mesh::UniformRefinement2D_base(bool update_nodes)
{
   ResetLazyData();

   if (el_to_edge == NULL)
   {
      el_to_edge = new Table;
      NumOfEdges = GetElementToEdgeTable(*el_to_edge, be_to_edge);
   }

   int quad_counter = 0;
   for (int i = 0; i < NumOfElements; i++)
   {
      if (elements[i]->GetType() == Element::QUADRILATERAL)
      {
         quad_counter++;
      }
   }

   const int oedge = NumOfVertices;
   const int oelem = oedge + NumOfEdges;

   Array<Element*> new_elements;
   Array<Element*> new_boundary;

   vertices.SetSize(oelem + quad_counter);
   new_elements.SetSize(4 * NumOfElements);
   quad_counter = 0;

   for (int i = 0, j = 0; i < NumOfElements; i++)
   {
      const Element::Type el_type = elements[i]->GetType();
      const int attr = elements[i]->GetAttribute();
      int *v = elements[i]->GetVertices();
      const int *e = el_to_edge->GetRow(i);
      int vv[2];

      if (el_type == Element::TRIANGLE)
      {
         for (int ei = 0; ei < 3; ei++)
         {
            for (int k = 0; k < 2; k++)
            {
               vv[k] = v[tri_t::Edges[ei][k]];
            }
            AverageVertices(vv, 2, oedge+e[ei]);
         }

         new_elements[j++] =
            new Triangle(v[0], oedge+e[0], oedge+e[2], attr);
         new_elements[j++] =
            new Triangle(oedge+e[1], oedge+e[2], oedge+e[0], attr);
         new_elements[j++] =
            new Triangle(oedge+e[0], v[1], oedge+e[1], attr);
         new_elements[j++] =
            new Triangle(oedge+e[2], oedge+e[1], v[2], attr);
      }
      else if (el_type == Element::QUADRILATERAL)
      {
         const int qe = quad_counter;
         quad_counter++;
         AverageVertices(v, 4, oelem+qe);

         for (int ei = 0; ei < 4; ei++)
         {
            for (int k = 0; k < 2; k++)
            {
               vv[k] = v[quad_t::Edges[ei][k]];
            }
            AverageVertices(vv, 2, oedge+e[ei]);
         }

         new_elements[j++] =
            new Quadrilateral(v[0], oedge+e[0], oelem+qe, oedge+e[3], attr);
         new_elements[j++] =
            new Quadrilateral(oedge+e[0], v[1], oedge+e[1], oelem+qe, attr);
         new_elements[j++] =
            new Quadrilateral(oelem+qe, oedge+e[1], v[2], oedge+e[2], attr);
         new_elements[j++] =
            new Quadrilateral(oedge+e[3], oelem+qe, oedge+e[2], v[3], attr);
      }
      else
      {
         MFEM_ABORT("unknown element type: " << el_type);
      }
      FreeElement(elements[i]);
   }
   mfem::Swap(elements, new_elements);

   // refine boundary elements
   new_boundary.SetSize(2 * NumOfBdrElements);
   for (int i = 0, j = 0; i < NumOfBdrElements; i++)
   {
      const int attr = boundary[i]->GetAttribute();
      int *v = boundary[i]->GetVertices();

      new_boundary[j++] = new Segment(v[0], oedge+be_to_edge[i], attr);
      new_boundary[j++] = new Segment(oedge+be_to_edge[i], v[1], attr);

      FreeElement(boundary[i]);
   }
   mfem::Swap(boundary, new_boundary);

   static const double A = 0.0, B = 0.5, C = 1.0;
   static double tri_children[2*3*4] =
   {
      A,A, B,A, A,B,
      B,B, A,B, B,A,
      B,A, C,A, B,B,
      A,B, B,B, A,C
   };
   static double quad_children[2*4*4] =
   {
      A,A, B,A, B,B, A,B, // lower-left
      B,A, C,A, C,B, B,B, // lower-right
      B,B, C,B, C,C, B,C, // upper-right
      A,B, B,B, B,C, A,C  // upper-left
   };

   CoarseFineTr.point_matrices[Geometry::TRIANGLE]
   .UseExternalData(tri_children, 2, 3, 4);
   CoarseFineTr.point_matrices[Geometry::SQUARE]
   .UseExternalData(quad_children, 2, 4, 4);
   CoarseFineTr.embeddings.SetSize(elements.Size());

   for (int i = 0; i < elements.Size(); i++)
   {
      Embedding &emb = CoarseFineTr.embeddings[i];
      emb.parent = i / 4;
      emb.matrix = i % 4;
   }

   NumOfVertices    = vertices.Size();
   NumOfElements    = 4 * NumOfElements;
   NumOfBdrElements = 2 * NumOfBdrElements;
   NumOfFaces       = 0;

   NumOfEdges = GetElementToEdgeTable(*el_to_edge, be_to_edge);
   GenerateFaces();

   last_operation = Mesh::REFINE;
   sequence++;

   if (update_nodes) { UpdateNodes(); }

#ifdef MFEM_DEBUG
   if (!Nodes || update_nodes)
   {
      CheckElementOrientation(false);
   }
   CheckBdrElementOrientation(false);
#endif
}

static inline double sqr(const double &x)
{
   return x*x;
}

void Mesh::UniformRefinement3D_base(Array<int> *f2qf_ptr, DSTable *v_to_v_p,
                                    bool update_nodes)
{
   ResetLazyData();

   if (el_to_edge == NULL)
   {
      el_to_edge = new Table;
      NumOfEdges = GetElementToEdgeTable(*el_to_edge, be_to_edge);
   }

   if (el_to_face == NULL)
   {
      GetElementToFaceTable();
   }

   Array<int> f2qf_loc;
   Array<int> &f2qf = f2qf_ptr ? *f2qf_ptr : f2qf_loc;
   f2qf.SetSize(0);

   int NumOfQuadFaces = 0;
   if (HasGeometry(Geometry::SQUARE))
   {
      if (HasGeometry(Geometry::TRIANGLE))
      {
         f2qf.SetSize(faces.Size());
         for (int i = 0; i < faces.Size(); i++)
         {
            if (faces[i]->GetType() == Element::QUADRILATERAL)
            {
               f2qf[i] = NumOfQuadFaces;
               NumOfQuadFaces++;
            }
         }
      }
      else
      {
         NumOfQuadFaces = faces.Size();
      }
   }

   int hex_counter = 0;
   if (HasGeometry(Geometry::CUBE))
   {
      for (int i = 0; i < elements.Size(); i++)
      {
         if (elements[i]->GetType() == Element::HEXAHEDRON)
         {
            hex_counter++;
         }
      }
   }

   int pyr_counter = 0;
   if (HasGeometry(Geometry::PYRAMID))
   {
      for (int i = 0; i < elements.Size(); i++)
      {
         if (elements[i]->GetType() == Element::PYRAMID)
         {
            pyr_counter++;
         }
      }
   }

   // Map from edge-index to vertex-index, needed for ReorientTetMesh() for
   // parallel meshes.
   // Note: with the removal of ReorientTetMesh() this may no longer
   // be needed.  Unfortunately, it's hard to be sure.
   Array<int> e2v;
   if (HasGeometry(Geometry::TETRAHEDRON))
   {
      e2v.SetSize(NumOfEdges);

      DSTable *v_to_v_ptr = v_to_v_p;
      if (!v_to_v_p)
      {
         v_to_v_ptr = new DSTable(NumOfVertices);
         GetVertexToVertexTable(*v_to_v_ptr);
      }

      Array<Pair<int,int> > J_v2v(NumOfEdges); // (second vertex id, edge id)
      J_v2v.SetSize(0);
      for (int i = 0; i < NumOfVertices; i++)
      {
         Pair<int,int> *row_start = J_v2v.end();
         for (DSTable::RowIterator it(*v_to_v_ptr, i); !it; ++it)
         {
            J_v2v.Append(Pair<int,int>(it.Column(), it.Index()));
         }
         std::sort(row_start, J_v2v.end());
      }

      for (int i = 0; i < J_v2v.Size(); i++)
      {
         e2v[J_v2v[i].two] = i;
      }

      if (!v_to_v_p)
      {
         delete v_to_v_ptr;
      }
      else
      {
         for (int i = 0; i < NumOfVertices; i++)
         {
            for (DSTable::RowIterator it(*v_to_v_ptr, i); !it; ++it)
            {
               it.SetIndex(e2v[it.Index()]);
            }
         }
      }
   }

   // Offsets for new vertices from edges, faces (quads only), and elements
   // (hexes only); each of these entities generates one new vertex.
   const int oedge = NumOfVertices;
   const int oface = oedge + NumOfEdges;
   const int oelem = oface + NumOfQuadFaces;

   Array<Element*> new_elements;
   Array<Element*> new_boundary;

   vertices.SetSize(oelem + hex_counter);
   new_elements.SetSize(8 * NumOfElements + 2 * pyr_counter);
   CoarseFineTr.embeddings.SetSize(new_elements.Size());

   hex_counter = 0;
   for (int i = 0, j = 0; i < NumOfElements; i++)
   {
      const Element::Type el_type = elements[i]->GetType();
      const int attr = elements[i]->GetAttribute();
      int *v = elements[i]->GetVertices();
      const int *e = el_to_edge->GetRow(i);
      int vv[4], ev[12];

      if (e2v.Size())
      {
         const int ne = el_to_edge->RowSize(i);
         for (int k = 0; k < ne; k++) { ev[k] = e2v[e[k]]; }
         e = ev;
      }

      switch (el_type)
      {
         case Element::TETRAHEDRON:
         {
            for (int ei = 0; ei < 6; ei++)
            {
               for (int k = 0; k < 2; k++)
               {
                  vv[k] = v[tet_t::Edges[ei][k]];
               }
               AverageVertices(vv, 2, oedge+e[ei]);
            }

            // Algorithm for choosing refinement type:
            // 0: smallest octahedron diagonal
            // 1: best aspect ratio
            const int rt_algo = 1;
            // Refinement type:
            // 0: (v0,v1)-(v2,v3), 1: (v0,v2)-(v1,v3), 2: (v0,v3)-(v1,v2)
            // 0:      e0-e5,      1:      e1-e4,      2:      e2-e3
            int rt;
            ElementTransformation *T = GetElementTransformation(i);
            T->SetIntPoint(&Geometries.GetCenter(Geometry::TETRAHEDRON));
            const DenseMatrix &J = T->Jacobian();
            if (rt_algo == 0)
            {
               // smallest octahedron diagonal
               double len_sqr, min_len;

               min_len = sqr(J(0,0)-J(0,1)-J(0,2)) +
                         sqr(J(1,0)-J(1,1)-J(1,2)) +
                         sqr(J(2,0)-J(2,1)-J(2,2));
               rt = 0;

               len_sqr = sqr(J(0,1)-J(0,0)-J(0,2)) +
                         sqr(J(1,1)-J(1,0)-J(1,2)) +
                         sqr(J(2,1)-J(2,0)-J(2,2));
               if (len_sqr < min_len) { min_len = len_sqr; rt = 1; }

               len_sqr = sqr(J(0,2)-J(0,0)-J(0,1)) +
                         sqr(J(1,2)-J(1,0)-J(1,1)) +
                         sqr(J(2,2)-J(2,0)-J(2,1));
               if (len_sqr < min_len) { rt = 2; }
            }
            else
            {
               // best aspect ratio
               double Em_data[18], Js_data[9], Jp_data[9];
               DenseMatrix Em(Em_data, 3, 6);
               DenseMatrix Js(Js_data, 3, 3), Jp(Jp_data, 3, 3);
               double ar1, ar2, kappa, kappa_min;

               for (int s = 0; s < 3; s++)
               {
                  for (int t = 0; t < 3; t++)
                  {
                     Em(t,s) = 0.5*J(t,s);
                  }
               }
               for (int t = 0; t < 3; t++)
               {
                  Em(t,3) = 0.5*(J(t,0)+J(t,1));
                  Em(t,4) = 0.5*(J(t,0)+J(t,2));
                  Em(t,5) = 0.5*(J(t,1)+J(t,2));
               }

               // rt = 0; Em: {0,5,1,2}, {0,5,2,4}
               for (int t = 0; t < 3; t++)
               {
                  Js(t,0) = Em(t,5)-Em(t,0);
                  Js(t,1) = Em(t,1)-Em(t,0);
                  Js(t,2) = Em(t,2)-Em(t,0);
               }
               Geometries.JacToPerfJac(Geometry::TETRAHEDRON, Js, Jp);
               ar1 = Jp.CalcSingularvalue(0)/Jp.CalcSingularvalue(2);
               for (int t = 0; t < 3; t++)
               {
                  Js(t,0) = Em(t,5)-Em(t,0);
                  Js(t,1) = Em(t,2)-Em(t,0);
                  Js(t,2) = Em(t,4)-Em(t,0);
               }
               Geometries.JacToPerfJac(Geometry::TETRAHEDRON, Js, Jp);
               ar2 = Jp.CalcSingularvalue(0)/Jp.CalcSingularvalue(2);
               kappa_min = std::max(ar1, ar2);
               rt = 0;

               // rt = 1; Em: {1,0,4,2}, {1,2,4,5}
               for (int t = 0; t < 3; t++)
               {
                  Js(t,0) = Em(t,0)-Em(t,1);
                  Js(t,1) = Em(t,4)-Em(t,1);
                  Js(t,2) = Em(t,2)-Em(t,1);
               }
               Geometries.JacToPerfJac(Geometry::TETRAHEDRON, Js, Jp);
               ar1 = Jp.CalcSingularvalue(0)/Jp.CalcSingularvalue(2);
               for (int t = 0; t < 3; t++)
               {
                  Js(t,0) = Em(t,2)-Em(t,1);
                  Js(t,1) = Em(t,4)-Em(t,1);
                  Js(t,2) = Em(t,5)-Em(t,1);
               }
               Geometries.JacToPerfJac(Geometry::TETRAHEDRON, Js, Jp);
               ar2 = Jp.CalcSingularvalue(0)/Jp.CalcSingularvalue(2);
               kappa = std::max(ar1, ar2);
               if (kappa < kappa_min) { kappa_min = kappa; rt = 1; }

               // rt = 2; Em: {2,0,1,3}, {2,1,5,3}
               for (int t = 0; t < 3; t++)
               {
                  Js(t,0) = Em(t,0)-Em(t,2);
                  Js(t,1) = Em(t,1)-Em(t,2);
                  Js(t,2) = Em(t,3)-Em(t,2);
               }
               Geometries.JacToPerfJac(Geometry::TETRAHEDRON, Js, Jp);
               ar1 = Jp.CalcSingularvalue(0)/Jp.CalcSingularvalue(2);
               for (int t = 0; t < 3; t++)
               {
                  Js(t,0) = Em(t,1)-Em(t,2);
                  Js(t,1) = Em(t,5)-Em(t,2);
                  Js(t,2) = Em(t,3)-Em(t,2);
               }
               Geometries.JacToPerfJac(Geometry::TETRAHEDRON, Js, Jp);
               ar2 = Jp.CalcSingularvalue(0)/Jp.CalcSingularvalue(2);
               kappa = std::max(ar1, ar2);
               if (kappa < kappa_min) { rt = 2; }
            }

            static const int mv_all[3][4][4] =
            {
               { {0,5,1,2}, {0,5,2,4}, {0,5,4,3}, {0,5,3,1} }, // rt = 0
               { {1,0,4,2}, {1,2,4,5}, {1,5,4,3}, {1,3,4,0} }, // rt = 1
               { {2,0,1,3}, {2,1,5,3}, {2,5,4,3}, {2,4,0,3} }  // rt = 2
            };
            const int (&mv)[4][4] = mv_all[rt];

#ifndef MFEM_USE_MEMALLOC
            new_elements[j+0] =
               new Tetrahedron(v[0], oedge+e[0], oedge+e[1], oedge+e[2], attr);
            new_elements[j+1] =
               new Tetrahedron(oedge+e[0], v[1], oedge+e[3], oedge+e[4], attr);
            new_elements[j+2] =
               new Tetrahedron(oedge+e[1], oedge+e[3], v[2], oedge+e[5], attr);
            new_elements[j+3] =
               new Tetrahedron(oedge+e[2], oedge+e[4], oedge+e[5], v[3], attr);

            for (int k = 0; k < 4; k++)
            {
               new_elements[j+4+k] =
                  new Tetrahedron(oedge+e[mv[k][0]], oedge+e[mv[k][1]],
                                  oedge+e[mv[k][2]], oedge+e[mv[k][3]], attr);
            }
#else
            Tetrahedron *tet;
            new_elements[j+0] = tet = TetMemory.Alloc();
            tet->Init(v[0], oedge+e[0], oedge+e[1], oedge+e[2], attr);

            new_elements[j+1] = tet = TetMemory.Alloc();
            tet->Init(oedge+e[0], v[1], oedge+e[3], oedge+e[4], attr);

            new_elements[j+2] = tet = TetMemory.Alloc();
            tet->Init(oedge+e[1], oedge+e[3], v[2], oedge+e[5], attr);

            new_elements[j+3] = tet = TetMemory.Alloc();
            tet->Init(oedge+e[2], oedge+e[4], oedge+e[5], v[3], attr);

            for (int k = 0; k < 4; k++)
            {
               new_elements[j+4+k] = tet = TetMemory.Alloc();
               tet->Init(oedge+e[mv[k][0]], oedge+e[mv[k][1]],
                         oedge+e[mv[k][2]], oedge+e[mv[k][3]], attr);
            }
#endif
            for (int k = 0; k < 4; k++)
            {
               CoarseFineTr.embeddings[j+k].parent = i;
               CoarseFineTr.embeddings[j+k].matrix = k;
            }
            for (int k = 0; k < 4; k++)
            {
               CoarseFineTr.embeddings[j+4+k].parent = i;
               CoarseFineTr.embeddings[j+4+k].matrix = 4*(rt+1)+k;
            }

            j += 8;
         }
         break;

         case Element::WEDGE:
         {
            const int *f = el_to_face->GetRow(i);

            for (int fi = 2; fi < 5; fi++)
            {
               for (int k = 0; k < 4; k++)
               {
                  vv[k] = v[pri_t::FaceVert[fi][k]];
               }
               AverageVertices(vv, 4, oface + f2qf[f[fi]]);
            }

            for (int ei = 0; ei < 9; ei++)
            {
               for (int k = 0; k < 2; k++)
               {
                  vv[k] = v[pri_t::Edges[ei][k]];
               }
               AverageVertices(vv, 2, oedge+e[ei]);
            }

            const int qf2 = f2qf[f[2]];
            const int qf3 = f2qf[f[3]];
            const int qf4 = f2qf[f[4]];

            new_elements[j++] =
               new Wedge(v[0], oedge+e[0], oedge+e[2],
                         oedge+e[6], oface+qf2, oface+qf4, attr);

            new_elements[j++] =
               new Wedge(oedge+e[1], oedge+e[2], oedge+e[0],
                         oface+qf3, oface+qf4, oface+qf2, attr);

            new_elements[j++] =
               new Wedge(oedge+e[0], v[1], oedge+e[1],
                         oface+qf2, oedge+e[7], oface+qf3, attr);

            new_elements[j++] =
               new Wedge(oedge+e[2], oedge+e[1], v[2],
                         oface+qf4, oface+qf3, oedge+e[8], attr);

            new_elements[j++] =
               new Wedge(oedge+e[6], oface+qf2, oface+qf4,
                         v[3], oedge+e[3], oedge+e[5], attr);

            new_elements[j++] =
               new Wedge(oface+qf3, oface+qf4, oface+qf2,
                         oedge+e[4], oedge+e[5], oedge+e[3], attr);

            new_elements[j++] =
               new Wedge(oface+qf2, oedge+e[7], oface+qf3,
                         oedge+e[3], v[4], oedge+e[4], attr);

            new_elements[j++] =
               new Wedge(oface+qf4, oface+qf3, oedge+e[8],
                         oedge+e[5], oedge+e[4], v[5], attr);
         }
         break;

         case Element::PYRAMID:
         {
            const int *f = el_to_face->GetRow(i);
            // pyr_counter++;

            for (int fi = 0; fi < 1; fi++)
            {
               for (int k = 0; k < 4; k++)
               {
                  vv[k] = v[pyr_t::FaceVert[fi][k]];
               }
               AverageVertices(vv, 4, oface + f2qf[f[fi]]);
            }

            for (int ei = 0; ei < 8; ei++)
            {
               for (int k = 0; k < 2; k++)
               {
                  vv[k] = v[pyr_t::Edges[ei][k]];
               }
               AverageVertices(vv, 2, oedge+e[ei]);
            }

            const int qf0 = f2qf[f[0]];

            new_elements[j++] =
               new Pyramid(v[0], oedge+e[0], oface+qf0,
                           oedge+e[3], oedge+e[4], attr);

            new_elements[j++] =
               new Pyramid(oedge+e[0], v[1], oedge+e[1],
                           oface+qf0, oedge+e[5], attr);

            new_elements[j++] =
               new Pyramid(oface+qf0, oedge+e[1], v[2],
                           oedge+e[2], oedge+e[6], attr);

            new_elements[j++] =
               new Pyramid(oedge+e[3], oface+qf0, oedge+e[2],
                           v[3], oedge+e[7], attr);

            new_elements[j++] =
               new Pyramid(oedge+e[4], oedge+e[5], oedge+e[6],
                           oedge+e[7], v[4], attr);

            new_elements[j++] =
               new Pyramid(oedge+e[7], oedge+e[6], oedge+e[5],
                           oedge+e[4], oface+qf0, attr);

#ifndef MFEM_USE_MEMALLOC
            new_elements[j++] =
               new Tetrahedron(oedge+e[0], oedge+e[4], oedge+e[5],
                               oface+qf0, attr);

            new_elements[j++] =
               new Tetrahedron(oedge+e[1], oedge+e[5], oedge+e[6],
                               oface+qf0, attr);

            new_elements[j++] =
               new Tetrahedron(oedge+e[2], oedge+e[6], oedge+e[7],
                               oface+qf0, attr);

            new_elements[j++] =
               new Tetrahedron(oedge+e[3], oedge+e[7], oedge+e[4],
                               oface+qf0, attr);
#else
            Tetrahedron *tet;
            new_elements[j++] = tet = TetMemory.Alloc();
            tet->Init(oedge+e[0], oedge+e[4], oedge+e[5],
                      oface+qf0, attr);

            new_elements[j++] = tet = TetMemory.Alloc();
            tet->Init(oedge+e[1], oedge+e[5], oedge+e[6],
                      oface+qf0, attr);

            new_elements[j++] = tet = TetMemory.Alloc();
            tet->Init(oedge+e[2], oedge+e[6], oedge+e[7],
                      oface+qf0, attr);

            new_elements[j++] = tet = TetMemory.Alloc();
            tet->Init(oedge+e[3], oedge+e[7], oedge+e[4],
                      oface+qf0, attr);
#endif
         }
         break;

         case Element::HEXAHEDRON:
         {
            const int *f = el_to_face->GetRow(i);
            const int he = hex_counter;
            hex_counter++;

            const int *qf;
            int qf_data[6];
            if (f2qf.Size() == 0)
            {
               qf = f;
            }
            else
            {
               for (int k = 0; k < 6; k++) { qf_data[k] = f2qf[f[k]]; }
               qf = qf_data;
            }

            AverageVertices(v, 8, oelem+he);

            for (int fi = 0; fi < 6; fi++)
            {
               for (int k = 0; k < 4; k++)
               {
                  vv[k] = v[hex_t::FaceVert[fi][k]];
               }
               AverageVertices(vv, 4, oface + qf[fi]);
            }

            for (int ei = 0; ei < 12; ei++)
            {
               for (int k = 0; k < 2; k++)
               {
                  vv[k] = v[hex_t::Edges[ei][k]];
               }
               AverageVertices(vv, 2, oedge+e[ei]);
            }

            new_elements[j++] =
               new Hexahedron(v[0], oedge+e[0], oface+qf[0],
                              oedge+e[3], oedge+e[8], oface+qf[1],
                              oelem+he, oface+qf[4], attr);
            new_elements[j++] =
               new Hexahedron(oedge+e[0], v[1], oedge+e[1],
                              oface+qf[0], oface+qf[1], oedge+e[9],
                              oface+qf[2], oelem+he, attr);
            new_elements[j++] =
               new Hexahedron(oface+qf[0], oedge+e[1], v[2],
                              oedge+e[2], oelem+he, oface+qf[2],
                              oedge+e[10], oface+qf[3], attr);
            new_elements[j++] =
               new Hexahedron(oedge+e[3], oface+qf[0], oedge+e[2],
                              v[3], oface+qf[4], oelem+he,
                              oface+qf[3], oedge+e[11], attr);
            new_elements[j++] =
               new Hexahedron(oedge+e[8], oface+qf[1], oelem+he,
                              oface+qf[4], v[4], oedge+e[4],
                              oface+qf[5], oedge+e[7], attr);
            new_elements[j++] =
               new Hexahedron(oface+qf[1], oedge+e[9], oface+qf[2],
                              oelem+he, oedge+e[4], v[5],
                              oedge+e[5], oface+qf[5], attr);
            new_elements[j++] =
               new Hexahedron(oelem+he, oface+qf[2], oedge+e[10],
                              oface+qf[3], oface+qf[5], oedge+e[5],
                              v[6], oedge+e[6], attr);
            new_elements[j++] =
               new Hexahedron(oface+qf[4], oelem+he, oface+qf[3],
                              oedge+e[11], oedge+e[7], oface+qf[5],
                              oedge+e[6], v[7], attr);
         }
         break;

         default:
            MFEM_ABORT("Unknown 3D element type \"" << el_type << "\"");
            break;
      }
      FreeElement(elements[i]);
   }
   mfem::Swap(elements, new_elements);

   // refine boundary elements
   new_boundary.SetSize(4 * NumOfBdrElements);
   for (int i = 0, j = 0; i < NumOfBdrElements; i++)
   {
      const Element::Type bdr_el_type = boundary[i]->GetType();
      const int attr = boundary[i]->GetAttribute();
      int *v = boundary[i]->GetVertices();
      const int *e = bel_to_edge->GetRow(i);
      int ev[4];

      if (e2v.Size())
      {
         const int ne = bel_to_edge->RowSize(i);
         for (int k = 0; k < ne; k++) { ev[k] = e2v[e[k]]; }
         e = ev;
      }

      if (bdr_el_type == Element::TRIANGLE)
      {
         new_boundary[j++] =
            new Triangle(v[0], oedge+e[0], oedge+e[2], attr);
         new_boundary[j++] =
            new Triangle(oedge+e[1], oedge+e[2], oedge+e[0], attr);
         new_boundary[j++] =
            new Triangle(oedge+e[0], v[1], oedge+e[1], attr);
         new_boundary[j++] =
            new Triangle(oedge+e[2], oedge+e[1], v[2], attr);
      }
      else if (bdr_el_type == Element::QUADRILATERAL)
      {
         const int qf =
            (f2qf.Size() == 0) ? be_to_face[i] : f2qf[be_to_face[i]];

         new_boundary[j++] =
            new Quadrilateral(v[0], oedge+e[0], oface+qf, oedge+e[3], attr);
         new_boundary[j++] =
            new Quadrilateral(oedge+e[0], v[1], oedge+e[1], oface+qf, attr);
         new_boundary[j++] =
            new Quadrilateral(oface+qf, oedge+e[1], v[2], oedge+e[2], attr);
         new_boundary[j++] =
            new Quadrilateral(oedge+e[3], oface+qf, oedge+e[2], v[3], attr);
      }
      else
      {
         MFEM_ABORT("boundary Element is not a triangle or a quad!");
      }
      FreeElement(boundary[i]);
   }
   mfem::Swap(boundary, new_boundary);

   static const double A = 0.0, B = 0.5, C = 1.0, D = -1.0;
   static double tet_children[3*4*16] =
   {
      A,A,A, B,A,A, A,B,A, A,A,B,
      B,A,A, C,A,A, B,B,A, B,A,B,
      A,B,A, B,B,A, A,C,A, A,B,B,
      A,A,B, B,A,B, A,B,B, A,A,C,
      // edge coordinates:
      //    0 -> B,A,A  1 -> A,B,A  2 -> A,A,B
      //    3 -> B,B,A  4 -> B,A,B  5 -> A,B,B
      // rt = 0: {0,5,1,2}, {0,5,2,4}, {0,5,4,3}, {0,5,3,1}
      B,A,A, A,B,B, A,B,A, A,A,B,
      B,A,A, A,B,B, A,A,B, B,A,B,
      B,A,A, A,B,B, B,A,B, B,B,A,
      B,A,A, A,B,B, B,B,A, A,B,A,
      // rt = 1: {1,0,4,2}, {1,2,4,5}, {1,5,4,3}, {1,3,4,0}
      A,B,A, B,A,A, B,A,B, A,A,B,
      A,B,A, A,A,B, B,A,B, A,B,B,
      A,B,A, A,B,B, B,A,B, B,B,A,
      A,B,A, B,B,A, B,A,B, B,A,A,
      // rt = 2: {2,0,1,3}, {2,1,5,3}, {2,5,4,3}, {2,4,0,3}
      A,A,B, B,A,A, A,B,A, B,B,A,
      A,A,B, A,B,A, A,B,B, B,B,A,
      A,A,B, A,B,B, B,A,B, B,B,A,
      A,A,B, B,A,B, B,A,A, B,B,A
   };
   static double pyr_children[3*5*10] =
   {
      A,A,A, B,A,A, B,B,A, A,B,A, A,A,B,
      B,A,A, C,A,A, C,B,A, B,B,A, B,A,B,
      B,B,A, C,B,A, C,C,A, B,C,A, B,B,B,
      A,B,A, B,B,A, B,C,A, A,C,A, A,B,B,
      A,A,B, B,A,B, B,B,B, A,B,B, A,A,C,
      A,B,B, B,B,B, B,A,B, A,A,B, B,B,A,
      B,A,A, A,A,B, B,A,B, B,B,A, D,D,D,
      C,B,A, B,A,B, B,B,B, B,B,A, D,D,D,
      B,C,A, B,B,B, A,B,B, B,B,A, D,D,D,
      A,B,A, A,B,B, A,A,B, B,B,A, D,D,D
   };
   static double pri_children[3*6*8] =
   {
      A,A,A, B,A,A, A,B,A, A,A,B, B,A,B, A,B,B,
      B,B,A, A,B,A, B,A,A, B,B,B, A,B,B, B,A,B,
      B,A,A, C,A,A, B,B,A, B,A,B, C,A,B, B,B,B,
      A,B,A, B,B,A, A,C,A, A,B,B, B,B,B, A,C,B,
      A,A,B, B,A,B, A,B,B, A,A,C, B,A,C, A,B,C,
      B,B,B, A,B,B, B,A,B, B,B,C, A,B,C, B,A,C,
      B,A,B, C,A,B, B,B,B, B,A,C, C,A,C, B,B,C,
      A,B,B, B,B,B, A,C,B, A,B,C, B,B,C, A,C,C
   };
   static double hex_children[3*8*8] =
   {
      A,A,A, B,A,A, B,B,A, A,B,A, A,A,B, B,A,B, B,B,B, A,B,B,
      B,A,A, C,A,A, C,B,A, B,B,A, B,A,B, C,A,B, C,B,B, B,B,B,
      B,B,A, C,B,A, C,C,A, B,C,A, B,B,B, C,B,B, C,C,B, B,C,B,
      A,B,A, B,B,A, B,C,A, A,C,A, A,B,B, B,B,B, B,C,B, A,C,B,
      A,A,B, B,A,B, B,B,B, A,B,B, A,A,C, B,A,C, B,B,C, A,B,C,
      B,A,B, C,A,B, C,B,B, B,B,B, B,A,C, C,A,C, C,B,C, B,B,C,
      B,B,B, C,B,B, C,C,B, B,C,B, B,B,C, C,B,C, C,C,C, B,C,C,
      A,B,B, B,B,B, B,C,B, A,C,B, A,B,C, B,B,C, B,C,C, A,C,C
   };

   CoarseFineTr.point_matrices[Geometry::TETRAHEDRON]
   .UseExternalData(tet_children, 3, 4, 16);
   CoarseFineTr.point_matrices[Geometry::PYRAMID]
   .UseExternalData(pyr_children, 3, 5, 10);
   CoarseFineTr.point_matrices[Geometry::PRISM]
   .UseExternalData(pri_children, 3, 6, 8);
   CoarseFineTr.point_matrices[Geometry::CUBE]
   .UseExternalData(hex_children, 3, 8, 8);

   for (int i = 0; i < elements.Size(); i++)
   {
      // tetrahedron elements are handled above:
      if (elements[i]->GetType() == Element::TETRAHEDRON) { continue; }

      Embedding &emb = CoarseFineTr.embeddings[i];
      emb.parent = i / 8;
      emb.matrix = i % 8;
   }

   NumOfVertices    = vertices.Size();
   NumOfElements    = 8 * NumOfElements + 2 * pyr_counter;
   NumOfBdrElements = 4 * NumOfBdrElements;

   GetElementToFaceTable();
   GenerateFaces();

#ifdef MFEM_DEBUG
   CheckBdrElementOrientation(false);
#endif

   NumOfEdges = GetElementToEdgeTable(*el_to_edge, be_to_edge);

   last_operation = Mesh::REFINE;
   sequence++;

   if (update_nodes) { UpdateNodes(); }
}

void Mesh::LocalRefinement(const Array<int> &marked_el, int type)
{
   int i, j, ind, nedges;
   Array<int> v;

   ResetLazyData();

   if (ncmesh)
   {
      MFEM_ABORT("Local and nonconforming refinements cannot be mixed.");
   }

   InitRefinementTransforms();

   if (Dim == 1) // --------------------------------------------------------
   {
      int cne = NumOfElements, cnv = NumOfVertices;
      NumOfVertices += marked_el.Size();
      NumOfElements += marked_el.Size();
      vertices.SetSize(NumOfVertices);
      elements.SetSize(NumOfElements);
      CoarseFineTr.embeddings.SetSize(NumOfElements);

      for (j = 0; j < marked_el.Size(); j++)
      {
         i = marked_el[j];
         Segment *c_seg = (Segment *)elements[i];
         int *vert = c_seg->GetVertices(), attr = c_seg->GetAttribute();
         int new_v = cnv + j, new_e = cne + j;
         AverageVertices(vert, 2, new_v);
         elements[new_e] = new Segment(new_v, vert[1], attr);
         vert[1] = new_v;

         CoarseFineTr.embeddings[i] = Embedding(i, Geometry::SEGMENT, 1);
         CoarseFineTr.embeddings[new_e] = Embedding(i, Geometry::SEGMENT, 2);
      }

      static double seg_children[3*2] = { 0.0,1.0, 0.0,0.5, 0.5,1.0 };
      CoarseFineTr.point_matrices[Geometry::SEGMENT].
      UseExternalData(seg_children, 1, 2, 3);

      GenerateFaces();

   } // end of 'if (Dim == 1)'
   else if (Dim == 2) // ---------------------------------------------------
   {
      // 1. Get table of vertex to vertex connections.
      DSTable v_to_v(NumOfVertices);
      GetVertexToVertexTable(v_to_v);

      // 2. Get edge to element connections in arrays edge1 and edge2
      nedges = v_to_v.NumberOfEntries();
      int *edge1  = new int[nedges];
      int *edge2  = new int[nedges];
      int *middle = new int[nedges];

      for (i = 0; i < nedges; i++)
      {
         edge1[i] = edge2[i] = middle[i] = -1;
      }

      for (i = 0; i < NumOfElements; i++)
      {
         elements[i]->GetVertices(v);
         for (j = 1; j < v.Size(); j++)
         {
            ind = v_to_v(v[j-1], v[j]);
            (edge1[ind] == -1) ? (edge1[ind] = i) : (edge2[ind] = i);
         }
         ind = v_to_v(v[0], v[v.Size()-1]);
         (edge1[ind] == -1) ? (edge1[ind] = i) : (edge2[ind] = i);
      }

      // 3. Do the red refinement.
      for (i = 0; i < marked_el.Size(); i++)
      {
         RedRefinement(marked_el[i], v_to_v, edge1, edge2, middle);
      }

      // 4. Do the green refinement (to get conforming mesh).
      int need_refinement;
      do
      {
         need_refinement = 0;
         for (i = 0; i < nedges; i++)
         {
            if (middle[i] != -1 && edge1[i] != -1)
            {
               need_refinement = 1;
               GreenRefinement(edge1[i], v_to_v, edge1, edge2, middle);
            }
         }
      }
      while (need_refinement == 1);

      // 5. Update the boundary elements.
      int v1[2], v2[2], bisect, temp;
      temp = NumOfBdrElements;
      for (i = 0; i < temp; i++)
      {
         boundary[i]->GetVertices(v);
         bisect = v_to_v(v[0], v[1]);
         if (middle[bisect] != -1) // the element was refined (needs updating)
         {
            if (boundary[i]->GetType() == Element::SEGMENT)
            {
               v1[0] =           v[0]; v1[1] = middle[bisect];
               v2[0] = middle[bisect]; v2[1] =           v[1];

               boundary[i]->SetVertices(v1);
               boundary.Append(new Segment(v2, boundary[i]->GetAttribute()));
            }
            else
               mfem_error("Only bisection of segment is implemented"
                          " for bdr elem.");
         }
      }
      NumOfBdrElements = boundary.Size();

      // 6. Free the allocated memory.
      delete [] edge1;
      delete [] edge2;
      delete [] middle;

      if (el_to_edge != NULL)
      {
         NumOfEdges = GetElementToEdgeTable(*el_to_edge, be_to_edge);
         GenerateFaces();
      }

   }
   else if (Dim == 3) // ---------------------------------------------------
   {
      // 1. Hash table of vertex to vertex connections corresponding to refined
      //    edges.
      HashTable<Hashed2> v_to_v;

      MFEM_VERIFY(GetNE() == 0 ||
                  ((Tetrahedron*)elements[0])->GetRefinementFlag() != 0,
                  "tetrahedral mesh is not marked for refinement:"
                  " call Finalize(true)");

      // 2. Do the red refinement.
      int ii;
      switch (type)
      {
         case 1:
            for (i = 0; i < marked_el.Size(); i++)
            {
               Bisection(marked_el[i], v_to_v);
            }
            break;
         case 2:
            for (i = 0; i < marked_el.Size(); i++)
            {
               Bisection(marked_el[i], v_to_v);

               Bisection(NumOfElements - 1, v_to_v);
               Bisection(marked_el[i], v_to_v);
            }
            break;
         case 3:
            for (i = 0; i < marked_el.Size(); i++)
            {
               Bisection(marked_el[i], v_to_v);

               ii = NumOfElements - 1;
               Bisection(ii, v_to_v);
               Bisection(NumOfElements - 1, v_to_v);
               Bisection(ii, v_to_v);

               Bisection(marked_el[i], v_to_v);
               Bisection(NumOfElements-1, v_to_v);
               Bisection(marked_el[i], v_to_v);
            }
            break;
      }

      // 3. Do the green refinement (to get conforming mesh).
      int need_refinement;
      // int need_refinement, onoe, max_gen = 0;
      do
      {
         // int redges[2], type, flag;
         need_refinement = 0;
         // onoe = NumOfElements;
         // for (i = 0; i < onoe; i++)
         for (i = 0; i < NumOfElements; i++)
         {
            // ((Tetrahedron *)elements[i])->
            // ParseRefinementFlag(redges, type, flag);
            // if (flag > max_gen)  max_gen = flag;
            if (elements[i]->NeedRefinement(v_to_v))
            {
               need_refinement = 1;
               Bisection(i, v_to_v);
            }
         }
      }
      while (need_refinement == 1);

      // mfem::out << "Maximum generation: " << max_gen << endl;

      // 4. Update the boundary elements.
      do
      {
         need_refinement = 0;
         for (i = 0; i < NumOfBdrElements; i++)
            if (boundary[i]->NeedRefinement(v_to_v))
            {
               need_refinement = 1;
               BdrBisection(i, v_to_v);
            }
      }
      while (need_refinement == 1);

      NumOfVertices = vertices.Size();
      NumOfBdrElements = boundary.Size();

      // 5. Update element-to-edge and element-to-face relations.
      if (el_to_edge != NULL)
      {
         NumOfEdges = GetElementToEdgeTable(*el_to_edge, be_to_edge);
      }
      if (el_to_face != NULL)
      {
         GetElementToFaceTable();
         GenerateFaces();
      }

   } //  end 'if (Dim == 3)'

   last_operation = Mesh::REFINE;
   sequence++;

   UpdateNodes();

#ifdef MFEM_DEBUG
   CheckElementOrientation(false);
#endif
}

void Mesh::NonconformingRefinement(const Array<Refinement> &refinements,
                                   int nc_limit)
{
   MFEM_VERIFY(!NURBSext, "Nonconforming refinement of NURBS meshes is "
               "not supported. Project the NURBS to Nodes first.");

   ResetLazyData();

   if (!ncmesh)
   {
      // start tracking refinement hierarchy
      ncmesh = new NCMesh(this);
   }

   if (!refinements.Size())
   {
      last_operation = Mesh::NONE;
      return;
   }

   // do the refinements
   ncmesh->MarkCoarseLevel();
   ncmesh->Refine(refinements);

   if (nc_limit > 0)
   {
      ncmesh->LimitNCLevel(nc_limit);
   }

   // create a second mesh containing the finest elements from 'ncmesh'
   Mesh* mesh2 = new Mesh(*ncmesh);
   ncmesh->OnMeshUpdated(mesh2);

   // now swap the meshes, the second mesh will become the old coarse mesh
   // and this mesh will be the new fine mesh
   Swap(*mesh2, false);
   delete mesh2;

   GenerateNCFaceInfo();

   last_operation = Mesh::REFINE;
   sequence++;

   if (Nodes) // update/interpolate curved mesh
   {
      Nodes->FESpace()->Update();
      Nodes->Update();
   }
}

double Mesh::AggregateError(const Array<double> &elem_error,
                            const int *fine, int nfine, int op)
{
   double error = elem_error[fine[0]];

   for (int i = 1; i < nfine; i++)
   {
      MFEM_VERIFY(fine[i] < elem_error.Size(), "");

      double err_fine = elem_error[fine[i]];
      switch (op)
      {
         case 0: error = std::min(error, err_fine); break;
         case 1: error += err_fine; break;
         case 2: error = std::max(error, err_fine); break;
      }
   }
   return error;
}

bool Mesh::NonconformingDerefinement(Array<double> &elem_error,
                                     double threshold, int nc_limit, int op)
{
   MFEM_VERIFY(ncmesh, "Only supported for non-conforming meshes.");
   MFEM_VERIFY(!NURBSext, "Derefinement of NURBS meshes is not supported. "
               "Project the NURBS to Nodes first.");

   ResetLazyData();

   const Table &dt = ncmesh->GetDerefinementTable();

   Array<int> level_ok;
   if (nc_limit > 0)
   {
      ncmesh->CheckDerefinementNCLevel(dt, level_ok, nc_limit);
   }

   Array<int> derefs;
   for (int i = 0; i < dt.Size(); i++)
   {
      if (nc_limit > 0 && !level_ok[i]) { continue; }

      double error =
         AggregateError(elem_error, dt.GetRow(i), dt.RowSize(i), op);

      if (error < threshold) { derefs.Append(i); }
   }

   if (!derefs.Size()) { return false; }

   ncmesh->Derefine(derefs);

   Mesh* mesh2 = new Mesh(*ncmesh);
   ncmesh->OnMeshUpdated(mesh2);

   Swap(*mesh2, false);
   delete mesh2;

   GenerateNCFaceInfo();

   last_operation = Mesh::DEREFINE;
   sequence++;

   UpdateNodes();

   return true;
}

bool Mesh::DerefineByError(Array<double> &elem_error, double threshold,
                           int nc_limit, int op)
{
   // NOTE: the error array is not const because it will be expanded in parallel
   //       by ghost element errors
   if (Nonconforming())
   {
      return NonconformingDerefinement(elem_error, threshold, nc_limit, op);
   }
   else
   {
      MFEM_ABORT("Derefinement is currently supported for non-conforming "
                 "meshes only.");
      return false;
   }
}

bool Mesh::DerefineByError(const Vector &elem_error, double threshold,
                           int nc_limit, int op)
{
   Array<double> tmp(elem_error.Size());
   for (int i = 0; i < tmp.Size(); i++)
   {
      tmp[i] = elem_error(i);
   }
   return DerefineByError(tmp, threshold, nc_limit, op);
}


void Mesh::InitFromNCMesh(const NCMesh &ncmesh_)
{
   Dim = ncmesh_.Dimension();
   spaceDim = ncmesh_.SpaceDimension();

   DeleteTables();

   ncmesh_.GetMeshComponents(*this);

   NumOfVertices = vertices.Size();
   NumOfElements = elements.Size();
   NumOfBdrElements = boundary.Size();

   SetMeshGen(); // set the mesh type: 'meshgen', ...

   NumOfEdges = NumOfFaces = 0;
   nbInteriorFaces = nbBoundaryFaces = -1;

   if (Dim > 1)
   {
      el_to_edge = new Table;
      NumOfEdges = GetElementToEdgeTable(*el_to_edge, be_to_edge);
   }
   if (Dim > 2)
   {
      GetElementToFaceTable();
   }
   GenerateFaces();
#ifdef MFEM_DEBUG
   CheckBdrElementOrientation(false);
#endif

   // NOTE: ncmesh->OnMeshUpdated() and GenerateNCFaceInfo() should be called
   // outside after this method.
}

Mesh::Mesh(const NCMesh &ncmesh_)
{
   Init();
   InitTables();
   InitFromNCMesh(ncmesh_);
   SetAttributes();
}

void Mesh::Swap(Mesh& other, bool non_geometry)
{
   mfem::Swap(Dim, other.Dim);
   mfem::Swap(spaceDim, other.spaceDim);

   mfem::Swap(NumOfVertices, other.NumOfVertices);
   mfem::Swap(NumOfElements, other.NumOfElements);
   mfem::Swap(NumOfBdrElements, other.NumOfBdrElements);
   mfem::Swap(NumOfEdges, other.NumOfEdges);
   mfem::Swap(NumOfFaces, other.NumOfFaces);

   mfem::Swap(meshgen, other.meshgen);
   mfem::Swap(mesh_geoms, other.mesh_geoms);

   mfem::Swap(elements, other.elements);
   mfem::Swap(vertices, other.vertices);
   mfem::Swap(boundary, other.boundary);
   mfem::Swap(faces, other.faces);
   mfem::Swap(faces_info, other.faces_info);
   mfem::Swap(nc_faces_info, other.nc_faces_info);

   mfem::Swap(el_to_edge, other.el_to_edge);
   mfem::Swap(el_to_face, other.el_to_face);
   mfem::Swap(el_to_el, other.el_to_el);
   mfem::Swap(be_to_edge, other.be_to_edge);
   mfem::Swap(bel_to_edge, other.bel_to_edge);
   mfem::Swap(be_to_face, other.be_to_face);
   mfem::Swap(face_edge, other.face_edge);
   mfem::Swap(face_to_elem, other.face_to_elem);
   mfem::Swap(edge_vertex, other.edge_vertex);

   mfem::Swap(attributes, other.attributes);
   mfem::Swap(bdr_attributes, other.bdr_attributes);

   mfem::Swap(geom_factors, other.geom_factors);

#ifdef MFEM_USE_MEMALLOC
   TetMemory.Swap(other.TetMemory);
#endif

   if (non_geometry)
   {
      mfem::Swap(NURBSext, other.NURBSext);
      mfem::Swap(ncmesh, other.ncmesh);

      mfem::Swap(Nodes, other.Nodes);
      if (Nodes) { Nodes->FESpace()->UpdateMeshPointer(this); }
      if (other.Nodes) { other.Nodes->FESpace()->UpdateMeshPointer(&other); }
      mfem::Swap(own_nodes, other.own_nodes);

      mfem::Swap(CoarseFineTr, other.CoarseFineTr);

      mfem::Swap(sequence, other.sequence);
      mfem::Swap(last_operation, other.last_operation);
   }
}

void Mesh::GetElementData(const Array<Element*> &elem_array, int geom,
                          Array<int> &elem_vtx, Array<int> &attr) const
{
   // protected method
   const int nv = Geometry::NumVerts[geom];
   int num_elems = 0;
   for (int i = 0; i < elem_array.Size(); i++)
   {
      if (elem_array[i]->GetGeometryType() == geom)
      {
         num_elems++;
      }
   }
   elem_vtx.SetSize(nv*num_elems);
   attr.SetSize(num_elems);
   elem_vtx.SetSize(0);
   attr.SetSize(0);
   for (int i = 0; i < elem_array.Size(); i++)
   {
      Element *el = elem_array[i];
      if (el->GetGeometryType() != geom) { continue; }

      Array<int> loc_vtx(el->GetVertices(), nv);
      elem_vtx.Append(loc_vtx);
      attr.Append(el->GetAttribute());
   }
}

static Array<int>& AllElements(Array<int> &list, int nelem)
{
   list.SetSize(nelem);
   for (int i = 0; i < nelem; i++) { list[i] = i; }
   return list;
}

void Mesh::UniformRefinement(int ref_algo)
{
   Array<int> list;

   if (NURBSext)
   {
      NURBSUniformRefinement();
   }
   else if (ncmesh)
   {
      GeneralRefinement(AllElements(list, GetNE()));
   }
   else if (ref_algo == 1 && meshgen == 1 && Dim == 3)
   {
      // algorithm "B" for an all-tet mesh
      LocalRefinement(AllElements(list, GetNE()));
   }
   else
   {
      switch (Dim)
      {
         case 1: LocalRefinement(AllElements(list, GetNE())); break;
         case 2: UniformRefinement2D(); break;
         case 3: UniformRefinement3D(); break;
         default: MFEM_ABORT("internal error");
      }
   }
}

void Mesh::GeneralRefinement(const Array<Refinement> &refinements,
                             int nonconforming, int nc_limit)
{
   if (ncmesh)
   {
      nonconforming = 1;
   }
   else if (Dim == 1 || (Dim == 3 && (meshgen & 1)))
   {
      nonconforming = 0;
   }
   else if (nonconforming < 0)
   {
      // determine if nonconforming refinement is suitable
      if ((meshgen & 2) || (meshgen & 4) || (meshgen & 8))
      {
         nonconforming = 1; // tensor product elements and wedges
      }
      else
      {
         nonconforming = 0; // simplices
      }
   }

   if (nonconforming)
   {
      // non-conforming refinement (hanging nodes)
      NonconformingRefinement(refinements, nc_limit);
   }
   else
   {
      Array<int> el_to_refine(refinements.Size());
      for (int i = 0; i < refinements.Size(); i++)
      {
         el_to_refine[i] = refinements[i].index;
      }

      // infer 'type' of local refinement from first element's 'ref_type'
      int type, rt = (refinements.Size() ? refinements[0].ref_type : 7);
      if (rt == 1 || rt == 2 || rt == 4)
      {
         type = 1; // bisection
      }
      else if (rt == 3 || rt == 5 || rt == 6)
      {
         type = 2; // quadrisection
      }
      else
      {
         type = 3; // octasection
      }

      // red-green refinement and bisection, no hanging nodes
      LocalRefinement(el_to_refine, type);
   }
}

void Mesh::GeneralRefinement(const Array<int> &el_to_refine, int nonconforming,
                             int nc_limit)
{
   Array<Refinement> refinements(el_to_refine.Size());
   for (int i = 0; i < el_to_refine.Size(); i++)
   {
      refinements[i] = Refinement(el_to_refine[i]);
   }
   GeneralRefinement(refinements, nonconforming, nc_limit);
}

void Mesh::EnsureNCMesh(bool simplices_nonconforming)
{
   MFEM_VERIFY(!NURBSext, "Cannot convert a NURBS mesh to an NC mesh. "
               "Please project the NURBS to Nodes first, with SetCurvature().");

#ifdef MFEM_USE_MPI
   MFEM_VERIFY(ncmesh != NULL || dynamic_cast<const ParMesh*>(this) == NULL,
               "Sorry, converting a conforming ParMesh to an NC mesh is "
               "not possible.");
#endif

   if (!ncmesh)
   {
      if ((meshgen & 0x2) /* quads/hexes */ ||
          (meshgen & 0x4) /* wedges */ ||
          (simplices_nonconforming && (meshgen & 0x1)) /* simplices */)
      {
         ncmesh = new NCMesh(this);
         ncmesh->OnMeshUpdated(this);
         GenerateNCFaceInfo();
      }
   }
}

void Mesh::RandomRefinement(double prob, bool aniso, int nonconforming,
                            int nc_limit)
{
   Array<Refinement> refs;
   for (int i = 0; i < GetNE(); i++)
   {
      if ((double) rand() / RAND_MAX < prob)
      {
         int type = 7;
         if (aniso)
         {
            type = (Dim == 3) ? (rand() % 7 + 1) : (rand() % 3 + 1);
         }
         refs.Append(Refinement(i, type));
      }
   }
   GeneralRefinement(refs, nonconforming, nc_limit);
}

void Mesh::RefineAtVertex(const Vertex& vert, double eps, int nonconforming)
{
   Array<int> v;
   Array<Refinement> refs;
   for (int i = 0; i < GetNE(); i++)
   {
      GetElementVertices(i, v);
      bool refine = false;
      for (int j = 0; j < v.Size(); j++)
      {
         double dist = 0.0;
         for (int l = 0; l < spaceDim; l++)
         {
            double d = vert(l) - vertices[v[j]](l);
            dist += d*d;
         }
         if (dist <= eps*eps) { refine = true; break; }
      }
      if (refine)
      {
         refs.Append(Refinement(i));
      }
   }
   GeneralRefinement(refs, nonconforming);
}

bool Mesh::RefineByError(const Array<double> &elem_error, double threshold,
                         int nonconforming, int nc_limit)
{
   MFEM_VERIFY(elem_error.Size() == GetNE(), "");
   Array<Refinement> refs;
   for (int i = 0; i < GetNE(); i++)
   {
      if (elem_error[i] > threshold)
      {
         refs.Append(Refinement(i));
      }
   }
   if (ReduceInt(refs.Size()))
   {
      GeneralRefinement(refs, nonconforming, nc_limit);
      return true;
   }
   return false;
}

bool Mesh::RefineByError(const Vector &elem_error, double threshold,
                         int nonconforming, int nc_limit)
{
   Array<double> tmp(const_cast<double*>(elem_error.GetData()),
                     elem_error.Size());
   return RefineByError(tmp, threshold, nonconforming, nc_limit);
}


void Mesh::Bisection(int i, const DSTable &v_to_v,
                     int *edge1, int *edge2, int *middle)
{
   int *vert;
   int v[2][4], v_new, bisect, t;
   Element *el = elements[i];
   Vertex V;

   t = el->GetType();
   if (t == Element::TRIANGLE)
   {
      Triangle *tri = (Triangle *) el;

      vert = tri->GetVertices();

      // 1. Get the index for the new vertex in v_new.
      bisect = v_to_v(vert[0], vert[1]);
      MFEM_ASSERT(bisect >= 0, "");

      if (middle[bisect] == -1)
      {
         v_new = NumOfVertices++;
         for (int d = 0; d < spaceDim; d++)
         {
            V(d) = 0.5 * (vertices[vert[0]](d) + vertices[vert[1]](d));
         }
         vertices.Append(V);

         // Put the element that may need refinement (because of this
         // bisection) in edge1, or -1 if no more refinement is needed.
         if (edge1[bisect] == i)
         {
            edge1[bisect] = edge2[bisect];
         }

         middle[bisect] = v_new;
      }
      else
      {
         v_new = middle[bisect];

         // This edge will require no more refinement.
         edge1[bisect] = -1;
      }

      // 2. Set the node indices for the new elements in v[0] and v[1] so that
      //    the  edge marked for refinement is between the first two nodes.
      v[0][0] = vert[2]; v[0][1] = vert[0]; v[0][2] = v_new;
      v[1][0] = vert[1]; v[1][1] = vert[2]; v[1][2] = v_new;

      tri->SetVertices(v[0]);   // changes vert[0..2] !!!

      Triangle* tri_new = new Triangle(v[1], tri->GetAttribute());
      elements.Append(tri_new);

      int tr = tri->GetTransform();
      tri_new->ResetTransform(tr);

      // record the sequence of refinements
      tri->PushTransform(4);
      tri_new->PushTransform(5);

      int coarse = FindCoarseElement(i);
      CoarseFineTr.embeddings[i].parent = coarse;
      CoarseFineTr.embeddings.Append(Embedding(coarse, Geometry::TRIANGLE));

      // 3. edge1 and edge2 may have to be changed for the second triangle.
      if (v[1][0] < v_to_v.NumberOfRows() && v[1][1] < v_to_v.NumberOfRows())
      {
         bisect = v_to_v(v[1][0], v[1][1]);
         MFEM_ASSERT(bisect >= 0, "");

         if (edge1[bisect] == i)
         {
            edge1[bisect] = NumOfElements;
         }
         else if (edge2[bisect] == i)
         {
            edge2[bisect] = NumOfElements;
         }
      }
      NumOfElements++;
   }
   else
   {
      MFEM_ABORT("Bisection for now works only for triangles.");
   }
}

void Mesh::Bisection(int i, HashTable<Hashed2> &v_to_v)
{
   int *vert;
   int v[2][4], v_new, bisect, t;
   Element *el = elements[i];
   Vertex V;

   t = el->GetType();
   if (t == Element::TETRAHEDRON)
   {
      Tetrahedron *tet = (Tetrahedron *) el;

      MFEM_VERIFY(tet->GetRefinementFlag() != 0,
                  "TETRAHEDRON element is not marked for refinement.");

      vert = tet->GetVertices();

      // 1. Get the index for the new vertex in v_new.
      bisect = v_to_v.FindId(vert[0], vert[1]);
      if (bisect == -1)
      {
         v_new = NumOfVertices + v_to_v.GetId(vert[0],vert[1]);
         for (int j = 0; j < 3; j++)
         {
            V(j) = 0.5 * (vertices[vert[0]](j) + vertices[vert[1]](j));
         }
         vertices.Append(V);
      }
      else
      {
         v_new = NumOfVertices + bisect;
      }

      // 2. Set the node indices for the new elements in v[2][4] so that
      //    the edge marked for refinement is between the first two nodes.
      int type, old_redges[2], flag;
      tet->ParseRefinementFlag(old_redges, type, flag);

      int new_type, new_redges[2][2];
      v[0][3] = v_new;
      v[1][3] = v_new;
      new_redges[0][0] = 2;
      new_redges[0][1] = 1;
      new_redges[1][0] = 2;
      new_redges[1][1] = 1;
      int tr1 = -1, tr2 = -1;
      switch (old_redges[0])
      {
         case 2:
            v[0][0] = vert[0]; v[0][1] = vert[2]; v[0][2] = vert[3];
            if (type == Tetrahedron::TYPE_PF) { new_redges[0][1] = 4; }
            tr1 = 0;
            break;
         case 3:
            v[0][0] = vert[3]; v[0][1] = vert[0]; v[0][2] = vert[2];
            tr1 = 2;
            break;
         case 5:
            v[0][0] = vert[2]; v[0][1] = vert[3]; v[0][2] = vert[0];
            tr1 = 4;
      }
      switch (old_redges[1])
      {
         case 1:
            v[1][0] = vert[2]; v[1][1] = vert[1]; v[1][2] = vert[3];
            if (type == Tetrahedron::TYPE_PF) { new_redges[1][0] = 3; }
            tr2 = 1;
            break;
         case 4:
            v[1][0] = vert[1]; v[1][1] = vert[3]; v[1][2] = vert[2];
            tr2 = 3;
            break;
         case 5:
            v[1][0] = vert[3]; v[1][1] = vert[2]; v[1][2] = vert[1];
            tr2 = 5;
      }

      int attr = tet->GetAttribute();
      tet->SetVertices(v[0]);

#ifdef MFEM_USE_MEMALLOC
      Tetrahedron *tet2 = TetMemory.Alloc();
      tet2->SetVertices(v[1]);
      tet2->SetAttribute(attr);
#else
      Tetrahedron *tet2 = new Tetrahedron(v[1], attr);
#endif
      tet2->ResetTransform(tet->GetTransform());
      elements.Append(tet2);

      // record the sequence of refinements
      tet->PushTransform(tr1);
      tet2->PushTransform(tr2);

      int coarse = FindCoarseElement(i);
      CoarseFineTr.embeddings[i].parent = coarse;
      CoarseFineTr.embeddings.Append(Embedding(coarse, Geometry::TETRAHEDRON));

      // 3. Set the bisection flag
      switch (type)
      {
         case Tetrahedron::TYPE_PU:
            new_type = Tetrahedron::TYPE_PF; break;
         case Tetrahedron::TYPE_PF:
            new_type = Tetrahedron::TYPE_A;  break;
         default:
            new_type = Tetrahedron::TYPE_PU;
      }

      tet->CreateRefinementFlag(new_redges[0], new_type, flag+1);
      tet2->CreateRefinementFlag(new_redges[1], new_type, flag+1);

      NumOfElements++;
   }
   else
   {
      MFEM_ABORT("Bisection with HashTable for now works only for tetrahedra.");
   }
}

void Mesh::BdrBisection(int i, const HashTable<Hashed2> &v_to_v)
{
   int *vert;
   int v[2][3], v_new, bisect, t;
   Element *bdr_el = boundary[i];

   t = bdr_el->GetType();
   if (t == Element::TRIANGLE)
   {
      Triangle *tri = (Triangle *) bdr_el;

      vert = tri->GetVertices();

      // 1. Get the index for the new vertex in v_new.
      bisect = v_to_v.FindId(vert[0], vert[1]);
      MFEM_ASSERT(bisect >= 0, "");
      v_new = NumOfVertices + bisect;
      MFEM_ASSERT(v_new != -1, "");

      // 2. Set the node indices for the new elements in v[0] and v[1] so that
      //    the  edge marked for refinement is between the first two nodes.
      v[0][0] = vert[2]; v[0][1] = vert[0]; v[0][2] = v_new;
      v[1][0] = vert[1]; v[1][1] = vert[2]; v[1][2] = v_new;

      tri->SetVertices(v[0]);

      boundary.Append(new Triangle(v[1], tri->GetAttribute()));

      NumOfBdrElements++;
   }
   else
   {
      MFEM_ABORT("Bisection of boundary elements with HashTable works only for"
                 " triangles!");
   }
}

void Mesh::UniformRefinement(int i, const DSTable &v_to_v,
                             int *edge1, int *edge2, int *middle)
{
   Array<int> v;
   int j, v1[3], v2[3], v3[3], v4[3], v_new[3], bisect[3];
   Vertex V;

   if (elements[i]->GetType() == Element::TRIANGLE)
   {
      Triangle *tri0 = (Triangle*) elements[i];
      tri0->GetVertices(v);

      // 1. Get the indices for the new vertices in array v_new
      bisect[0] = v_to_v(v[0],v[1]);
      bisect[1] = v_to_v(v[1],v[2]);
      bisect[2] = v_to_v(v[0],v[2]);
      MFEM_ASSERT(bisect[0] >= 0 && bisect[1] >= 0 && bisect[2] >= 0, "");

      for (j = 0; j < 3; j++)                // for the 3 edges fix v_new
      {
         if (middle[bisect[j]] == -1)
         {
            v_new[j] = NumOfVertices++;
            for (int d = 0; d < spaceDim; d++)
            {
               V(d) = (vertices[v[j]](d) + vertices[v[(j+1)%3]](d))/2.;
            }
            vertices.Append(V);

            // Put the element that may need refinement (because of this
            // bisection) in edge1, or -1 if no more refinement is needed.
            if (edge1[bisect[j]] == i)
            {
               edge1[bisect[j]] = edge2[bisect[j]];
            }

            middle[bisect[j]] = v_new[j];
         }
         else
         {
            v_new[j] = middle[bisect[j]];

            // This edge will require no more refinement.
            edge1[bisect[j]] = -1;
         }
      }

      // 2. Set the node indices for the new elements in v1, v2, v3 & v4 so that
      //    the edges marked for refinement be between the first two nodes.
      v1[0] =     v[0]; v1[1] = v_new[0]; v1[2] = v_new[2];
      v2[0] = v_new[0]; v2[1] =     v[1]; v2[2] = v_new[1];
      v3[0] = v_new[2]; v3[1] = v_new[1]; v3[2] =     v[2];
      v4[0] = v_new[1]; v4[1] = v_new[2]; v4[2] = v_new[0];

      Triangle* tri1 = new Triangle(v1, tri0->GetAttribute());
      Triangle* tri2 = new Triangle(v2, tri0->GetAttribute());
      Triangle* tri3 = new Triangle(v3, tri0->GetAttribute());

      elements.Append(tri1);
      elements.Append(tri2);
      elements.Append(tri3);

      tri0->SetVertices(v4);

      // record the sequence of refinements
      unsigned code = tri0->GetTransform();
      tri1->ResetTransform(code);
      tri2->ResetTransform(code);
      tri3->ResetTransform(code);

      tri0->PushTransform(3);
      tri1->PushTransform(0);
      tri2->PushTransform(1);
      tri3->PushTransform(2);

      // set parent indices
      int coarse = FindCoarseElement(i);
      CoarseFineTr.embeddings[i] = Embedding(coarse, Geometry::TRIANGLE);
      CoarseFineTr.embeddings.Append(Embedding(coarse, Geometry::TRIANGLE));
      CoarseFineTr.embeddings.Append(Embedding(coarse, Geometry::TRIANGLE));
      CoarseFineTr.embeddings.Append(Embedding(coarse, Geometry::TRIANGLE));

      NumOfElements += 3;
   }
   else
   {
      MFEM_ABORT("Uniform refinement for now works only for triangles.");
   }
}

void Mesh::InitRefinementTransforms()
{
   // initialize CoarseFineTr
   CoarseFineTr.Clear();
   CoarseFineTr.embeddings.SetSize(NumOfElements);
   for (int i = 0; i < NumOfElements; i++)
   {
      elements[i]->ResetTransform(0);
      CoarseFineTr.embeddings[i] = Embedding(i, GetElementGeometry(i));
   }
}

int Mesh::FindCoarseElement(int i)
{
   int coarse;
   while ((coarse = CoarseFineTr.embeddings[i].parent) != i)
   {
      i = coarse;
   }
   return coarse;
}

const CoarseFineTransformations& Mesh::GetRefinementTransforms()
{
   MFEM_VERIFY(GetLastOperation() == Mesh::REFINE, "");

   if (ncmesh)
   {
      return ncmesh->GetRefinementTransforms();
   }

   Mesh::GeometryList elem_geoms(*this);
   for (int i = 0; i < elem_geoms.Size(); i++)
   {
      const Geometry::Type geom = elem_geoms[i];
      if (CoarseFineTr.point_matrices[geom].SizeK()) { continue; }

      if (geom == Geometry::TRIANGLE ||
          geom == Geometry::TETRAHEDRON)
      {
         std::map<unsigned, int> mat_no;
         mat_no[0] = 1; // identity

         // assign matrix indices to element transformations
         for (int j = 0; j < elements.Size(); j++)
         {
            int index = 0;
            unsigned code = elements[j]->GetTransform();
            if (code)
            {
               int &matrix = mat_no[code];
               if (!matrix) { matrix = mat_no.size(); }
               index = matrix-1;
            }
            CoarseFineTr.embeddings[j].matrix = index;
         }

         DenseTensor &pmats = CoarseFineTr.point_matrices[geom];
         pmats.SetSize(Dim, Dim+1, mat_no.size());

         // calculate the point matrices used
         std::map<unsigned, int>::iterator it;
         for (it = mat_no.begin(); it != mat_no.end(); ++it)
         {
            if (geom == Geometry::TRIANGLE)
            {
               Triangle::GetPointMatrix(it->first, pmats(it->second-1));
            }
            else
            {
               Tetrahedron::GetPointMatrix(it->first, pmats(it->second-1));
            }
         }
      }
      else
      {
         MFEM_ABORT("Don't know how to construct CoarseFineTransformations for"
                    " geom = " << geom);
      }
   }

   // NOTE: quads and hexes already have trivial transformations ready
   return CoarseFineTr;
}

void Mesh::PrintXG(std::ostream &os) const
{
   MFEM_ASSERT(Dim==spaceDim, "2D Manifold meshes not supported");
   int i, j;
   Array<int> v;

   if (Dim == 2)
   {
      // Print the type of the mesh.
      if (Nodes == NULL)
      {
         os << "areamesh2\n\n";
      }
      else
      {
         os << "curved_areamesh2\n\n";
      }

      // Print the boundary elements.
      os << NumOfBdrElements << '\n';
      for (i = 0; i < NumOfBdrElements; i++)
      {
         boundary[i]->GetVertices(v);

         os << boundary[i]->GetAttribute();
         for (j = 0; j < v.Size(); j++)
         {
            os << ' ' << v[j] + 1;
         }
         os << '\n';
      }

      // Print the elements.
      os << NumOfElements << '\n';
      for (i = 0; i < NumOfElements; i++)
      {
         elements[i]->GetVertices(v);

         os << elements[i]->GetAttribute() << ' ' << v.Size();
         for (j = 0; j < v.Size(); j++)
         {
            os << ' ' << v[j] + 1;
         }
         os << '\n';
      }

      if (Nodes == NULL)
      {
         // Print the vertices.
         os << NumOfVertices << '\n';
         for (i = 0; i < NumOfVertices; i++)
         {
            os << vertices[i](0);
            for (j = 1; j < Dim; j++)
            {
               os << ' ' << vertices[i](j);
            }
            os << '\n';
         }
      }
      else
      {
         os << NumOfVertices << '\n';
         Nodes->Save(os);
      }
   }
   else  // ===== Dim != 2 =====
   {
      if (Nodes)
      {
         mfem_error("Mesh::PrintXG(...) : Curved mesh in 3D");
      }

      if (meshgen == 1)
      {
         int nv;
         const int *ind;

         os << "NETGEN_Neutral_Format\n";
         // print the vertices
         os << NumOfVertices << '\n';
         for (i = 0; i < NumOfVertices; i++)
         {
            for (j = 0; j < Dim; j++)
            {
               os << ' ' << vertices[i](j);
            }
            os << '\n';
         }

         // print the elements
         os << NumOfElements << '\n';
         for (i = 0; i < NumOfElements; i++)
         {
            nv = elements[i]->GetNVertices();
            ind = elements[i]->GetVertices();
            os << elements[i]->GetAttribute();
            for (j = 0; j < nv; j++)
            {
               os << ' ' << ind[j]+1;
            }
            os << '\n';
         }

         // print the boundary information.
         os << NumOfBdrElements << '\n';
         for (i = 0; i < NumOfBdrElements; i++)
         {
            nv = boundary[i]->GetNVertices();
            ind = boundary[i]->GetVertices();
            os << boundary[i]->GetAttribute();
            for (j = 0; j < nv; j++)
            {
               os << ' ' << ind[j]+1;
            }
            os << '\n';
         }
      }
      else if (meshgen == 2)  // TrueGrid
      {
         int nv;
         const int *ind;

         os << "TrueGrid\n"
            << "1 " << NumOfVertices << " " << NumOfElements
            << " 0 0 0 0 0 0 0\n"
            << "0 0 0 1 0 0 0 0 0 0 0\n"
            << "0 0 " << NumOfBdrElements << " 0 0 0 0 0 0 0 0 0 0 0 0 0\n"
            << "0.0 0.0 0.0 0 0 0.0 0.0 0 0.0\n"
            << "0 0 0 0 0 0 0 0 0 0 0 0 0 0 0 0\n";

         for (i = 0; i < NumOfVertices; i++)
            os << i+1 << " 0.0 " << vertices[i](0) << ' ' << vertices[i](1)
               << ' ' << vertices[i](2) << " 0.0\n";

         for (i = 0; i < NumOfElements; i++)
         {
            nv = elements[i]->GetNVertices();
            ind = elements[i]->GetVertices();
            os << i+1 << ' ' << elements[i]->GetAttribute();
            for (j = 0; j < nv; j++)
            {
               os << ' ' << ind[j]+1;
            }
            os << '\n';
         }

         for (i = 0; i < NumOfBdrElements; i++)
         {
            nv = boundary[i]->GetNVertices();
            ind = boundary[i]->GetVertices();
            os << boundary[i]->GetAttribute();
            for (j = 0; j < nv; j++)
            {
               os << ' ' << ind[j]+1;
            }
            os << " 1.0 1.0 1.0 1.0\n";
         }
      }
   }

   os << flush;
}

void Mesh::Printer(std::ostream &os, std::string section_delimiter) const
{
   int i, j;

   if (NURBSext)
   {
      // general format
      NURBSext->Print(os);
      os << '\n';
      Nodes->Save(os);

      // patch-wise format
      // NURBSext->ConvertToPatches(*Nodes);
      // NURBSext->Print(os);

      return;
   }

   if (Nonconforming())
   {
      // nonconforming mesh format
      ncmesh->Print(os);

      if (Nodes)
      {
         os << "\n# mesh curvature GridFunction";
         os << "\nnodes\n";
         Nodes->Save(os);
      }

      os << "\nmfem_mesh_end" << endl;
      return;
   }

   // serial/parallel conforming mesh format
   os << (section_delimiter.empty()
          ? "MFEM mesh v1.0\n" : "MFEM mesh v1.2\n");

   // optional
   os <<
      "\n#\n# MFEM Geometry Types (see mesh/geom.hpp):\n#\n"
      "# POINT       = 0\n"
      "# SEGMENT     = 1\n"
      "# TRIANGLE    = 2\n"
      "# SQUARE      = 3\n"
      "# TETRAHEDRON = 4\n"
      "# CUBE        = 5\n"
      "# PRISM       = 6\n"
      "# PYRAMID     = 7\n"
      "#\n";

   os << "\ndimension\n" << Dim;

   os << "\n\nelements\n" << NumOfElements << '\n';
   for (i = 0; i < NumOfElements; i++)
   {
      PrintElement(elements[i], os);
   }

   os << "\nboundary\n" << NumOfBdrElements << '\n';
   for (i = 0; i < NumOfBdrElements; i++)
   {
      PrintElement(boundary[i], os);
   }

   os << "\nvertices\n" << NumOfVertices << '\n';
   if (Nodes == NULL)
   {
      os << spaceDim << '\n';
      for (i = 0; i < NumOfVertices; i++)
      {
         os << vertices[i](0);
         for (j = 1; j < spaceDim; j++)
         {
            os << ' ' << vertices[i](j);
         }
         os << '\n';
      }
      os.flush();
   }
   else
   {
      os << "\nnodes\n";
      Nodes->Save(os);
   }

   if (!section_delimiter.empty())
   {
      os << section_delimiter << endl; // only with format v1.2
   }
}

void Mesh::PrintTopo(std::ostream &os,const Array<int> &e_to_k) const
{
   int i;
   Array<int> vert;

   os << "MFEM NURBS mesh v1.0\n";

   // optional
   os <<
      "\n#\n# MFEM Geometry Types (see mesh/geom.hpp):\n#\n"
      "# SEGMENT     = 1\n"
      "# SQUARE      = 3\n"
      "# CUBE        = 5\n"
      "#\n";

   os << "\ndimension\n" << Dim
      << "\n\nelements\n" << NumOfElements << '\n';
   for (i = 0; i < NumOfElements; i++)
   {
      PrintElement(elements[i], os);
   }

   os << "\nboundary\n" << NumOfBdrElements << '\n';
   for (i = 0; i < NumOfBdrElements; i++)
   {
      PrintElement(boundary[i], os);
   }

   os << "\nedges\n" << NumOfEdges << '\n';
   for (i = 0; i < NumOfEdges; i++)
   {
      edge_vertex->GetRow(i, vert);
      int ki = e_to_k[i];
      if (ki < 0)
      {
         ki = -1 - ki;
      }
      os << ki << ' ' << vert[0] << ' ' << vert[1] << '\n';
   }
   os << "\nvertices\n" << NumOfVertices << '\n';
}

void Mesh::Save(const std::string &fname, int precision) const
{
   ofstream ofs(fname);
   ofs.precision(precision);
   Print(ofs);
}

#ifdef MFEM_USE_ADIOS2
void Mesh::Print(adios2stream &os) const
{
   os.Print(*this);
}
#endif

void Mesh::PrintVTK(std::ostream &os)
{
   os <<
      "# vtk DataFile Version 3.0\n"
      "Generated by MFEM\n"
      "ASCII\n"
      "DATASET UNSTRUCTURED_GRID\n";

   if (Nodes == NULL)
   {
      os << "POINTS " << NumOfVertices << " double\n";
      for (int i = 0; i < NumOfVertices; i++)
      {
         os << vertices[i](0);
         int j;
         for (j = 1; j < spaceDim; j++)
         {
            os << ' ' << vertices[i](j);
         }
         for ( ; j < 3; j++)
         {
            os << ' ' << 0.0;
         }
         os << '\n';
      }
   }
   else
   {
      Array<int> vdofs(3);
      os << "POINTS " << Nodes->FESpace()->GetNDofs() << " double\n";
      for (int i = 0; i < Nodes->FESpace()->GetNDofs(); i++)
      {
         vdofs.SetSize(1);
         vdofs[0] = i;
         Nodes->FESpace()->DofsToVDofs(vdofs);
         os << (*Nodes)(vdofs[0]);
         int j;
         for (j = 1; j < spaceDim; j++)
         {
            os << ' ' << (*Nodes)(vdofs[j]);
         }
         for ( ; j < 3; j++)
         {
            os << ' ' << 0.0;
         }
         os << '\n';
      }
   }

   int order = -1;
   if (Nodes == NULL)
   {
      int size = 0;
      for (int i = 0; i < NumOfElements; i++)
      {
         size += elements[i]->GetNVertices() + 1;
      }
      os << "CELLS " << NumOfElements << ' ' << size << '\n';
      for (int i = 0; i < NumOfElements; i++)
      {
         const int *v = elements[i]->GetVertices();
         const int nv = elements[i]->GetNVertices();
         os << nv;
         Geometry::Type geom = elements[i]->GetGeometryType();
         const int *perm = VTKGeometry::VertexPermutation[geom];
         for (int j = 0; j < nv; j++)
         {
            os << ' ' << v[perm ? perm[j] : j];
         }
         os << '\n';
      }
      order = 1;
   }
   else
   {
      Array<int> dofs;
      int size = 0;
      for (int i = 0; i < NumOfElements; i++)
      {
         Nodes->FESpace()->GetElementDofs(i, dofs);
         MFEM_ASSERT(Dim != 0 || dofs.Size() == 1,
                     "Point meshes should have a single dof per element");
         size += dofs.Size() + 1;
      }
      os << "CELLS " << NumOfElements << ' ' << size << '\n';
      const char *fec_name = Nodes->FESpace()->FEColl()->Name();

      if (!strcmp(fec_name, "Linear") ||
          !strcmp(fec_name, "H1_0D_P1") ||
          !strcmp(fec_name, "H1_1D_P1") ||
          !strcmp(fec_name, "H1_2D_P1") ||
          !strcmp(fec_name, "H1_3D_P1"))
      {
         order = 1;
      }
      else if (!strcmp(fec_name, "Quadratic") ||
               !strcmp(fec_name, "H1_1D_P2") ||
               !strcmp(fec_name, "H1_2D_P2") ||
               !strcmp(fec_name, "H1_3D_P2"))
      {
         order = 2;
      }
      if (order == -1)
      {
         mfem::err << "Mesh::PrintVTK : can not save '"
                   << fec_name << "' elements!" << endl;
         mfem_error();
      }
      for (int i = 0; i < NumOfElements; i++)
      {
         Nodes->FESpace()->GetElementDofs(i, dofs);
         os << dofs.Size();
         if (order == 1)
         {
            for (int j = 0; j < dofs.Size(); j++)
            {
               os << ' ' << dofs[j];
            }
         }
         else if (order == 2)
         {
            const int *vtk_mfem;
            switch (elements[i]->GetGeometryType())
            {
               case Geometry::SEGMENT:
               case Geometry::TRIANGLE:
               case Geometry::SQUARE:
                  vtk_mfem = vtk_quadratic_hex; break; // identity map
               case Geometry::TETRAHEDRON:
                  vtk_mfem = vtk_quadratic_tet; break;
               case Geometry::PRISM:
                  vtk_mfem = vtk_quadratic_wedge; break;
               case Geometry::CUBE:
               default:
                  vtk_mfem = vtk_quadratic_hex; break;
            }
            for (int j = 0; j < dofs.Size(); j++)
            {
               os << ' ' << dofs[vtk_mfem[j]];
            }
         }
         os << '\n';
      }
   }

   os << "CELL_TYPES " << NumOfElements << '\n';
   for (int i = 0; i < NumOfElements; i++)
   {
      int vtk_cell_type = 5;
      Geometry::Type geom = GetElement(i)->GetGeometryType();
      if (order == 1) { vtk_cell_type = VTKGeometry::Map[geom]; }
      else if (order == 2) { vtk_cell_type = VTKGeometry::QuadraticMap[geom]; }
      os << vtk_cell_type << '\n';
   }

   // write attributes
   os << "CELL_DATA " << NumOfElements << '\n'
      << "SCALARS material int\n"
      << "LOOKUP_TABLE default\n";
   for (int i = 0; i < NumOfElements; i++)
   {
      os << elements[i]->GetAttribute() << '\n';
   }
   os.flush();
}

void Mesh::PrintVTU(std::string fname,
                    VTKFormat format,
                    bool high_order_output,
                    int compression_level,
                    bool bdr)
{
   int ref = (high_order_output && Nodes)
             ? Nodes->FESpace()->GetMaxElementOrder() : 1;

   fname = fname + ".vtu";
   std::fstream os(fname.c_str(),std::ios::out);
   os << "<VTKFile type=\"UnstructuredGrid\" version=\"0.1\"";
   if (compression_level != 0)
   {
      os << " compressor=\"vtkZLibDataCompressor\"";
   }
   os << " byte_order=\"" << VTKByteOrder() << "\">\n";
   os << "<UnstructuredGrid>\n";
   PrintVTU(os, ref, format, high_order_output, compression_level, bdr);
   os << "</Piece>\n"; // need to close the piece open in the PrintVTU method
   os << "</UnstructuredGrid>\n";
   os << "</VTKFile>" << std::endl;

   os.close();
}

void Mesh::PrintBdrVTU(std::string fname,
                       VTKFormat format,
                       bool high_order_output,
                       int compression_level)
{
   PrintVTU(fname, format, high_order_output, compression_level, true);
}

void Mesh::PrintVTU(std::ostream &os, int ref, VTKFormat format,
                    bool high_order_output, int compression_level,
                    bool bdr_elements)
{
   RefinedGeometry *RefG;
   DenseMatrix pmat;

   const char *fmt_str = (format == VTKFormat::ASCII) ? "ascii" : "binary";
   const char *type_str = (format != VTKFormat::BINARY32) ? "Float64" : "Float32";
   std::vector<char> buf;

   auto get_geom = [&](int i)
   {
      if (bdr_elements) { return GetBdrElementBaseGeometry(i); }
      else { return GetElementBaseGeometry(i); }
   };

   int ne = bdr_elements ? GetNBE() : GetNE();
   // count the number of points and cells
   int np = 0, nc_ref = 0;
   for (int i = 0; i < ne; i++)
   {
      Geometry::Type geom = get_geom(i);
      int nv = Geometries.GetVertices(geom)->GetNPoints();
      RefG = GlobGeometryRefiner.Refine(geom, ref, 1);
      np += RefG->RefPts.GetNPoints();
      nc_ref += RefG->RefGeoms.Size() / nv;
   }

   os << "<Piece NumberOfPoints=\"" << np << "\" NumberOfCells=\""
      << (high_order_output ? ne : nc_ref) << "\">\n";

   // print out the points
   os << "<Points>\n";
   os << "<DataArray type=\"" << type_str
      << "\" NumberOfComponents=\"3\" format=\"" << fmt_str << "\">\n";
   for (int i = 0; i < ne; i++)
   {
      RefG = GlobGeometryRefiner.Refine(get_geom(i), ref, 1);

      if (bdr_elements)
      {
         GetBdrElementTransformation(i)->Transform(RefG->RefPts, pmat);
      }
      else
      {
         GetElementTransformation(i)->Transform(RefG->RefPts, pmat);
      }

      for (int j = 0; j < pmat.Width(); j++)
      {
         WriteBinaryOrASCII(os, buf, pmat(0,j), " ", format);
         if (pmat.Height() > 1)
         {
            WriteBinaryOrASCII(os, buf, pmat(1,j), " ", format);
         }
         else
         {
            WriteBinaryOrASCII(os, buf, 0.0, " ", format);
         }
         if (pmat.Height() > 2)
         {
            WriteBinaryOrASCII(os, buf, pmat(2,j), "", format);
         }
         else
         {
            WriteBinaryOrASCII(os, buf, 0.0, "", format);
         }
         if (format == VTKFormat::ASCII) { os << '\n'; }
      }
   }
   if (format != VTKFormat::ASCII)
   {
      WriteBase64WithSizeAndClear(os, buf, compression_level);
   }
   os << "</DataArray>" << std::endl;
   os << "</Points>" << std::endl;

   os << "<Cells>" << std::endl;
   os << "<DataArray type=\"Int32\" Name=\"connectivity\" format=\""
      << fmt_str << "\">" << std::endl;
   // connectivity
   std::vector<int> offset;

   np = 0;
   if (high_order_output)
   {
      Array<int> local_connectivity;
      for (int iel = 0; iel < ne; iel++)
      {
         Geometry::Type geom = get_geom(iel);
         CreateVTKElementConnectivity(local_connectivity, geom, ref);
         int nnodes = local_connectivity.Size();
         for (int i=0; i<nnodes; ++i)
         {
            WriteBinaryOrASCII(os, buf, np+local_connectivity[i], " ",
                               format);
         }
         if (format == VTKFormat::ASCII) { os << '\n'; }
         np += nnodes;
         offset.push_back(np);
      }
   }
   else
   {
      int coff = 0;
      for (int i = 0; i < ne; i++)
      {
         Geometry::Type geom = get_geom(i);
         int nv = Geometries.GetVertices(geom)->GetNPoints();
         RefG = GlobGeometryRefiner.Refine(geom, ref, 1);
         Array<int> &RG = RefG->RefGeoms;
         for (int j = 0; j < RG.Size(); )
         {
            coff = coff+nv;
            offset.push_back(coff);
            const int *p = VTKGeometry::VertexPermutation[geom];
            for (int k = 0; k < nv; k++, j++)
            {
               WriteBinaryOrASCII(os, buf, np + RG[p ? p[j] : j], " ",
                                  format);
            }
            if (format == VTKFormat::ASCII) { os << '\n'; }
         }
         np += RefG->RefPts.GetNPoints();
      }
   }
   if (format != VTKFormat::ASCII)
   {
      WriteBase64WithSizeAndClear(os, buf, compression_level);
   }
   os << "</DataArray>" << std::endl;

   os << "<DataArray type=\"Int32\" Name=\"offsets\" format=\""
      << fmt_str << "\">" << std::endl;
   // offsets
   for (size_t ii=0; ii<offset.size(); ii++)
   {
      WriteBinaryOrASCII(os, buf, offset[ii], "\n", format);
   }
   if (format != VTKFormat::ASCII)
   {
      WriteBase64WithSizeAndClear(os, buf, compression_level);
   }
   os << "</DataArray>" << std::endl;
   os << "<DataArray type=\"UInt8\" Name=\"types\" format=\""
      << fmt_str << "\">" << std::endl;
   // cell types
   const int *vtk_geom_map =
      high_order_output ? VTKGeometry::HighOrderMap : VTKGeometry::Map;
   for (int i = 0; i < ne; i++)
   {
      Geometry::Type geom = get_geom(i);
      uint8_t vtk_cell_type = 5;

      vtk_cell_type = vtk_geom_map[geom];

      if (high_order_output)
      {
         WriteBinaryOrASCII(os, buf, vtk_cell_type, "\n", format);
      }
      else
      {
         int nv = Geometries.GetVertices(geom)->GetNPoints();
         RefG = GlobGeometryRefiner.Refine(geom, ref, 1);
         Array<int> &RG = RefG->RefGeoms;
         for (int j = 0; j < RG.Size(); j += nv)
         {
            WriteBinaryOrASCII(os, buf, vtk_cell_type, "\n", format);
         }
      }
   }
   if (format != VTKFormat::ASCII)
   {
      WriteBase64WithSizeAndClear(os, buf, compression_level);
   }
   os << "</DataArray>" << std::endl;
   os << "</Cells>" << std::endl;

   os << "<CellData Scalars=\"attribute\">" << std::endl;
   os << "<DataArray type=\"Int32\" Name=\"attribute\" format=\""
      << fmt_str << "\">" << std::endl;
   for (int i = 0; i < ne; i++)
   {
      int attr = bdr_elements ? GetBdrAttribute(i) : GetAttribute(i);
      if (high_order_output)
      {
         WriteBinaryOrASCII(os, buf, attr, "\n", format);
      }
      else
      {
         Geometry::Type geom = get_geom(i);
         int nv = Geometries.GetVertices(geom)->GetNPoints();
         RefG = GlobGeometryRefiner.Refine(geom, ref, 1);
         for (int j = 0; j < RefG->RefGeoms.Size(); j += nv)
         {
            WriteBinaryOrASCII(os, buf, attr, "\n", format);
         }
      }
   }
   if (format != VTKFormat::ASCII)
   {
      WriteBase64WithSizeAndClear(os, buf, compression_level);
   }
   os << "</DataArray>" << std::endl;
   os << "</CellData>" << std::endl;
}


void Mesh::PrintVTK(std::ostream &os, int ref, int field_data)
{
   int np, nc, size;
   RefinedGeometry *RefG;
   DenseMatrix pmat;

   os <<
      "# vtk DataFile Version 3.0\n"
      "Generated by MFEM\n"
      "ASCII\n"
      "DATASET UNSTRUCTURED_GRID\n";

   // additional dataset information
   if (field_data)
   {
      os << "FIELD FieldData 1\n"
         << "MaterialIds " << 1 << " " << attributes.Size() << " int\n";
      for (int i = 0; i < attributes.Size(); i++)
      {
         os << ' ' << attributes[i];
      }
      os << '\n';
   }

   // count the points, cells, size
   np = nc = size = 0;
   for (int i = 0; i < GetNE(); i++)
   {
      Geometry::Type geom = GetElementBaseGeometry(i);
      int nv = Geometries.GetVertices(geom)->GetNPoints();
      RefG = GlobGeometryRefiner.Refine(geom, ref, 1);
      np += RefG->RefPts.GetNPoints();
      nc += RefG->RefGeoms.Size() / nv;
      size += (RefG->RefGeoms.Size() / nv) * (nv + 1);
   }
   os << "POINTS " << np << " double\n";
   // write the points
   for (int i = 0; i < GetNE(); i++)
   {
      RefG = GlobGeometryRefiner.Refine(
                GetElementBaseGeometry(i), ref, 1);

      GetElementTransformation(i)->Transform(RefG->RefPts, pmat);

      for (int j = 0; j < pmat.Width(); j++)
      {
         os << pmat(0, j) << ' ';
         if (pmat.Height() > 1)
         {
            os << pmat(1, j) << ' ';
            if (pmat.Height() > 2)
            {
               os << pmat(2, j);
            }
            else
            {
               os << 0.0;
            }
         }
         else
         {
            os << 0.0 << ' ' << 0.0;
         }
         os << '\n';
      }
   }

   // write the cells
   os << "CELLS " << nc << ' ' << size << '\n';
   np = 0;
   for (int i = 0; i < GetNE(); i++)
   {
      Geometry::Type geom = GetElementBaseGeometry(i);
      int nv = Geometries.GetVertices(geom)->GetNPoints();
      RefG = GlobGeometryRefiner.Refine(geom, ref, 1);
      Array<int> &RG = RefG->RefGeoms;

      for (int j = 0; j < RG.Size(); )
      {
         os << nv;
         for (int k = 0; k < nv; k++, j++)
         {
            os << ' ' << np + RG[j];
         }
         os << '\n';
      }
      np += RefG->RefPts.GetNPoints();
   }
   os << "CELL_TYPES " << nc << '\n';
   for (int i = 0; i < GetNE(); i++)
   {
      Geometry::Type geom = GetElementBaseGeometry(i);
      int nv = Geometries.GetVertices(geom)->GetNPoints();
      RefG = GlobGeometryRefiner.Refine(geom, ref, 1);
      Array<int> &RG = RefG->RefGeoms;
      int vtk_cell_type = VTKGeometry::Map[geom];

      for (int j = 0; j < RG.Size(); j += nv)
      {
         os << vtk_cell_type << '\n';
      }
   }
   // write attributes (materials)
   os << "CELL_DATA " << nc << '\n'
      << "SCALARS material int\n"
      << "LOOKUP_TABLE default\n";
   for (int i = 0; i < GetNE(); i++)
   {
      Geometry::Type geom = GetElementBaseGeometry(i);
      int nv = Geometries.GetVertices(geom)->GetNPoints();
      RefG = GlobGeometryRefiner.Refine(geom, ref, 1);
      int attr = GetAttribute(i);
      for (int j = 0; j < RefG->RefGeoms.Size(); j += nv)
      {
         os << attr << '\n';
      }
   }

   if (Dim > 1)
   {
      Array<int> coloring;
      srand((unsigned)time(0));
      double a = double(rand()) / (double(RAND_MAX) + 1.);
      int el0 = (int)floor(a * GetNE());
      GetElementColoring(coloring, el0);
      os << "SCALARS element_coloring int\n"
         << "LOOKUP_TABLE default\n";
      for (int i = 0; i < GetNE(); i++)
      {
         Geometry::Type geom = GetElementBaseGeometry(i);
         int nv = Geometries.GetVertices(geom)->GetNPoints();
         RefG = GlobGeometryRefiner.Refine(geom, ref, 1);
         for (int j = 0; j < RefG->RefGeoms.Size(); j += nv)
         {
            os << coloring[i] + 1 << '\n';
         }
      }
   }

   // prepare to write data
   os << "POINT_DATA " << np << '\n' << flush;
}

void Mesh::GetElementColoring(Array<int> &colors, int el0)
{
   int delete_el_to_el = (el_to_el) ? (0) : (1);
   const Table &el_el = ElementToElementTable();
   int num_el = GetNE(), stack_p, stack_top_p, max_num_col;
   Array<int> el_stack(num_el);

   const int *i_el_el = el_el.GetI();
   const int *j_el_el = el_el.GetJ();

   colors.SetSize(num_el);
   colors = -2;
   max_num_col = 1;
   stack_p = stack_top_p = 0;
   for (int el = el0; stack_top_p < num_el; el=(el+1)%num_el)
   {
      if (colors[el] != -2)
      {
         continue;
      }

      colors[el] = -1;
      el_stack[stack_top_p++] = el;

      for ( ; stack_p < stack_top_p; stack_p++)
      {
         int i = el_stack[stack_p];
         int num_nb = i_el_el[i+1] - i_el_el[i];
         if (max_num_col < num_nb + 1)
         {
            max_num_col = num_nb + 1;
         }
         for (int j = i_el_el[i]; j < i_el_el[i+1]; j++)
         {
            int k = j_el_el[j];
            if (colors[k] == -2)
            {
               colors[k] = -1;
               el_stack[stack_top_p++] = k;
            }
         }
      }
   }

   Array<int> col_marker(max_num_col);

   for (stack_p = 0; stack_p < stack_top_p; stack_p++)
   {
      int i = el_stack[stack_p], col;
      col_marker = 0;
      for (int j = i_el_el[i]; j < i_el_el[i+1]; j++)
      {
         col = colors[j_el_el[j]];
         if (col != -1)
         {
            col_marker[col] = 1;
         }
      }

      for (col = 0; col < max_num_col; col++)
         if (col_marker[col] == 0)
         {
            break;
         }

      colors[i] = col;
   }

   if (delete_el_to_el)
   {
      delete el_to_el;
      el_to_el = NULL;
   }
}

void Mesh::PrintWithPartitioning(int *partitioning, std::ostream &os,
                                 int elem_attr) const
{
   if (Dim != 3 && Dim != 2) { return; }

   int i, j, k, l, nv, nbe, *v;

   os << "MFEM mesh v1.0\n";

   // optional
   os <<
      "\n#\n# MFEM Geometry Types (see mesh/geom.hpp):\n#\n"
      "# POINT       = 0\n"
      "# SEGMENT     = 1\n"
      "# TRIANGLE    = 2\n"
      "# SQUARE      = 3\n"
      "# TETRAHEDRON = 4\n"
      "# CUBE        = 5\n"
      "# PRISM       = 6\n"
      "#\n";

   os << "\ndimension\n" << Dim
      << "\n\nelements\n" << NumOfElements << '\n';
   for (i = 0; i < NumOfElements; i++)
   {
      os << int((elem_attr) ? partitioning[i]+1 : elements[i]->GetAttribute())
         << ' ' << elements[i]->GetGeometryType();
      nv = elements[i]->GetNVertices();
      v  = elements[i]->GetVertices();
      for (j = 0; j < nv; j++)
      {
         os << ' ' << v[j];
      }
      os << '\n';
   }
   nbe = 0;
   for (i = 0; i < faces_info.Size(); i++)
   {
      if ((l = faces_info[i].Elem2No) >= 0)
      {
         k = partitioning[faces_info[i].Elem1No];
         l = partitioning[l];
         if (k != l)
         {
            nbe++;
            if (!Nonconforming() || !IsSlaveFace(faces_info[i]))
            {
               nbe++;
            }
         }
      }
      else
      {
         nbe++;
      }
   }
   os << "\nboundary\n" << nbe << '\n';
   for (i = 0; i < faces_info.Size(); i++)
   {
      if ((l = faces_info[i].Elem2No) >= 0)
      {
         k = partitioning[faces_info[i].Elem1No];
         l = partitioning[l];
         if (k != l)
         {
            nv = faces[i]->GetNVertices();
            v  = faces[i]->GetVertices();
            os << k+1 << ' ' << faces[i]->GetGeometryType();
            for (j = 0; j < nv; j++)
            {
               os << ' ' << v[j];
            }
            os << '\n';
            if (!Nonconforming() || !IsSlaveFace(faces_info[i]))
            {
               os << l+1 << ' ' << faces[i]->GetGeometryType();
               for (j = nv-1; j >= 0; j--)
               {
                  os << ' ' << v[j];
               }
               os << '\n';
            }
         }
      }
      else
      {
         k = partitioning[faces_info[i].Elem1No];
         nv = faces[i]->GetNVertices();
         v  = faces[i]->GetVertices();
         os << k+1 << ' ' << faces[i]->GetGeometryType();
         for (j = 0; j < nv; j++)
         {
            os << ' ' << v[j];
         }
         os << '\n';
      }
   }
   os << "\nvertices\n" << NumOfVertices << '\n';
   if (Nodes == NULL)
   {
      os << spaceDim << '\n';
      for (i = 0; i < NumOfVertices; i++)
      {
         os << vertices[i](0);
         for (j = 1; j < spaceDim; j++)
         {
            os << ' ' << vertices[i](j);
         }
         os << '\n';
      }
      os.flush();
   }
   else
   {
      os << "\nnodes\n";
      Nodes->Save(os);
   }
}

void Mesh::PrintElementsWithPartitioning(int *partitioning,
                                         std::ostream &os,
                                         int interior_faces)
{
   MFEM_ASSERT(Dim == spaceDim, "2D Manifolds not supported\n");
   if (Dim != 3 && Dim != 2) { return; }

   int *vcount = new int[NumOfVertices];
   for (int i = 0; i < NumOfVertices; i++)
   {
      vcount[i] = 0;
   }
   for (int i = 0; i < NumOfElements; i++)
   {
      int nv = elements[i]->GetNVertices();
      const int *ind = elements[i]->GetVertices();
      for (int j = 0; j < nv; j++)
      {
         vcount[ind[j]]++;
      }
   }

   int *voff = new int[NumOfVertices+1];
   voff[0] = 0;
   for (int i = 1; i <= NumOfVertices; i++)
   {
      voff[i] = vcount[i-1] + voff[i-1];
   }

   int **vown = new int*[NumOfVertices];
   for (int i = 0; i < NumOfVertices; i++)
   {
      vown[i] = new int[vcount[i]];
   }

   // 2D
   if (Dim == 2)
   {
      Table edge_el;
      Transpose(ElementToEdgeTable(), edge_el);

      // Fake printing of the elements.
      for (int i = 0; i < NumOfElements; i++)
      {
         int nv  = elements[i]->GetNVertices();
         const int *ind = elements[i]->GetVertices();
         for (int j = 0; j < nv; j++)
         {
            vcount[ind[j]]--;
            vown[ind[j]][vcount[ind[j]]] = i;
         }
      }

      for (int i = 0; i < NumOfVertices; i++)
      {
         vcount[i] = voff[i+1] - voff[i];
      }

      int nbe = 0;
      for (int i = 0; i < edge_el.Size(); i++)
      {
         const int *el = edge_el.GetRow(i);
         if (edge_el.RowSize(i) > 1)
         {
            int k = partitioning[el[0]];
            int l = partitioning[el[1]];
            if (interior_faces || k != l)
            {
               nbe += 2;
            }
         }
         else
         {
            nbe++;
         }
      }

      // Print the type of the mesh and the boundary elements.
      os << "areamesh2\n\n" << nbe << '\n';

      for (int i = 0; i < edge_el.Size(); i++)
      {
         const int *el = edge_el.GetRow(i);
         if (edge_el.RowSize(i) > 1)
         {
            int k = partitioning[el[0]];
            int l = partitioning[el[1]];
            if (interior_faces || k != l)
            {
               Array<int> ev;
               GetEdgeVertices(i,ev);
               os << k+1; // attribute
               for (int j = 0; j < 2; j++)
                  for (int s = 0; s < vcount[ev[j]]; s++)
                     if (vown[ev[j]][s] == el[0])
                     {
                        os << ' ' << voff[ev[j]]+s+1;
                     }
               os << '\n';
               os << l+1; // attribute
               for (int j = 1; j >= 0; j--)
                  for (int s = 0; s < vcount[ev[j]]; s++)
                     if (vown[ev[j]][s] == el[1])
                     {
                        os << ' ' << voff[ev[j]]+s+1;
                     }
               os << '\n';
            }
         }
         else
         {
            int k = partitioning[el[0]];
            Array<int> ev;
            GetEdgeVertices(i,ev);
            os << k+1; // attribute
            for (int j = 0; j < 2; j++)
               for (int s = 0; s < vcount[ev[j]]; s++)
                  if (vown[ev[j]][s] == el[0])
                  {
                     os << ' ' << voff[ev[j]]+s+1;
                  }
            os << '\n';
         }
      }

      // Print the elements.
      os << NumOfElements << '\n';
      for (int i = 0; i < NumOfElements; i++)
      {
         int nv  = elements[i]->GetNVertices();
         const int *ind = elements[i]->GetVertices();
         os << partitioning[i]+1 << ' '; // use subdomain number as attribute
         os << nv << ' ';
         for (int j = 0; j < nv; j++)
         {
            os << ' ' << voff[ind[j]]+vcount[ind[j]]--;
            vown[ind[j]][vcount[ind[j]]] = i;
         }
         os << '\n';
      }

      for (int i = 0; i < NumOfVertices; i++)
      {
         vcount[i] = voff[i+1] - voff[i];
      }

      // Print the vertices.
      os << voff[NumOfVertices] << '\n';
      for (int i = 0; i < NumOfVertices; i++)
         for (int k = 0; k < vcount[i]; k++)
         {
            for (int j = 0; j < Dim; j++)
            {
               os << vertices[i](j) << ' ';
            }
            os << '\n';
         }
   }
   //  Dim is 3
   else if (meshgen == 1)
   {
      os << "NETGEN_Neutral_Format\n";
      // print the vertices
      os << voff[NumOfVertices] << '\n';
      for (int i = 0; i < NumOfVertices; i++)
         for (int k = 0; k < vcount[i]; k++)
         {
            for (int j = 0; j < Dim; j++)
            {
               os << ' ' << vertices[i](j);
            }
            os << '\n';
         }

      // print the elements
      os << NumOfElements << '\n';
      for (int i = 0; i < NumOfElements; i++)
      {
         int nv = elements[i]->GetNVertices();
         const int *ind = elements[i]->GetVertices();
         os << partitioning[i]+1; // use subdomain number as attribute
         for (int j = 0; j < nv; j++)
         {
            os << ' ' << voff[ind[j]]+vcount[ind[j]]--;
            vown[ind[j]][vcount[ind[j]]] = i;
         }
         os << '\n';
      }

      for (int i = 0; i < NumOfVertices; i++)
      {
         vcount[i] = voff[i+1] - voff[i];
      }

      // print the boundary information.
      int nbe = 0;
      for (int i = 0; i < NumOfFaces; i++)
      {
         int l = faces_info[i].Elem2No;
         if (l >= 0)
         {
            int k = partitioning[faces_info[i].Elem1No];
            l = partitioning[l];
            if (interior_faces || k != l)
            {
               nbe += 2;
            }
         }
         else
         {
            nbe++;
         }
      }

      os << nbe << '\n';
      for (int i = 0; i < NumOfFaces; i++)
      {
         int l = faces_info[i].Elem2No;
         if (l >= 0)
         {
            int k = partitioning[faces_info[i].Elem1No];
            l = partitioning[l];
            if (interior_faces || k != l)
            {
               int nv = faces[i]->GetNVertices();
               const int *ind = faces[i]->GetVertices();
               os << k+1; // attribute
               for (int j = 0; j < nv; j++)
                  for (int s = 0; s < vcount[ind[j]]; s++)
                     if (vown[ind[j]][s] == faces_info[i].Elem1No)
                     {
                        os << ' ' << voff[ind[j]]+s+1;
                     }
               os << '\n';
               os << l+1; // attribute
               for (int j = nv-1; j >= 0; j--)
                  for (int s = 0; s < vcount[ind[j]]; s++)
                     if (vown[ind[j]][s] == faces_info[i].Elem2No)
                     {
                        os << ' ' << voff[ind[j]]+s+1;
                     }
               os << '\n';
            }
         }
         else
         {
            int k = partitioning[faces_info[i].Elem1No];
            int nv = faces[i]->GetNVertices();
            const int *ind = faces[i]->GetVertices();
            os << k+1; // attribute
            for (int j = 0; j < nv; j++)
               for (int s = 0; s < vcount[ind[j]]; s++)
                  if (vown[ind[j]][s] == faces_info[i].Elem1No)
                  {
                     os << ' ' << voff[ind[j]]+s+1;
                  }
            os << '\n';
         }
      }
   }
   //  Dim is 3
   else if (meshgen == 2) // TrueGrid
   {
      // count the number of the boundary elements.
      int nbe = 0;
      for (int i = 0; i < NumOfFaces; i++)
      {
         int l = faces_info[i].Elem2No;
         if (l >= 0)
         {
            int k = partitioning[faces_info[i].Elem1No];
            l = partitioning[l];
            if (interior_faces || k != l)
            {
               nbe += 2;
            }
         }
         else
         {
            nbe++;
         }
      }

      os << "TrueGrid\n"
         << "1 " << voff[NumOfVertices] << " " << NumOfElements
         << " 0 0 0 0 0 0 0\n"
         << "0 0 0 1 0 0 0 0 0 0 0\n"
         << "0 0 " << nbe << " 0 0 0 0 0 0 0 0 0 0 0 0 0\n"
         << "0.0 0.0 0.0 0 0 0.0 0.0 0 0.0\n"
         << "0 0 0 0 0 0 0 0 0 0 0 0 0 0 0 0\n";

      for (int i = 0; i < NumOfVertices; i++)
         for (int k = 0; k < vcount[i]; k++)
            os << voff[i]+k << " 0.0 " << vertices[i](0) << ' '
               << vertices[i](1) << ' ' << vertices[i](2) << " 0.0\n";

      for (int i = 0; i < NumOfElements; i++)
      {
         int nv = elements[i]->GetNVertices();
         const int *ind = elements[i]->GetVertices();
         os << i+1 << ' ' << partitioning[i]+1; // partitioning as attribute
         for (int j = 0; j < nv; j++)
         {
            os << ' ' << voff[ind[j]]+vcount[ind[j]]--;
            vown[ind[j]][vcount[ind[j]]] = i;
         }
         os << '\n';
      }

      for (int i = 0; i < NumOfVertices; i++)
      {
         vcount[i] = voff[i+1] - voff[i];
      }

      // boundary elements
      for (int i = 0; i < NumOfFaces; i++)
      {
         int l = faces_info[i].Elem2No;
         if (l >= 0)
         {
            int k = partitioning[faces_info[i].Elem1No];
            l = partitioning[l];
            if (interior_faces || k != l)
            {
               int nv = faces[i]->GetNVertices();
               const int *ind = faces[i]->GetVertices();
               os << k+1; // attribute
               for (int j = 0; j < nv; j++)
                  for (int s = 0; s < vcount[ind[j]]; s++)
                     if (vown[ind[j]][s] == faces_info[i].Elem1No)
                     {
                        os << ' ' << voff[ind[j]]+s+1;
                     }
               os << " 1.0 1.0 1.0 1.0\n";
               os << l+1; // attribute
               for (int j = nv-1; j >= 0; j--)
                  for (int s = 0; s < vcount[ind[j]]; s++)
                     if (vown[ind[j]][s] == faces_info[i].Elem2No)
                     {
                        os << ' ' << voff[ind[j]]+s+1;
                     }
               os << " 1.0 1.0 1.0 1.0\n";
            }
         }
         else
         {
            int k = partitioning[faces_info[i].Elem1No];
            int nv = faces[i]->GetNVertices();
            const int *ind = faces[i]->GetVertices();
            os << k+1; // attribute
            for (int j = 0; j < nv; j++)
               for (int s = 0; s < vcount[ind[j]]; s++)
                  if (vown[ind[j]][s] == faces_info[i].Elem1No)
                  {
                     os << ' ' << voff[ind[j]]+s+1;
                  }
            os << " 1.0 1.0 1.0 1.0\n";
         }
      }
   }

   os << flush;

   for (int i = 0; i < NumOfVertices; i++)
   {
      delete [] vown[i];
   }

   delete [] vcount;
   delete [] voff;
   delete [] vown;
}

void Mesh::PrintSurfaces(const Table & Aface_face, std::ostream &os) const
{
   int i, j;

   if (NURBSext)
   {
      mfem_error("Mesh::PrintSurfaces"
                 " NURBS mesh is not supported!");
      return;
   }

   os << "MFEM mesh v1.0\n";

   // optional
   os <<
      "\n#\n# MFEM Geometry Types (see mesh/geom.hpp):\n#\n"
      "# POINT       = 0\n"
      "# SEGMENT     = 1\n"
      "# TRIANGLE    = 2\n"
      "# SQUARE      = 3\n"
      "# TETRAHEDRON = 4\n"
      "# CUBE        = 5\n"
      "# PRISM       = 6\n"
      "#\n";

   os << "\ndimension\n" << Dim
      << "\n\nelements\n" << NumOfElements << '\n';
   for (i = 0; i < NumOfElements; i++)
   {
      PrintElement(elements[i], os);
   }

   os << "\nboundary\n" << Aface_face.Size_of_connections() << '\n';
   const int * const i_AF_f = Aface_face.GetI();
   const int * const j_AF_f = Aface_face.GetJ();

   for (int iAF=0; iAF < Aface_face.Size(); ++iAF)
      for (const int * iface = j_AF_f + i_AF_f[iAF];
           iface < j_AF_f + i_AF_f[iAF+1];
           ++iface)
      {
         os << iAF+1 << ' ';
         PrintElementWithoutAttr(faces[*iface],os);
      }

   os << "\nvertices\n" << NumOfVertices << '\n';
   if (Nodes == NULL)
   {
      os << spaceDim << '\n';
      for (i = 0; i < NumOfVertices; i++)
      {
         os << vertices[i](0);
         for (j = 1; j < spaceDim; j++)
         {
            os << ' ' << vertices[i](j);
         }
         os << '\n';
      }
      os.flush();
   }
   else
   {
      os << "\nnodes\n";
      Nodes->Save(os);
   }
}

void Mesh::ScaleSubdomains(double sf)
{
   int i,j,k;
   Array<int> vert;
   DenseMatrix pointmat;
   int na = attributes.Size();
   double *cg = new double[na*spaceDim];
   int *nbea = new int[na];

   int *vn = new int[NumOfVertices];
   for (i = 0; i < NumOfVertices; i++)
   {
      vn[i] = 0;
   }
   for (i = 0; i < na; i++)
   {
      for (j = 0; j < spaceDim; j++)
      {
         cg[i*spaceDim+j] = 0.0;
      }
      nbea[i] = 0;
   }

   for (i = 0; i < NumOfElements; i++)
   {
      GetElementVertices(i, vert);
      for (k = 0; k < vert.Size(); k++)
      {
         vn[vert[k]] = 1;
      }
   }

   for (i = 0; i < NumOfElements; i++)
   {
      int bea = GetAttribute(i)-1;
      GetPointMatrix(i, pointmat);
      GetElementVertices(i, vert);

      for (k = 0; k < vert.Size(); k++)
         if (vn[vert[k]] == 1)
         {
            nbea[bea]++;
            for (j = 0; j < spaceDim; j++)
            {
               cg[bea*spaceDim+j] += pointmat(j,k);
            }
            vn[vert[k]] = 2;
         }
   }

   for (i = 0; i < NumOfElements; i++)
   {
      int bea = GetAttribute(i)-1;
      GetElementVertices (i, vert);

      for (k = 0; k < vert.Size(); k++)
         if (vn[vert[k]])
         {
            for (j = 0; j < spaceDim; j++)
               vertices[vert[k]](j) = sf*vertices[vert[k]](j) +
                                      (1-sf)*cg[bea*spaceDim+j]/nbea[bea];
            vn[vert[k]] = 0;
         }
   }

   delete [] cg;
   delete [] nbea;
   delete [] vn;
}

void Mesh::ScaleElements(double sf)
{
   int i,j,k;
   Array<int> vert;
   DenseMatrix pointmat;
   int na = NumOfElements;
   double *cg = new double[na*spaceDim];
   int *nbea = new int[na];

   int *vn = new int[NumOfVertices];
   for (i = 0; i < NumOfVertices; i++)
   {
      vn[i] = 0;
   }
   for (i = 0; i < na; i++)
   {
      for (j = 0; j < spaceDim; j++)
      {
         cg[i*spaceDim+j] = 0.0;
      }
      nbea[i] = 0;
   }

   for (i = 0; i < NumOfElements; i++)
   {
      GetElementVertices(i, vert);
      for (k = 0; k < vert.Size(); k++)
      {
         vn[vert[k]] = 1;
      }
   }

   for (i = 0; i < NumOfElements; i++)
   {
      int bea = i;
      GetPointMatrix(i, pointmat);
      GetElementVertices(i, vert);

      for (k = 0; k < vert.Size(); k++)
         if (vn[vert[k]] == 1)
         {
            nbea[bea]++;
            for (j = 0; j < spaceDim; j++)
            {
               cg[bea*spaceDim+j] += pointmat(j,k);
            }
            vn[vert[k]] = 2;
         }
   }

   for (i = 0; i < NumOfElements; i++)
   {
      int bea = i;
      GetElementVertices(i, vert);

      for (k = 0; k < vert.Size(); k++)
         if (vn[vert[k]])
         {
            for (j = 0; j < spaceDim; j++)
               vertices[vert[k]](j) = sf*vertices[vert[k]](j) +
                                      (1-sf)*cg[bea*spaceDim+j]/nbea[bea];
            vn[vert[k]] = 0;
         }
   }

   delete [] cg;
   delete [] nbea;
   delete [] vn;
}

void Mesh::Transform(void (*f)(const Vector&, Vector&))
{
   // TODO: support for different new spaceDim.
   if (Nodes == NULL)
   {
      Vector vold(spaceDim), vnew(NULL, spaceDim);
      for (int i = 0; i < vertices.Size(); i++)
      {
         for (int j = 0; j < spaceDim; j++)
         {
            vold(j) = vertices[i](j);
         }
         vnew.SetData(vertices[i]());
         (*f)(vold, vnew);
      }
   }
   else
   {
      GridFunction xnew(Nodes->FESpace());
      VectorFunctionCoefficient f_pert(spaceDim, f);
      xnew.ProjectCoefficient(f_pert);
      *Nodes = xnew;
   }
   NodesUpdated();
}

void Mesh::Transform(VectorCoefficient &deformation)
{
   MFEM_VERIFY(spaceDim == deformation.GetVDim(),
               "incompatible vector dimensions");
   if (Nodes == NULL)
   {
      LinearFECollection fec;
      FiniteElementSpace fes(this, &fec, spaceDim, Ordering::byVDIM);
      GridFunction xnew(&fes);
      xnew.ProjectCoefficient(deformation);
      for (int i = 0; i < NumOfVertices; i++)
         for (int d = 0; d < spaceDim; d++)
         {
            vertices[i](d) = xnew(d + spaceDim*i);
         }
   }
   else
   {
      GridFunction xnew(Nodes->FESpace());
      xnew.ProjectCoefficient(deformation);
      *Nodes = xnew;
   }
   NodesUpdated();
}

void Mesh::RemoveUnusedVertices()
{
   if (NURBSext || ncmesh) { return; }

   Array<int> v2v(GetNV());
   v2v = -1;
   for (int i = 0; i < GetNE(); i++)
   {
      Element *el = GetElement(i);
      int nv = el->GetNVertices();
      int *v = el->GetVertices();
      for (int j = 0; j < nv; j++)
      {
         v2v[v[j]] = 0;
      }
   }
   for (int i = 0; i < GetNBE(); i++)
   {
      Element *el = GetBdrElement(i);
      int *v = el->GetVertices();
      int nv = el->GetNVertices();
      for (int j = 0; j < nv; j++)
      {
         v2v[v[j]] = 0;
      }
   }
   int num_vert = 0;
   for (int i = 0; i < v2v.Size(); i++)
   {
      if (v2v[i] == 0)
      {
         vertices[num_vert] = vertices[i];
         v2v[i] = num_vert++;
      }
   }

   if (num_vert == v2v.Size()) { return; }

   Vector nodes_by_element;
   Array<int> vdofs;
   if (Nodes)
   {
      int s = 0;
      for (int i = 0; i < GetNE(); i++)
      {
         Nodes->FESpace()->GetElementVDofs(i, vdofs);
         s += vdofs.Size();
      }
      nodes_by_element.SetSize(s);
      s = 0;
      for (int i = 0; i < GetNE(); i++)
      {
         Nodes->FESpace()->GetElementVDofs(i, vdofs);
         Nodes->GetSubVector(vdofs, &nodes_by_element(s));
         s += vdofs.Size();
      }
   }
   vertices.SetSize(num_vert);
   NumOfVertices = num_vert;
   for (int i = 0; i < GetNE(); i++)
   {
      Element *el = GetElement(i);
      int *v = el->GetVertices();
      int nv = el->GetNVertices();
      for (int j = 0; j < nv; j++)
      {
         v[j] = v2v[v[j]];
      }
   }
   for (int i = 0; i < GetNBE(); i++)
   {
      Element *el = GetBdrElement(i);
      int *v = el->GetVertices();
      int nv = el->GetNVertices();
      for (int j = 0; j < nv; j++)
      {
         v[j] = v2v[v[j]];
      }
   }
   DeleteTables();
   if (Dim > 1)
   {
      // generate el_to_edge, be_to_edge (2D), bel_to_edge (3D)
      el_to_edge = new Table;
      NumOfEdges = GetElementToEdgeTable(*el_to_edge, be_to_edge);
   }
   if (Dim > 2)
   {
      // generate el_to_face, be_to_face
      GetElementToFaceTable();
   }
   // Update faces and faces_info
   GenerateFaces();
   if (Nodes)
   {
      Nodes->FESpace()->Update();
      Nodes->Update();
      int s = 0;
      for (int i = 0; i < GetNE(); i++)
      {
         Nodes->FESpace()->GetElementVDofs(i, vdofs);
         Nodes->SetSubVector(vdofs, &nodes_by_element(s));
         s += vdofs.Size();
      }
   }
}

void Mesh::RemoveInternalBoundaries()
{
   if (NURBSext || ncmesh) { return; }

   int num_bdr_elem = 0;
   int new_bel_to_edge_nnz = 0;
   for (int i = 0; i < GetNBE(); i++)
   {
      if (FaceIsInterior(GetBdrElementEdgeIndex(i)))
      {
         FreeElement(boundary[i]);
      }
      else
      {
         num_bdr_elem++;
         if (Dim == 3)
         {
            new_bel_to_edge_nnz += bel_to_edge->RowSize(i);
         }
      }
   }

   if (num_bdr_elem == GetNBE()) { return; }

   Array<Element *> new_boundary(num_bdr_elem);
   Array<int> new_be_to_edge, new_be_to_face;
   Table *new_bel_to_edge = NULL;
   new_boundary.SetSize(0);
   if (Dim == 2)
   {
      new_be_to_edge.Reserve(num_bdr_elem);
   }
   else if (Dim == 3)
   {
      new_be_to_face.Reserve(num_bdr_elem);
      new_bel_to_edge = new Table;
      new_bel_to_edge->SetDims(num_bdr_elem, new_bel_to_edge_nnz);
   }
   for (int i = 0; i < GetNBE(); i++)
   {
      if (!FaceIsInterior(GetBdrElementEdgeIndex(i)))
      {
         new_boundary.Append(boundary[i]);
         if (Dim == 2)
         {
            new_be_to_edge.Append(be_to_edge[i]);
         }
         else if (Dim == 3)
         {
            int row = new_be_to_face.Size();
            new_be_to_face.Append(be_to_face[i]);
            int *e = bel_to_edge->GetRow(i);
            int ne = bel_to_edge->RowSize(i);
            int *new_e = new_bel_to_edge->GetRow(row);
            for (int j = 0; j < ne; j++)
            {
               new_e[j] = e[j];
            }
            new_bel_to_edge->GetI()[row+1] = new_bel_to_edge->GetI()[row] + ne;
         }
      }
   }

   NumOfBdrElements = new_boundary.Size();
   mfem::Swap(boundary, new_boundary);

   if (Dim == 2)
   {
      mfem::Swap(be_to_edge, new_be_to_edge);
   }
   else if (Dim == 3)
   {
      mfem::Swap(be_to_face, new_be_to_face);
      delete bel_to_edge;
      bel_to_edge = new_bel_to_edge;
   }

   Array<int> attribs(num_bdr_elem);
   for (int i = 0; i < attribs.Size(); i++)
   {
      attribs[i] = GetBdrAttribute(i);
   }
   attribs.Sort();
   attribs.Unique();
   bdr_attributes.DeleteAll();
   attribs.Copy(bdr_attributes);
}

void Mesh::FreeElement(Element *E)
{
#ifdef MFEM_USE_MEMALLOC
   if (E)
   {
      if (E->GetType() == Element::TETRAHEDRON)
      {
         TetMemory.Free((Tetrahedron*) E);
      }
      else
      {
         delete E;
      }
   }
#else
   delete E;
#endif
}

std::ostream &operator<<(std::ostream &os, const Mesh &mesh)
{
   mesh.Print(os);
   return os;
}

int Mesh::FindPoints(DenseMatrix &point_mat, Array<int>& elem_ids,
                     Array<IntegrationPoint>& ips, bool warn,
                     InverseElementTransformation *inv_trans)
{
   const int npts = point_mat.Width();
   if (!npts) { return 0; }
   MFEM_VERIFY(point_mat.Height() == spaceDim,"Invalid points matrix");
   elem_ids.SetSize(npts);
   ips.SetSize(npts);
   elem_ids = -1;
   if (!GetNE()) { return 0; }

   double *data = point_mat.GetData();
   InverseElementTransformation *inv_tr = inv_trans;
   inv_tr = inv_tr ? inv_tr : new InverseElementTransformation;

   // For each point in 'point_mat', find the element whose center is closest.
   Vector min_dist(npts);
   Array<int> e_idx(npts);
   min_dist = std::numeric_limits<double>::max();
   e_idx = -1;

   Vector pt(spaceDim);
   for (int i = 0; i < GetNE(); i++)
   {
      GetElementTransformation(i)->Transform(
         Geometries.GetCenter(GetElementBaseGeometry(i)), pt);
      for (int k = 0; k < npts; k++)
      {
         double dist = pt.DistanceTo(data+k*spaceDim);
         if (dist < min_dist(k))
         {
            min_dist(k) = dist;
            e_idx[k] = i;
         }
      }
   }

   // Checks if the points lie in the closest element
   int pts_found = 0;
   pt.NewDataAndSize(NULL, spaceDim);
   for (int k = 0; k < npts; k++)
   {
      pt.SetData(data+k*spaceDim);
      inv_tr->SetTransformation(*GetElementTransformation(e_idx[k]));
      int res = inv_tr->Transform(pt, ips[k]);
      if (res == InverseElementTransformation::Inside)
      {
         elem_ids[k] = e_idx[k];
         pts_found++;
      }
   }
   if (pts_found != npts)
   {
      Array<int> elvertices;
      Table *vtoel = GetVertexToElementTable();
      for (int k = 0; k < npts; k++)
      {
         if (elem_ids[k] != -1) { continue; }
         // Try all vertex-neighbors of element e_idx[k]
         pt.SetData(data+k*spaceDim);
         GetElementVertices(e_idx[k], elvertices);
         for (int v = 0; v < elvertices.Size(); v++)
         {
            int vv = elvertices[v];
            int ne = vtoel->RowSize(vv);
            const int* els = vtoel->GetRow(vv);
            for (int e = 0; e < ne; e++)
            {
               if (els[e] == e_idx[k]) { continue; }
               inv_tr->SetTransformation(*GetElementTransformation(els[e]));
               int res = inv_tr->Transform(pt, ips[k]);
               if (res == InverseElementTransformation::Inside)
               {
                  elem_ids[k] = els[e];
                  pts_found++;
                  goto next_point;
               }
            }
         }
         // Try neighbors for non-conforming meshes
         if (ncmesh)
         {
            Array<int> neigh;
            int le = ncmesh->leaf_elements[e_idx[k]];
            ncmesh->FindNeighbors(le,neigh);
            for (int e = 0; e < neigh.Size(); e++)
            {
               int nn = neigh[e];
               if (ncmesh->IsGhost(ncmesh->elements[nn])) { continue; }
               int el = ncmesh->elements[nn].index;
               inv_tr->SetTransformation(*GetElementTransformation(el));
               int res = inv_tr->Transform(pt, ips[k]);
               if (res == InverseElementTransformation::Inside)
               {
                  elem_ids[k] = el;
                  pts_found++;
                  goto next_point;
               }
            }
         }
      next_point: ;
      }
      delete vtoel;
   }
   if (inv_trans == NULL) { delete inv_tr; }

   if (warn && pts_found != npts)
   {
      MFEM_WARNING((npts-pts_found) << " points were not found");
   }
   return pts_found;
}

void Mesh::GetGeometricParametersFromJacobian(const DenseMatrix &J,
                                              double &volume,
                                              Vector &aspr,
                                              Vector &skew,
                                              Vector &ori) const
{
   J.HostRead();
   aspr.HostWrite();
   skew.HostWrite();
   ori.HostWrite();
   MFEM_VERIFY(Dim == 2 || Dim == 3, "Only 2D/3D meshes supported right now.");
   MFEM_VERIFY(Dim == spaceDim, "Surface meshes not currently supported.");
   if (Dim == 2)
   {
      aspr.SetSize(1);
      skew.SetSize(1);
      ori.SetSize(1);
      Vector col1, col2;
      J.GetColumn(0, col1);
      J.GetColumn(1, col2);

      // Area/Volume
      volume = J.Det();

      // Aspect-ratio
      aspr(0) = col2.Norml2()/col1.Norml2();

      // Skewness
      skew(0) = std::atan2(J.Det(), col1 * col2);

      // Orientation
      ori(0) = std::atan2(J(1,0), J(0,0));
   }
   else if (Dim == 3)
   {
      aspr.SetSize(4);
      skew.SetSize(3);
      ori.SetSize(4);
      Vector col1, col2, col3;
      J.GetColumn(0, col1);
      J.GetColumn(1, col2);
      J.GetColumn(2, col3);
      double len1 = col1.Norml2(),
             len2 = col2.Norml2(),
             len3 = col3.Norml2();

      Vector col1unit = col1,
             col2unit = col2,
             col3unit = col3;
      col1unit *= 1.0/len1;
      col2unit *= 1.0/len2;
      col3unit *= 1.0/len3;

      // Area/Volume
      volume = J.Det();

      // Aspect-ratio - non-dimensional
      aspr(0) = len1/std::sqrt(len2*len3),
      aspr(1) = len2/std::sqrt(len1*len3);

      // Aspect-ratio - dimensional - needed for TMOP
      aspr(2) = std::sqrt(len1/(len2*len3)),
      aspr(3) = std::sqrt(len2/(len1*len3));

      // Skewness
      Vector crosscol12, crosscol13;
      col1.cross3D(col2, crosscol12);
      col1.cross3D(col3, crosscol13);
      skew(0) = std::acos(col1unit*col2unit);
      skew(1) = std::acos(col1unit*col3unit);
      skew(2) = std::atan(len1*volume/(crosscol12*crosscol13));

      // Orientation
      // First we define the rotation matrix
      DenseMatrix rot(Dim);
      // First column
      for (int d=0; d<Dim; d++) { rot(d, 0) = col1unit(d); }
      // Second column
      Vector rot2 = col2unit;
      Vector rot1 = col1unit;
      rot1 *= col1unit*col2unit;
      rot2 -= rot1;
      col1unit.cross3D(col2unit, rot1);
      rot2 /= rot1.Norml2();
      for (int d=0; d < Dim; d++) { rot(d, 1) = rot2(d); }
      // Third column
      rot1 /= rot1.Norml2();
      for (int d=0; d < Dim; d++) { rot(d, 2) = rot1(d); }
      double delta = sqrt(pow(rot(2,1)-rot(1,2), 2.0) +
                          pow(rot(0,2)-rot(2,0), 2.0) +
                          pow(rot(1,0)-rot(0,1), 2.0));
      ori = 0.0;
      if (delta == 0.0)   // Matrix is symmetric. Check if it is Identity.
      {
         DenseMatrix Iden(Dim);
         for (int d = 0; d < Dim; d++) { Iden(d, d) = 1.0; };
         Iden -= rot;
         if (Iden.FNorm2() != 0)
         {
            // TODO: Handling of these cases.
            rot.Print();
            MFEM_ABORT("Invalid rotation matrix. Contact TMOP Developers.");
         }
      }
      else
      {
         ori(0) = (1./delta)*(rot(2,1)-rot(1,2));
         ori(1) = (1./delta)*(rot(0,2)-rot(2,0));
         ori(2) = (1./delta)*(rot(1,0)-rot(0,1));
         ori(3) = std::acos(0.5*(rot.Trace()-1.0));
      }
   }
}


GeometricFactors::GeometricFactors(const Mesh *mesh, const IntegrationRule &ir,
                                   int flags, MemoryType d_mt)
{
   this->mesh = mesh;
   IntRule = &ir;
   computed_factors = flags;

   MFEM_ASSERT(mesh->GetNumGeometries(mesh->Dimension()) <= 1,
               "mixed meshes are not supported!");
   MFEM_ASSERT(mesh->GetNodes(), "meshes without nodes are not supported!");

   Compute(*mesh->GetNodes(), d_mt);
}

GeometricFactors::GeometricFactors(const GridFunction &nodes,
                                   const IntegrationRule &ir,
                                   int flags, MemoryType d_mt)
{
   this->mesh = nodes.FESpace()->GetMesh();
   IntRule = &ir;
   computed_factors = flags;

   Compute(nodes, d_mt);
}

void GeometricFactors::Compute(const GridFunction &nodes,
                               MemoryType d_mt)
{

   const FiniteElementSpace *fespace = nodes.FESpace();
   const FiniteElement *fe = fespace->GetFE(0);
   const int dim  = fe->GetDim();
   const int vdim = fespace->GetVDim();
   const int NE   = fespace->GetNE();
   const int ND   = fe->GetDof();
   const int NQ   = IntRule->GetNPoints();

   unsigned eval_flags = 0;
   MemoryType my_d_mt = (d_mt != MemoryType::DEFAULT) ? d_mt :
                        Device::GetDeviceMemoryType();
   if (computed_factors & GeometricFactors::COORDINATES)
   {
      X.SetSize(vdim*NQ*NE, my_d_mt); // NQ x SDIM x NE
      eval_flags |= QuadratureInterpolator::VALUES;
   }
   if (computed_factors & GeometricFactors::JACOBIANS)
   {
      J.SetSize(dim*vdim*NQ*NE, my_d_mt); // NQ x SDIM x DIM x NE
      eval_flags |= QuadratureInterpolator::DERIVATIVES;
   }
   if (computed_factors & GeometricFactors::DETERMINANTS)
   {
      detJ.SetSize(NQ*NE, my_d_mt); // NQ x NE
      eval_flags |= QuadratureInterpolator::DETERMINANTS;
   }

   const QuadratureInterpolator *qi = fespace->GetQuadratureInterpolator(*IntRule);
   // All X, J, and detJ use this layout:
   qi->SetOutputLayout(QVectorLayout::byNODES);

   const bool use_tensor_products = UsesTensorBasis(*fespace);

   qi->DisableTensorProducts(!use_tensor_products);
   const ElementDofOrdering e_ordering = use_tensor_products ?
                                         ElementDofOrdering::LEXICOGRAPHIC :
                                         ElementDofOrdering::NATIVE;
   const Operator *elem_restr = fespace->GetElementRestriction(e_ordering);

   if (elem_restr) // Always true as of 2021-04-27
   {
      Vector Enodes(vdim*ND*NE, my_d_mt);
      elem_restr->Mult(nodes, Enodes);
      qi->Mult(Enodes, eval_flags, X, J, detJ);
   }
   else
   {
      qi->Mult(nodes, eval_flags, X, J, detJ);
   }
}

FaceGeometricFactors::FaceGeometricFactors(const Mesh *mesh,
                                           const IntegrationRule &ir,
                                           int flags, FaceType type,
                                           MemoryType d_mt)
   : type(type)
{
   this->mesh = mesh;
   IntRule = &ir;
   computed_factors = flags;

   const GridFunction *nodes = mesh->GetNodes();
   const FiniteElementSpace *fespace = nodes->FESpace();
   const int vdim = fespace->GetVDim();
   const int NF   = fespace->GetNFbyType(type);
   const int NQ   = ir.GetNPoints();

   const FaceRestriction *face_restr = fespace->GetFaceRestriction(
                                          ElementDofOrdering::LEXICOGRAPHIC,
                                          type,
                                          L2FaceValues::SingleValued );


   MemoryType my_d_mt = (d_mt != MemoryType::DEFAULT) ? d_mt :
                        Device::GetDeviceMemoryType();

   Vector Fnodes(face_restr->Height(), my_d_mt);
   face_restr->Mult(*nodes, Fnodes);

   unsigned eval_flags = 0;

   if (flags & FaceGeometricFactors::COORDINATES)
   {
      X.SetSize(vdim*NQ*NF, my_d_mt);
      eval_flags |= FaceQuadratureInterpolator::VALUES;
   }
   if (flags & FaceGeometricFactors::JACOBIANS)
   {
      J.SetSize(vdim*vdim*NQ*NF, my_d_mt);
      eval_flags |= FaceQuadratureInterpolator::DERIVATIVES;
   }
   if (flags & FaceGeometricFactors::DETERMINANTS)
   {
      detJ.SetSize(NQ*NF, my_d_mt);
      eval_flags |= FaceQuadratureInterpolator::DETERMINANTS;
   }
   if (flags & FaceGeometricFactors::NORMALS)
   {
      normal.SetSize(vdim*NQ*NF, my_d_mt);
      eval_flags |= FaceQuadratureInterpolator::NORMALS;
   }

   const FaceQuadratureInterpolator *qi =
      fespace->GetFaceQuadratureInterpolator(ir, type);
   // All face data vectors assume layout byNODES.
   qi->SetOutputLayout(QVectorLayout::byNODES);
   const bool use_tensor_products = UsesTensorBasis(*fespace);
   qi->DisableTensorProducts(!use_tensor_products);

   qi->Mult(Fnodes, eval_flags, X, J, detJ, normal);
}

NodeExtrudeCoefficient::NodeExtrudeCoefficient(const int dim, const int n_,
                                               const double s_)
   : VectorCoefficient(dim), n(n_), s(s_), tip(p, dim-1)
{
}

void NodeExtrudeCoefficient::Eval(Vector &V, ElementTransformation &T,
                                  const IntegrationPoint &ip)
{
   V.SetSize(vdim);
   T.Transform(ip, tip);
   V(0) = p[0];
   if (vdim == 2)
   {
      V(1) = s * ((ip.y + layer) / n);
   }
   else
   {
      V(1) = p[1];
      V(2) = s * ((ip.z + layer) / n);
   }
}


Mesh *Extrude1D(Mesh *mesh, const int ny, const double sy, const bool closed)
{
   if (mesh->Dimension() != 1)
   {
      mfem::err << "Extrude1D : Not a 1D mesh!" << endl;
      mfem_error();
   }

   int nvy = (closed) ? (ny) : (ny + 1);
   int nvt = mesh->GetNV() * nvy;

   Mesh *mesh2d;

   if (closed)
   {
      mesh2d = new Mesh(2, nvt, mesh->GetNE()*ny, mesh->GetNBE()*ny);
   }
   else
      mesh2d = new Mesh(2, nvt, mesh->GetNE()*ny,
                        mesh->GetNBE()*ny+2*mesh->GetNE());

   // vertices
   double vc[2];
   for (int i = 0; i < mesh->GetNV(); i++)
   {
      vc[0] = mesh->GetVertex(i)[0];
      for (int j = 0; j < nvy; j++)
      {
         vc[1] = sy * (double(j) / ny);
         mesh2d->AddVertex(vc);
      }
   }
   // elements
   Array<int> vert;
   for (int i = 0; i < mesh->GetNE(); i++)
   {
      const Element *elem = mesh->GetElement(i);
      elem->GetVertices(vert);
      const int attr = elem->GetAttribute();
      for (int j = 0; j < ny; j++)
      {
         int qv[4];
         qv[0] = vert[0] * nvy + j;
         qv[1] = vert[1] * nvy + j;
         qv[2] = vert[1] * nvy + (j + 1) % nvy;
         qv[3] = vert[0] * nvy + (j + 1) % nvy;

         mesh2d->AddQuad(qv, attr);
      }
   }
   // 2D boundary from the 1D boundary
   for (int i = 0; i < mesh->GetNBE(); i++)
   {
      const Element *elem = mesh->GetBdrElement(i);
      elem->GetVertices(vert);
      const int attr = elem->GetAttribute();
      for (int j = 0; j < ny; j++)
      {
         int sv[2];
         sv[0] = vert[0] * nvy + j;
         sv[1] = vert[0] * nvy + (j + 1) % nvy;

         if (attr%2)
         {
            Swap<int>(sv[0], sv[1]);
         }

         mesh2d->AddBdrSegment(sv, attr);
      }
   }

   if (!closed)
   {
      // 2D boundary from the 1D elements (bottom + top)
      int nba = (mesh->bdr_attributes.Size() > 0 ?
                 mesh->bdr_attributes.Max() : 0);
      for (int i = 0; i < mesh->GetNE(); i++)
      {
         const Element *elem = mesh->GetElement(i);
         elem->GetVertices(vert);
         const int attr = nba + elem->GetAttribute();
         int sv[2];
         sv[0] = vert[0] * nvy;
         sv[1] = vert[1] * nvy;

         mesh2d->AddBdrSegment(sv, attr);

         sv[0] = vert[1] * nvy + ny;
         sv[1] = vert[0] * nvy + ny;

         mesh2d->AddBdrSegment(sv, attr);
      }
   }

   mesh2d->FinalizeQuadMesh(1, 0, false);

   GridFunction *nodes = mesh->GetNodes();
   if (nodes)
   {
      // duplicate the fec of the 1D mesh so that it can be deleted safely
      // along with its nodes, fes and fec
      FiniteElementCollection *fec2d = NULL;
      FiniteElementSpace *fes2d;
      const char *name = nodes->FESpace()->FEColl()->Name();
      string cname = name;
      if (cname == "Linear")
      {
         fec2d = new LinearFECollection;
      }
      else if (cname == "Quadratic")
      {
         fec2d = new QuadraticFECollection;
      }
      else if (cname == "Cubic")
      {
         fec2d = new CubicFECollection;
      }
      else if (!strncmp(name, "H1_", 3))
      {
         fec2d = new H1_FECollection(atoi(name + 7), 2);
      }
      else if (!strncmp(name, "L2_T", 4))
      {
         fec2d = new L2_FECollection(atoi(name + 10), 2, atoi(name + 4));
      }
      else if (!strncmp(name, "L2_", 3))
      {
         fec2d = new L2_FECollection(atoi(name + 7), 2);
      }
      else
      {
         delete mesh2d;
         mfem::err << "Extrude1D : The mesh uses unknown FE collection : "
                   << cname << endl;
         mfem_error();
      }
      fes2d = new FiniteElementSpace(mesh2d, fec2d, 2);
      mesh2d->SetNodalFESpace(fes2d);
      GridFunction *nodes2d = mesh2d->GetNodes();
      nodes2d->MakeOwner(fec2d);

      NodeExtrudeCoefficient ecoeff(2, ny, sy);
      Vector lnodes;
      Array<int> vdofs2d;
      for (int i = 0; i < mesh->GetNE(); i++)
      {
         ElementTransformation &T = *mesh->GetElementTransformation(i);
         for (int j = ny-1; j >= 0; j--)
         {
            fes2d->GetElementVDofs(i*ny+j, vdofs2d);
            lnodes.SetSize(vdofs2d.Size());
            ecoeff.SetLayer(j);
            fes2d->GetFE(i*ny+j)->Project(ecoeff, T, lnodes);
            nodes2d->SetSubVector(vdofs2d, lnodes);
         }
      }
   }
   return mesh2d;
}

Mesh *Extrude2D(Mesh *mesh, const int nz, const double sz)
{
   if (mesh->Dimension() != 2)
   {
      mfem::err << "Extrude2D : Not a 2D mesh!" << endl;
      mfem_error();
   }

   int nvz = nz + 1;
   int nvt = mesh->GetNV() * nvz;

   Mesh *mesh3d = new Mesh(3, nvt, mesh->GetNE()*nz,
                           mesh->GetNBE()*nz+2*mesh->GetNE());

   bool wdgMesh = false;
   bool hexMesh = false;

   // vertices
   double vc[3];
   for (int i = 0; i < mesh->GetNV(); i++)
   {
      vc[0] = mesh->GetVertex(i)[0];
      vc[1] = mesh->GetVertex(i)[1];
      for (int j = 0; j < nvz; j++)
      {
         vc[2] = sz * (double(j) / nz);
         mesh3d->AddVertex(vc);
      }
   }
   // elements
   Array<int> vert;
   for (int i = 0; i < mesh->GetNE(); i++)
   {
      const Element *elem = mesh->GetElement(i);
      elem->GetVertices(vert);
      const int attr = elem->GetAttribute();
      Geometry::Type geom = elem->GetGeometryType();
      switch (geom)
      {
         case Geometry::TRIANGLE:
            wdgMesh = true;
            for (int j = 0; j < nz; j++)
            {
               int pv[6];
               pv[0] = vert[0] * nvz + j;
               pv[1] = vert[1] * nvz + j;
               pv[2] = vert[2] * nvz + j;
               pv[3] = vert[0] * nvz + (j + 1) % nvz;
               pv[4] = vert[1] * nvz + (j + 1) % nvz;
               pv[5] = vert[2] * nvz + (j + 1) % nvz;

               mesh3d->AddWedge(pv, attr);
            }
            break;
         case Geometry::SQUARE:
            hexMesh = true;
            for (int j = 0; j < nz; j++)
            {
               int hv[8];
               hv[0] = vert[0] * nvz + j;
               hv[1] = vert[1] * nvz + j;
               hv[2] = vert[2] * nvz + j;
               hv[3] = vert[3] * nvz + j;
               hv[4] = vert[0] * nvz + (j + 1) % nvz;
               hv[5] = vert[1] * nvz + (j + 1) % nvz;
               hv[6] = vert[2] * nvz + (j + 1) % nvz;
               hv[7] = vert[3] * nvz + (j + 1) % nvz;

               mesh3d->AddHex(hv, attr);
            }
            break;
         default:
            mfem::err << "Extrude2D : Invalid 2D element type \'"
                      << geom << "\'" << endl;
            mfem_error();
            break;
      }
   }
   // 3D boundary from the 2D boundary
   for (int i = 0; i < mesh->GetNBE(); i++)
   {
      const Element *elem = mesh->GetBdrElement(i);
      elem->GetVertices(vert);
      const int attr = elem->GetAttribute();
      for (int j = 0; j < nz; j++)
      {
         int qv[4];
         qv[0] = vert[0] * nvz + j;
         qv[1] = vert[1] * nvz + j;
         qv[2] = vert[1] * nvz + (j + 1) % nvz;
         qv[3] = vert[0] * nvz + (j + 1) % nvz;

         mesh3d->AddBdrQuad(qv, attr);
      }
   }

   // 3D boundary from the 2D elements (bottom + top)
   int nba = (mesh->bdr_attributes.Size() > 0 ?
              mesh->bdr_attributes.Max() : 0);
   for (int i = 0; i < mesh->GetNE(); i++)
   {
      const Element *elem = mesh->GetElement(i);
      elem->GetVertices(vert);
      const int attr = nba + elem->GetAttribute();
      Geometry::Type geom = elem->GetGeometryType();
      switch (geom)
      {
         case Geometry::TRIANGLE:
         {
            int tv[3];
            tv[0] = vert[0] * nvz;
            tv[1] = vert[2] * nvz;
            tv[2] = vert[1] * nvz;

            mesh3d->AddBdrTriangle(tv, attr);

            tv[0] = vert[0] * nvz + nz;
            tv[1] = vert[1] * nvz + nz;
            tv[2] = vert[2] * nvz + nz;

            mesh3d->AddBdrTriangle(tv, attr);
         }
         break;
         case Geometry::SQUARE:
         {
            int qv[4];
            qv[0] = vert[0] * nvz;
            qv[1] = vert[3] * nvz;
            qv[2] = vert[2] * nvz;
            qv[3] = vert[1] * nvz;

            mesh3d->AddBdrQuad(qv, attr);

            qv[0] = vert[0] * nvz + nz;
            qv[1] = vert[1] * nvz + nz;
            qv[2] = vert[2] * nvz + nz;
            qv[3] = vert[3] * nvz + nz;

            mesh3d->AddBdrQuad(qv, attr);
         }
         break;
         default:
            mfem::err << "Extrude2D : Invalid 2D element type \'"
                      << geom << "\'" << endl;
            mfem_error();
            break;
      }
   }

   if ( hexMesh && wdgMesh )
   {
      mesh3d->FinalizeMesh(0, false);
   }
   else if ( hexMesh )
   {
      mesh3d->FinalizeHexMesh(1, 0, false);
   }
   else if ( wdgMesh )
   {
      mesh3d->FinalizeWedgeMesh(1, 0, false);
   }

   GridFunction *nodes = mesh->GetNodes();
   if (nodes)
   {
      // duplicate the fec of the 2D mesh so that it can be deleted safely
      // along with its nodes, fes and fec
      FiniteElementCollection *fec3d = NULL;
      FiniteElementSpace *fes3d;
      const char *name = nodes->FESpace()->FEColl()->Name();
      string cname = name;
      if (cname == "Linear")
      {
         fec3d = new LinearFECollection;
      }
      else if (cname == "Quadratic")
      {
         fec3d = new QuadraticFECollection;
      }
      else if (cname == "Cubic")
      {
         fec3d = new CubicFECollection;
      }
      else if (!strncmp(name, "H1_", 3))
      {
         fec3d = new H1_FECollection(atoi(name + 7), 3);
      }
      else if (!strncmp(name, "L2_T", 4))
      {
         fec3d = new L2_FECollection(atoi(name + 10), 3, atoi(name + 4));
      }
      else if (!strncmp(name, "L2_", 3))
      {
         fec3d = new L2_FECollection(atoi(name + 7), 3);
      }
      else
      {
         delete mesh3d;
         mfem::err << "Extrude3D : The mesh uses unknown FE collection : "
                   << cname << endl;
         mfem_error();
      }
      fes3d = new FiniteElementSpace(mesh3d, fec3d, 3);
      mesh3d->SetNodalFESpace(fes3d);
      GridFunction *nodes3d = mesh3d->GetNodes();
      nodes3d->MakeOwner(fec3d);

      NodeExtrudeCoefficient ecoeff(3, nz, sz);
      Vector lnodes;
      Array<int> vdofs3d;
      for (int i = 0; i < mesh->GetNE(); i++)
      {
         ElementTransformation &T = *mesh->GetElementTransformation(i);
         for (int j = nz-1; j >= 0; j--)
         {
            fes3d->GetElementVDofs(i*nz+j, vdofs3d);
            lnodes.SetSize(vdofs3d.Size());
            ecoeff.SetLayer(j);
            fes3d->GetFE(i*nz+j)->Project(ecoeff, T, lnodes);
            nodes3d->SetSubVector(vdofs3d, lnodes);
         }
      }
   }
   return mesh3d;
}

#ifdef MFEM_DEBUG
void Mesh::DebugDump(std::ostream &os) const
{
   // dump vertices and edges (NCMesh "nodes")
   os << NumOfVertices + NumOfEdges << "\n";
   for (int i = 0; i < NumOfVertices; i++)
   {
      const double *v = GetVertex(i);
      os << i << " " << v[0] << " " << v[1] << " " << v[2]
         << " 0 0 " << i << " -1 0\n";
   }

   Array<int> ev;
   for (int i = 0; i < NumOfEdges; i++)
   {
      GetEdgeVertices(i, ev);
      double mid[3] = {0, 0, 0};
      for (int j = 0; j < 2; j++)
      {
         for (int k = 0; k < spaceDim; k++)
         {
            mid[k] += GetVertex(ev[j])[k];
         }
      }
      os << NumOfVertices+i << " "
         << mid[0]/2 << " " << mid[1]/2 << " " << mid[2]/2 << " "
         << ev[0] << " " << ev[1] << " -1 " << i << " 0\n";
   }

   // dump elements
   os << NumOfElements << "\n";
   for (int i = 0; i < NumOfElements; i++)
   {
      const Element* e = elements[i];
      os << e->GetNVertices() << " ";
      for (int j = 0; j < e->GetNVertices(); j++)
      {
         os << e->GetVertices()[j] << " ";
      }
      os << e->GetAttribute() << " 0 " << i << "\n";
   }

   // dump faces
   os << "0\n";
}
#endif

}<|MERGE_RESOLUTION|>--- conflicted
+++ resolved
@@ -1444,11 +1444,7 @@
 
 Array<int> Mesh::GetFaceToBdrElMap() const
 {
-<<<<<<< HEAD
    Array<int> face_to_be(Dim == 2 ? NumOfEdges : NumOfFaces);
-=======
-   Array<int> face_to_be(GetNumFaces());
->>>>>>> 7940416b
    face_to_be = -1;
    for (int i = 0; i < NumOfBdrElements; i++)
    {
