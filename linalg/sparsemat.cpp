--- conflicted
+++ resolved
@@ -1503,12 +1503,7 @@
 
 int SparseMatrix::NumNonZeroElems() const
 {
-<<<<<<< HEAD
    if (Finalized())
-=======
-
-   if ( Finalized() )
->>>>>>> 61bdb16b
    {
       HostReadI();
       return I[height];
