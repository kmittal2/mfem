// Copyright (c) 2010-2021, Lawrence Livermore National Security, LLC. Produced
// at the Lawrence Livermore National Laboratory. All Rights reserved. See files
// LICENSE and NOTICE for details. LLNL-CODE-806117.
//
// This file is part of the MFEM library. For more information and source code
// availability visit https://mfem.org.
//
// MFEM is free software; you can redistribute it and/or modify it under the
// terms of the BSD-3 license. We welcome feedback and contributions, see file
// CONTRIBUTING.md for details.

#ifndef MFEM_HYPRE
#define MFEM_HYPRE

#include "../config/config.hpp"

#ifdef MFEM_USE_MPI

#include <mpi.h>

// Enable internal hypre timing routines
#define HYPRE_TIMING

// hypre header files
#include "seq_mv.h"
#include "_hypre_parcsr_mv.h"
#include "_hypre_parcsr_ls.h"
#include "temp_multivector.h"
#include "../general/globals.hpp"

#ifdef HYPRE_COMPLEX
#error "MFEM does not work with HYPRE's complex numbers support"
#endif

#include "sparsemat.hpp"
#include "hypre_parcsr.hpp"

namespace mfem
{

class ParFiniteElementSpace;
class HypreParMatrix;

namespace internal
{

template <typename int_type>
inline int to_int(int_type i)
{
   MFEM_ASSERT(int_type(int(i)) == i, "overflow converting int_type to int");
   return int(i);
}

// Specialization for to_int(int)
template <> inline int to_int(int i) { return i; }

// Convert a HYPRE_Int to int
#ifdef HYPRE_BIGINT
template <>
inline int to_int(HYPRE_Int i)
{
   MFEM_ASSERT(HYPRE_Int(int(i)) == i, "overflow converting HYPRE_Int to int");
   return int(i);
}
#endif

}

/// Wrapper for hypre's parallel vector class
class HypreParVector : public Vector
{
private:
   int own_ParVector;

   /// The actual object
   hypre_ParVector *x;

   friend class HypreParMatrix;

   // Set Vector::data and Vector::size from *x
   inline void _SetDataAndSize_();

public:

   /// Default constructor, no underlying @a hypre_ParVector is created.
   HypreParVector()
   {
      own_ParVector = false;
      x = NULL;
   }

   /** @brief Creates vector with given global size and parallel partitioning of
       the rows/columns given by @a col. */
   /** @anchor hypre_partitioning_descr
       The partitioning is defined in one of two ways depending on the
       configuration of HYPRE:
       1. If HYPRE_AssumedPartitionCheck() returns true (the default),
          then col is of length 2 and the local processor owns columns
          [col[0],col[1]).
       2. If HYPRE_AssumedPartitionCheck() returns false, then col is of
          length (number of processors + 1) and processor P owns columns
          [col[P],col[P+1]) i.e. each processor has a copy of the same col
          array. */
   HypreParVector(MPI_Comm comm, HYPRE_Int glob_size, HYPRE_Int *col);
   /** @brief Creates vector with given global size, partitioning of the
       columns, and data. */
   /** The data must be allocated and destroyed outside. If @a _data is NULL, a
       dummy vector without a valid data array will be created. See @ref
       hypre_partitioning_descr "here" for a description of the @a col array. */
   HypreParVector(MPI_Comm comm, HYPRE_Int glob_size, double *_data,
                  HYPRE_Int *col);
   /// Creates vector compatible with y
   HypreParVector(const HypreParVector &y);
   /// Creates vector compatible with (i.e. in the domain of) A or A^T
   explicit HypreParVector(const HypreParMatrix &A, int transpose = 0);
   /// Creates vector wrapping y
   explicit HypreParVector(HYPRE_ParVector y);
   /// Create a true dof parallel vector on a given ParFiniteElementSpace
   explicit HypreParVector(ParFiniteElementSpace *pfes);

   /// MPI communicator
   MPI_Comm GetComm() { return x->comm; }

   /// Converts hypre's format to HypreParVector
   void WrapHypreParVector(hypre_ParVector *y, bool owner=true);

   /// Returns the parallel row/column partitioning
   /** See @ref hypre_partitioning_descr "here" for a description of the
       partitioning array. */
   inline HYPRE_Int *Partitioning() { return x->partitioning; }

   /// Returns the global number of rows
   inline HYPRE_Int GlobalSize() { return x->global_size; }

   /// Typecasting to hypre's hypre_ParVector*
   operator hypre_ParVector*() const { return x; }
#ifndef HYPRE_PAR_VECTOR_STRUCT
   /// Typecasting to hypre's HYPRE_ParVector, a.k.a. void *
   operator HYPRE_ParVector() const { return (HYPRE_ParVector) x; }
#endif
   /// Changes the ownership of the the vector
   hypre_ParVector *StealParVector() { own_ParVector = 0; return x; }

   /// Sets ownership of the internal hypre_ParVector
   void SetOwnership(int own) { own_ParVector = own; }

   /// Gets ownership of the internal hypre_ParVector
   int GetOwnership() const { return own_ParVector; }

   /// Returns the global vector in each processor
   Vector* GlobalVector() const;

   /// Set constant values
   HypreParVector& operator= (double d);
   /// Define '=' for hypre vectors.
   HypreParVector& operator= (const HypreParVector &y);

   /// Sets the data of the Vector and the hypre_ParVector to @a _data.
   /** Must be used only for HypreParVector%s that do not own the data,
       e.g. created with the constructor:
       HypreParVector(MPI_Comm, HYPRE_Int, double *, HYPRE_Int *). */
   void SetData(double *_data);

   /// Set random values
   HYPRE_Int Randomize(HYPRE_Int seed);

   /// Prints the locally owned rows in parallel
   void Print(const char *fname) const;

   /// Calls hypre's destroy function
   ~HypreParVector();

#ifdef MFEM_USE_SUNDIALS
   /// (DEPRECATED) Return a new wrapper SUNDIALS N_Vector of type SUNDIALS_NVEC_PARALLEL.
   /** @deprecated The returned N_Vector must be destroyed by the caller. */
   MFEM_DEPRECATED virtual N_Vector ToNVector();
   using Vector::ToNVector;
#endif
};

/// Returns the inner product of x and y
double InnerProduct(HypreParVector &x, HypreParVector &y);
double InnerProduct(HypreParVector *x, HypreParVector *y);


/** @brief Compute the l_p norm of the Vector which is split without overlap
    across the given communicator. */
double ParNormlp(const Vector &vec, double p, MPI_Comm comm);


/// Wrapper for hypre's ParCSR matrix class
class HypreParMatrix : public Operator
{
private:
   /// The actual object
   hypre_ParCSRMatrix *A;

   /// Auxiliary vectors for typecasting
   mutable HypreParVector *X, *Y;

   // Flags indicating ownership of A->diag->{i,j,data}, A->offd->{i,j,data},
   // and A->col_map_offd.
   // The possible values for diagOwner are:
   //  -1: no special treatment of A->diag (default)
   //   0: prevent hypre from destroying A->diag->{i,j,data}
   //   1: same as 0, plus take ownership of A->diag->{i,j}
   //   2: same as 0, plus take ownership of A->diag->data
   //   3: same as 0, plus take ownership of A->diag->{i,j,data}
   // The same values and rules apply to offdOwner and A->offd.
   // The possible values for colMapOwner are:
   //  -1: no special treatment of A->col_map_offd (default)
   //   0: prevent hypre from destroying A->col_map_offd
   //   1: same as 0, plus take ownership of A->col_map_offd
   // All owned arrays are destroyed with 'delete []'.
   signed char diagOwner, offdOwner, colMapOwner;

   // Does the object own the pointer A?
   signed char ParCSROwner;

   // Initialize with defaults. Does not initialize inherited members.
   void Init();

   // Delete all owned data. Does not perform re-initialization with defaults.
   void Destroy();

   // Copy (shallow/deep, based on HYPRE_BIGINT) the I and J arrays from csr to
   // hypre_csr. Shallow copy the data. Return the appropriate ownership flag.
   static char CopyCSR(SparseMatrix *csr, hypre_CSRMatrix *hypre_csr);
   // Copy (shallow or deep, based on HYPRE_BIGINT) the I and J arrays from
   // bool_csr to hypre_csr. Allocate the data array and set it to all ones.
   // Return the appropriate ownership flag.
   static char CopyBoolCSR(Table *bool_csr, hypre_CSRMatrix *hypre_csr);

   // Copy the j array of a hypre_CSRMatrix to the given J array, converting
   // the indices from HYPRE_Int to int.
   static void CopyCSR_J(hypre_CSRMatrix *hypre_csr, int *J);

public:
   /// An empty matrix to be used as a reference to an existing matrix
   HypreParMatrix();

   /// Converts hypre's format to HypreParMatrix
   /** If @a owner is false, ownership of @a a is not transferred */
   void WrapHypreParCSRMatrix(hypre_ParCSRMatrix *a, bool owner = true)
   {
      Destroy();
      Init();
      A = a;
      ParCSROwner = owner;
      height = GetNumRows();
      width = GetNumCols();
   }

   /// Converts hypre's format to HypreParMatrix
   /** If @a owner is false, ownership of @a a is not transferred */
   explicit HypreParMatrix(hypre_ParCSRMatrix *a, bool owner = true)
   {
      Init();
      WrapHypreParCSRMatrix(a, owner);
   }

   /// Creates block-diagonal square parallel matrix.
   /** Diagonal is given by @a diag which must be in CSR format (finalized). The
       new HypreParMatrix does not take ownership of any of the input arrays.
       See @ref hypre_partitioning_descr "here" for a description of the row
       partitioning array @a row_starts.

       @warning The ordering of the columns in each row in @a *diag may be
       changed by this constructor to ensure that the first entry in each row is
       the diagonal one. This is expected by most hypre functions. */
   HypreParMatrix(MPI_Comm comm, HYPRE_Int glob_size, HYPRE_Int *row_starts,
                  SparseMatrix *diag); // constructor with 4 arguments, v1

   /// Creates block-diagonal rectangular parallel matrix.
   /** Diagonal is given by @a diag which must be in CSR format (finalized). The
       new HypreParMatrix does not take ownership of any of the input arrays.
       See @ref hypre_partitioning_descr "here" for a description of the
       partitioning arrays @a row_starts and @a col_starts. */
   HypreParMatrix(MPI_Comm comm, HYPRE_Int global_num_rows,
                  HYPRE_Int global_num_cols, HYPRE_Int *row_starts,
                  HYPRE_Int *col_starts,
                  SparseMatrix *diag); // constructor with 6 arguments, v1

   /// Creates general (rectangular) parallel matrix.
   /** The new HypreParMatrix does not take ownership of any of the input
       arrays. See @ref hypre_partitioning_descr "here" for a description of the
       partitioning arrays @a row_starts and @a col_starts. */
   HypreParMatrix(MPI_Comm comm, HYPRE_Int global_num_rows,
                  HYPRE_Int global_num_cols, HYPRE_Int *row_starts,
                  HYPRE_Int *col_starts, SparseMatrix *diag, SparseMatrix *offd,
                  HYPRE_Int *cmap); // constructor with 8 arguments

   /// Creates general (rectangular) parallel matrix.
   /** The new HypreParMatrix takes ownership of all input arrays, except
       @a col_starts and @a row_starts. See @ref hypre_partitioning_descr "here"
       for a description of the partitioning arrays @a row_starts and @a
       col_starts. */
   HypreParMatrix(MPI_Comm comm,
                  HYPRE_Int global_num_rows, HYPRE_Int global_num_cols,
                  HYPRE_Int *row_starts, HYPRE_Int *col_starts,
                  HYPRE_Int *diag_i, HYPRE_Int *diag_j, double *diag_data,
                  HYPRE_Int *offd_i, HYPRE_Int *offd_j, double *offd_data,
                  HYPRE_Int offd_num_cols,
                  HYPRE_Int *offd_col_map); // constructor with 13 arguments

   /// Creates a parallel matrix from SparseMatrix on processor 0.
   /** See @ref hypre_partitioning_descr "here" for a description of the
       partitioning arrays @a row_starts and @a col_starts. */
   HypreParMatrix(MPI_Comm comm, HYPRE_Int *row_starts, HYPRE_Int *col_starts,
                  SparseMatrix *a); // constructor with 4 arguments, v2

   /// Creates boolean block-diagonal rectangular parallel matrix.
   /** The new HypreParMatrix does not take ownership of any of the input
       arrays. See @ref hypre_partitioning_descr "here" for a description of the
       partitioning arrays @a row_starts and @a col_starts. */
   HypreParMatrix(MPI_Comm comm, HYPRE_Int global_num_rows,
                  HYPRE_Int global_num_cols, HYPRE_Int *row_starts,
                  HYPRE_Int *col_starts,
                  Table *diag); // constructor with 6 arguments, v2

   /// Creates boolean rectangular parallel matrix.
   /** The new HypreParMatrix takes ownership of the arrays @a i_diag,
       @a j_diag, @a i_offd, @a j_offd, and @a cmap; does not take ownership of
       the arrays @a row and @a col. See @ref hypre_partitioning_descr "here"
       for a description of the partitioning arrays @a row and @a col. */
   HypreParMatrix(MPI_Comm comm, int id, int np, HYPRE_Int *row, HYPRE_Int *col,
                  HYPRE_Int *i_diag, HYPRE_Int *j_diag, HYPRE_Int *i_offd,
                  HYPRE_Int *j_offd, HYPRE_Int *cmap,
                  HYPRE_Int cmap_size); // constructor with 11 arguments

   /** @brief Creates a general parallel matrix from a local CSR matrix on each
       processor described by the @a I, @a J and @a data arrays. */
   /** The local matrix should be of size (local) @a nrows by (global)
       @a glob_ncols. The new parallel matrix contains copies of all input
       arrays (so they can be deleted). See @ref hypre_partitioning_descr "here"
       for a description of the partitioning arrays @a rows and @a cols. */
   HypreParMatrix(MPI_Comm comm, int nrows, HYPRE_Int glob_nrows,
                  HYPRE_Int glob_ncols, int *I, HYPRE_Int *J,
                  double *data, HYPRE_Int *rows,
                  HYPRE_Int *cols); // constructor with 9 arguments

   /** @brief Copy constructor for a ParCSR matrix which creates a deep copy of
       structure and data from @a P. */
   HypreParMatrix(const HypreParMatrix &P);

   /// Make this HypreParMatrix a reference to 'master'
   void MakeRef(const HypreParMatrix &master);

   /// MPI communicator
   MPI_Comm GetComm() const { return A->comm; }

   /// Typecasting to hypre's hypre_ParCSRMatrix*
   operator hypre_ParCSRMatrix*() const { return A; }
#ifndef HYPRE_PAR_CSR_MATRIX_STRUCT
   /// Typecasting to hypre's HYPRE_ParCSRMatrix, a.k.a. void *
   operator HYPRE_ParCSRMatrix() { return (HYPRE_ParCSRMatrix) A; }
#endif
   /// Changes the ownership of the the matrix
   hypre_ParCSRMatrix* StealData();

   /// Explicitly set the three ownership flags, see docs for diagOwner etc.
   void SetOwnerFlags(signed char diag, signed char offd, signed char colmap)
   { diagOwner = diag, offdOwner = offd, colMapOwner = colmap; }

   /// Get diag ownership flag
   signed char OwnsDiag() const { return diagOwner; }
   /// Get offd ownership flag
   signed char OwnsOffd() const { return offdOwner; }
   /// Get colmap ownership flag
   signed char OwnsColMap() const { return colMapOwner; }

   /** If the HypreParMatrix does not own the row-starts array, make a copy of
       it that the HypreParMatrix will own. If the col-starts array is the same
       as the row-starts array, col-starts is also replaced. */
   void CopyRowStarts();
   /** If the HypreParMatrix does not own the col-starts array, make a copy of
       it that the HypreParMatrix will own. If the row-starts array is the same
       as the col-starts array, row-starts is also replaced. */
   void CopyColStarts();

   /// Returns the global number of nonzeros
   inline HYPRE_Int NNZ() const { return A->num_nonzeros; }
   /// Returns the row partitioning
   /** See @ref hypre_partitioning_descr "here" for a description of the
       partitioning array. */
   inline HYPRE_Int *RowPart() { return A->row_starts; }
   /// Returns the column partitioning
   /** See @ref hypre_partitioning_descr "here" for a description of the
       partitioning array. */
   inline HYPRE_Int *ColPart() { return A->col_starts; }
   /// Returns the row partitioning (const version)
   /** See @ref hypre_partitioning_descr "here" for a description of the
       partitioning array. */
   inline const HYPRE_Int *RowPart() const { return A->row_starts; }
   /// Returns the column partitioning (const version)
   /** See @ref hypre_partitioning_descr "here" for a description of the
       partitioning array. */
   inline const HYPRE_Int *ColPart() const { return A->col_starts; }
   /// Returns the global number of rows
   inline HYPRE_Int M() const { return A->global_num_rows; }
   /// Returns the global number of columns
   inline HYPRE_Int N() const { return A->global_num_cols; }

   /// Get the local diagonal of the matrix.
   void GetDiag(Vector &diag) const;
   /// Get the local diagonal block. NOTE: 'diag' will not own any data.
   void GetDiag(SparseMatrix &diag) const;
   /// Get the local off-diagonal block. NOTE: 'offd' will not own any data.
   void GetOffd(SparseMatrix &offd, HYPRE_Int* &cmap) const;
   /** @brief Get a single SparseMatrix containing all rows from this processor,
       merged from the diagonal and off-diagonal blocks stored by the
       HypreParMatrix. */
   /** @note The number of columns in the SparseMatrix will be the global number
       of columns in the parallel matrix, so using this method may result in an
       integer overflow in the column indices. */
   void MergeDiagAndOffd(SparseMatrix &merged);

   /** Split the matrix into M x N equally sized blocks of parallel matrices.
       The size of 'blocks' must already be set to M x N. */
   void GetBlocks(Array2D<HypreParMatrix*> &blocks,
                  bool interleaved_rows = false,
                  bool interleaved_cols = false) const;

   /// Returns the transpose of *this
   HypreParMatrix * Transpose() const;

   /** Returns principle submatrix given by array of indices of connections
       with relative size > @a threshold in *this. */
#if MFEM_HYPRE_VERSION >= 21800
   HypreParMatrix *ExtractSubmatrix(const Array<int> &indices,
                                    double threshhold=0.0) const;
#endif

   /// Returns the number of rows in the diagonal block of the ParCSRMatrix
   int GetNumRows() const
   {
      return internal::to_int(
                hypre_CSRMatrixNumRows(hypre_ParCSRMatrixDiag(A)));
   }

   /// Returns the number of columns in the diagonal block of the ParCSRMatrix
   int GetNumCols() const
   {
      return internal::to_int(
                hypre_CSRMatrixNumCols(hypre_ParCSRMatrixDiag(A)));
   }

   /// Return the global number of rows
   HYPRE_Int GetGlobalNumRows() const
   { return hypre_ParCSRMatrixGlobalNumRows(A); }

   /// Return the global number of columns
   HYPRE_Int GetGlobalNumCols() const
   { return hypre_ParCSRMatrixGlobalNumCols(A); }

   /// Return the parallel row partitioning array.
   /** See @ref hypre_partitioning_descr "here" for a description of the
       partitioning array. */
   HYPRE_Int *GetRowStarts() const { return hypre_ParCSRMatrixRowStarts(A); }

   /// Return the parallel column partitioning array.
   /** See @ref hypre_partitioning_descr "here" for a description of the
       partitioning array. */
   HYPRE_Int *GetColStarts() const { return hypre_ParCSRMatrixColStarts(A); }

   /// Computes y = alpha * A * x + beta * y
   HYPRE_Int Mult(HypreParVector &x, HypreParVector &y,
                  double alpha = 1.0, double beta = 0.0);
   /// Computes y = alpha * A * x + beta * y
   HYPRE_Int Mult(HYPRE_ParVector x, HYPRE_ParVector y,
                  double alpha = 1.0, double beta = 0.0);
   /// Computes y = alpha * A^t * x + beta * y
   HYPRE_Int MultTranspose(HypreParVector &x, HypreParVector &y,
                           double alpha = 1.0, double beta = 0.0);

   void Mult(double a, const Vector &x, double b, Vector &y) const;
   void MultTranspose(double a, const Vector &x, double b, Vector &y) const;

   virtual void Mult(const Vector &x, Vector &y) const
   { Mult(1.0, x, 0.0, y); }
   virtual void MultTranspose(const Vector &x, Vector &y) const
   { MultTranspose(1.0, x, 0.0, y); }

   /// Computes y = a * |A| * x + b * y, using entry-wise absolute values of matrix A
   void AbsMult(double a, const Vector &x, double b, Vector &y) const;

   /// Computes y = a * |At| * x + b * y, using entry-wise absolute values of the transpose of matrix A
   void AbsMultTranspose(double a, const Vector &x, double b, Vector &y) const;

   /** The "Boolean" analog of y = alpha * A * x + beta * y, where elements in
       the sparsity pattern of the matrix are treated as "true". */
   void BooleanMult(int alpha, const int *x, int beta, int *y)
   {
      internal::hypre_ParCSRMatrixBooleanMatvec(A, alpha, const_cast<int*>(x),
                                                beta, y);
   }

   /** The "Boolean" analog of y = alpha * A^T * x + beta * y, where elements in
       the sparsity pattern of the matrix are treated as "true". */
   void BooleanMultTranspose(int alpha, const int *x, int beta, int *y)
   {
      internal::hypre_ParCSRMatrixBooleanMatvecT(A, alpha, const_cast<int*>(x),
                                                 beta, y);
   }

   /// Initialize all entries with value.
   HypreParMatrix &operator=(double value)
   { internal::hypre_ParCSRMatrixSetConstantValues(A, value); return *this; }

   /** Perform the operation `*this += B`, assuming that both matrices use the
       same row and column partitions and the same col_map_offd arrays, or B has
       an empty off-diagonal block. We also assume that the sparsity pattern of
       `*this` contains that of `B`. */
   HypreParMatrix &operator+=(const HypreParMatrix &B) { return Add(1.0, B); }

   /** Perform the operation `*this += beta*B`, assuming that both matrices use
       the same row and column partitions and the same col_map_offd arrays, or
       B has an empty off-diagonal block. We also assume that the sparsity
       pattern of `*this` contains that of `B`. For a more general case consider
       the stand-alone function ParAdd described below. */
   HypreParMatrix &Add(const double beta, const HypreParMatrix &B)
   {
      MFEM_VERIFY(internal::hypre_ParCSRMatrixSum(A, beta, B.A) == 0,
                  "error in hypre_ParCSRMatrixSum");
      return *this;
   }

   /** @brief Multiply the HypreParMatrix on the left by a block-diagonal
       parallel matrix @a D and return the result as a new HypreParMatrix. */
   /** If @a D has a different number of rows than @a A (this matrix), @a D's
       row starts array needs to be given (as returned by the methods
       GetDofOffsets/GetTrueDofOffsets of ParFiniteElementSpace). The new
       matrix @a D*A uses copies of the row- and column-starts arrays, so "this"
       matrix and @a row_starts can be deleted.
       @note This operation is local and does not require communication. */
   HypreParMatrix* LeftDiagMult(const SparseMatrix &D,
                                HYPRE_Int* row_starts = NULL) const;

   /// Scale the local row i by s(i).
   void ScaleRows(const Vector & s);
   /// Scale the local row i by 1./s(i)
   void InvScaleRows(const Vector & s);
   /// Scale all entries by s: A_scaled = s*A.
   void operator*=(double s);

   /// Remove values smaller in absolute value than some threshold
   void Threshold(double threshold = 0.0);

   /// If a row contains only zeros, set its diagonal to 1.
   void EliminateZeroRows() { hypre_ParCSRMatrixFixZeroRows(A); }

   /** Eliminate rows and columns from the matrix, and rows from the vector B.
       Modify B with the BC values in X. */
   void EliminateRowsCols(const Array<int> &rows_cols, const HypreParVector &X,
                          HypreParVector &B);

   /** Eliminate rows and columns from the matrix and store the eliminated
       elements in a new matrix Ae (returned), so that the modified matrix and
       Ae sum to the original matrix. */
   HypreParMatrix* EliminateRowsCols(const Array<int> &rows_cols);

   /** Eliminate columns from the matrix and store the eliminated elements in a
       new matrix Ae (returned) so that the modified matrix and Ae sum to the
       original matrix. */
   HypreParMatrix* EliminateCols(const Array<int> &cols);

   /// Eliminate rows from the diagonal and off-diagonal blocks of the matrix.
   void EliminateRows(const Array<int> &rows);

   /// Prints the locally owned rows in parallel
   void Print(const char *fname, HYPRE_Int offi = 0, HYPRE_Int offj = 0);
   /// Reads the matrix from a file
   void Read(MPI_Comm comm, const char *fname);
   /// Read a matrix saved as a HYPRE_IJMatrix
   void Read_IJMatrix(MPI_Comm comm, const char *fname);

   /// Print information about the hypre_ParCSRCommPkg of the HypreParMatrix.
   void PrintCommPkg(std::ostream &out = mfem::out) const;

   /// Calls hypre's destroy function
   virtual ~HypreParMatrix() { Destroy(); }

   Type GetType() const { return Hypre_ParCSR; }
};

#if MFEM_HYPRE_VERSION >= 21800

enum class BlockInverseScaleJob
{
   MATRIX_ONLY,
   RHS_ONLY,
   MATRIX_AND_RHS
};

/** Constructs and applies block diagonal inverse of HypreParMatrix.
    The enum @a job specifies whether the matrix or the RHS should be
    scaled (or both). */
void BlockInverseScale(const HypreParMatrix *A, HypreParMatrix *C,
                       const Vector *b, HypreParVector *d,
                       int blocksize, BlockInverseScaleJob job);
#endif

/** @brief Return a new matrix `C = alpha*A + beta*B`, assuming that both `A`
    and `B` use the same row and column partitions and the same `col_map_offd`
    arrays. */
HypreParMatrix *Add(double alpha, const HypreParMatrix &A,
                    double beta,  const HypreParMatrix &B);

/** Returns the matrix @a A * @a B. Returned matrix does not necessarily own
    row or column starts unless the bool @a own_matrix is set to true. */
HypreParMatrix * ParMult(const HypreParMatrix *A, const HypreParMatrix *B,
                         bool own_matrix = false);
/// Returns the matrix A + B
/** It is assumed that both matrices use the same row and column partitions and
    the same col_map_offd arrays. */
HypreParMatrix * ParAdd(const HypreParMatrix *A, const HypreParMatrix *B);

/// Returns the matrix P^t * A * P
HypreParMatrix * RAP(const HypreParMatrix *A, const HypreParMatrix *P);
/// Returns the matrix Rt^t * A * P
HypreParMatrix * RAP(const HypreParMatrix * Rt, const HypreParMatrix *A,
                     const HypreParMatrix *P);

/// Returns a merged hypre matrix constructed from hypre matrix blocks.
/** It is assumed that all block matrices use the same communicator, and the
    block sizes are consistent in rows and columns. Rows and columns are
    renumbered but not redistributed in parallel, e.g. the block rows owned by
    each process remain on that process in the resulting matrix. Some blocks can
    be NULL. Each block and the entire system can be rectangular. Scalability to
    extremely large processor counts is limited by global MPI communication, see
    GatherBlockOffsetData() in hypre.cpp. */
HypreParMatrix * HypreParMatrixFromBlocks(Array2D<HypreParMatrix*> &blocks,
                                          Array2D<double> *blockCoeff=NULL);

/** Eliminate essential BC specified by 'ess_dof_list' from the solution X to
    the r.h.s. B. Here A is a matrix with eliminated BC, while Ae is such that
    (A+Ae) is the original (Neumann) matrix before elimination. */
void EliminateBC(HypreParMatrix &A, HypreParMatrix &Ae,
                 const Array<int> &ess_dof_list, const Vector &X, Vector &B);


/// Parallel smoothers in hypre
class HypreSmoother : public Solver
{
protected:
   /// The linear system matrix
   HypreParMatrix *A;
   /// Right-hand side and solution vectors
   mutable HypreParVector *B, *X;
   /// Temporary vectors
   mutable HypreParVector *V, *Z;
   /// FIR Filter Temporary Vectors
   mutable HypreParVector *X0, *X1;

   /** Smoother type from hypre_ParCSRRelax() in ams.c plus extensions, see the
       enumeration Type below. */
   int type;
   /// Number of relaxation sweeps
   int relax_times;
   /// Damping coefficient (usually <= 1)
   double relax_weight;
   /// SOR parameter (usually in (0,2))
   double omega;
   /// Order of the smoothing polynomial
   int poly_order;
   /// Fraction of spectrum to smooth for polynomial relaxation
   double poly_fraction;
   /// Apply the polynomial smoother to A or D^{-1/2} A D^{-1/2}
   int poly_scale;

   /// Taubin's lambda-mu method parameters
   double lambda;
   double mu;
   int taubin_iter;

   /// l1 norms of the rows of A
   double *l1_norms;
   /// If set, take absolute values of the computed l1_norms
   bool pos_l1_norms;
   /// Number of CG iterations to determine eigenvalue estimates
   int eig_est_cg_iter;
   /// Maximal eigenvalue estimate for polynomial smoothing
   double max_eig_est;
   /// Minimal eigenvalue estimate for polynomial smoothing
   double min_eig_est;
   /// Parameters for windowing function of FIR filter
   double window_params[3];

   /// Combined coefficients for windowing and Chebyshev polynomials.
   double* fir_coeffs;

   /// A flag that indicates whether the linear system matrix A is symmetric
   bool A_is_symmetric;

public:
   /** Hypre smoother types:
       0    = Jacobi
       1    = l1-scaled Jacobi
       2    = l1-scaled block Gauss-Seidel/SSOR
       4    = truncated l1-scaled block Gauss-Seidel/SSOR
       5    = lumped Jacobi
       6    = Gauss-Seidel
       10   = On-processor forward solve for matrix w/ triangular structure
       16   = Chebyshev
       1001 = Taubin polynomial smoother
       1002 = FIR polynomial smoother. */
   enum Type { Jacobi = 0, l1Jacobi = 1, l1GS = 2, l1GStr = 4, lumpedJacobi = 5,
               GS = 6, OPFS = 10, Chebyshev = 16, Taubin = 1001, FIR = 1002
             };

   HypreSmoother();

   HypreSmoother(HypreParMatrix &_A, int type = l1GS,
                 int relax_times = 1, double relax_weight = 1.0,
                 double omega = 1.0, int poly_order = 2,
                 double poly_fraction = .3, int eig_est_cg_iter = 10);

   /// Set the relaxation type and number of sweeps
   void SetType(HypreSmoother::Type type, int relax_times = 1);
   /// Set SOR-related parameters
   void SetSOROptions(double relax_weight, double omega);
   /// Set parameters for polynomial smoothing
   /** By default, 10 iterations of CG are used to estimate the eigenvalues.
       Setting eig_est_cg_iter = 0 uses hypre's hypre_ParCSRMaxEigEstimate() instead. */
   void SetPolyOptions(int poly_order, double poly_fraction,
                       int eig_est_cg_iter = 10);
   /// Set parameters for Taubin's lambda-mu method
   void SetTaubinOptions(double lambda, double mu, int iter);

   /// Convenience function for setting canonical windowing parameters
   void SetWindowByName(const char* window_name);
   /// Set parameters for windowing function for FIR smoother.
   void SetWindowParameters(double a, double b, double c);
   /// Compute window and Chebyshev coefficients for given polynomial order.
   void SetFIRCoefficients(double max_eig);

   /// After computing l1-norms, replace them with their absolute values.
   /** By default, the l1-norms take their sign from the corresponding diagonal
       entries in the associated matrix. */
   void SetPositiveDiagonal(bool pos = true) { pos_l1_norms = pos; }

   /** Explicitly indicate whether the linear system matrix A is symmetric. If A
       is symmetric, the smoother will also be symmetric. In this case, calling
       MultTranspose will be redirected to Mult. (This is also done if the
       smoother is diagonal.) By default, A is assumed to be nonsymmetric. */
   void SetOperatorSymmetry(bool is_sym) { A_is_symmetric = is_sym; }

   /** Set/update the associated operator. Must be called after setting the
       HypreSmoother type and options. */
   virtual void SetOperator(const Operator &op);

   /// Relax the linear system Ax=b
   virtual void Mult(const HypreParVector &b, HypreParVector &x) const;
   virtual void Mult(const Vector &b, Vector &x) const;

   /// Apply transpose of the smoother to relax the linear system Ax=b
   virtual void MultTranspose(const Vector &b, Vector &x) const;

   virtual ~HypreSmoother();
};


/// Abstract class for hypre's solvers and preconditioners
class HypreSolver : public Solver
{
public:
   /// How to treat errors returned by hypre function calls.
   enum ErrorMode
   {
      IGNORE_HYPRE_ERRORS, ///< Ignore hypre errors (see e.g. HypreADS)
      WARN_HYPRE_ERRORS,   ///< Issue warnings on hypre errors
      ABORT_HYPRE_ERRORS   ///< Abort on hypre errors (default in base class)
   };

protected:
   /// The linear system matrix
   HypreParMatrix *A;

   /// Right-hand side and solution vector
   mutable HypreParVector *B, *X;

   /// Was hypre's Setup function called already?
   mutable int setup_called;

   /// How to treat hypre errors.
   mutable ErrorMode error_mode;

public:
   HypreSolver();

   HypreSolver(HypreParMatrix *_A);

   /// Typecast to HYPRE_Solver -- return the solver
   virtual operator HYPRE_Solver() const = 0;

   /// hypre's internal Setup function
   virtual HYPRE_PtrToParSolverFcn SetupFcn() const = 0;
   /// hypre's internal Solve function
   virtual HYPRE_PtrToParSolverFcn SolveFcn() const = 0;

   virtual void SetOperator(const Operator &op)
   { mfem_error("HypreSolvers do not support SetOperator!"); }

   /// Solve the linear system Ax=b
   virtual void Mult(const HypreParVector &b, HypreParVector &x) const;
   virtual void Mult(const Vector &b, Vector &x) const;

   /** @brief Set the behavior for treating hypre errors, see the ErrorMode
       enum. The default mode in the base class is ABORT_HYPRE_ERRORS. */
   /** Currently, there are three cases in derived classes where the error flag
       is set to IGNORE_HYPRE_ERRORS:
       * in the method HypreBoomerAMG::SetElasticityOptions(), and
       * in the constructor of classes HypreAMS and HypreADS.
       The reason for this is that a nonzero hypre error is returned) when
       hypre_ParCSRComputeL1Norms() encounters zero row in a matrix, which is
       expected in some cases with the above solvers. */
   void SetErrorMode(ErrorMode err_mode) const { error_mode = err_mode; }

   virtual ~HypreSolver();
};


#if MFEM_HYPRE_VERSION >= 21800
/** Preconditioner for HypreParMatrices that are triangular in some ordering.
   Finds correct ordering and performs forward substitution on processor
   as approximate inverse. Exact on one processor. */
class HypreTriSolve : public HypreSolver
{
public:
   HypreTriSolve() : HypreSolver() { }
   explicit HypreTriSolve(HypreParMatrix &A) : HypreSolver(&A) { }
   virtual operator HYPRE_Solver() const { return NULL; }

   virtual HYPRE_PtrToParSolverFcn SetupFcn() const
   { return (HYPRE_PtrToParSolverFcn) HYPRE_ParCSROnProcTriSetup; }
   virtual HYPRE_PtrToParSolverFcn SolveFcn() const
   { return (HYPRE_PtrToParSolverFcn) HYPRE_ParCSROnProcTriSolve; }

   HypreParMatrix* GetData() { return A; }
   virtual ~HypreTriSolve() { }
};
#endif

/// PCG solver in hypre
class HyprePCG : public HypreSolver
{
private:
   HYPRE_Solver pcg_solver;

   HypreSolver * precond;

public:
   HyprePCG(MPI_Comm comm);

   HyprePCG(HypreParMatrix &_A);

   virtual void SetOperator(const Operator &op);

   void SetTol(double tol);
   void SetMaxIter(int max_iter);
   void SetLogging(int logging);
   void SetPrintLevel(int print_lvl);

   /// Set the hypre solver to be used as a preconditioner
   void SetPreconditioner(HypreSolver &precond);

   /** Use the L2 norm of the residual for measuring PCG convergence, plus
       (optionally) 1) periodically recompute true residuals from scratch; and
       2) enable residual-based stopping criteria. */
   void SetResidualConvergenceOptions(int res_frequency=-1, double rtol=0.0);

   /// deprecated: use SetZeroInitialIterate()
   MFEM_DEPRECATED void SetZeroInintialIterate() { iterative_mode = false; }

   /// non-hypre setting
   void SetZeroInitialIterate() { iterative_mode = false; }

   void GetNumIterations(int &num_iterations)
   {
      HYPRE_Int num_it;
      HYPRE_ParCSRPCGGetNumIterations(pcg_solver, &num_it);
      num_iterations = internal::to_int(num_it);
   }

   /// The typecast to HYPRE_Solver returns the internal pcg_solver
   virtual operator HYPRE_Solver() const { return pcg_solver; }

   /// PCG Setup function
   virtual HYPRE_PtrToParSolverFcn SetupFcn() const
   { return (HYPRE_PtrToParSolverFcn) HYPRE_ParCSRPCGSetup; }
   /// PCG Solve function
   virtual HYPRE_PtrToParSolverFcn SolveFcn() const
   { return (HYPRE_PtrToParSolverFcn) HYPRE_ParCSRPCGSolve; }

   /// Solve Ax=b with hypre's PCG
   virtual void Mult(const HypreParVector &b, HypreParVector &x) const;
   using HypreSolver::Mult;

   virtual ~HyprePCG();
};

/// GMRES solver in hypre
class HypreGMRES : public HypreSolver
{
private:
   HYPRE_Solver gmres_solver;

   HypreSolver * precond;

   /// Default, generally robust, GMRES options
   void SetDefaultOptions();

public:
   HypreGMRES(MPI_Comm comm);

   HypreGMRES(HypreParMatrix &_A);

   virtual void SetOperator(const Operator &op);

   void SetTol(double tol);
   void SetAbsTol(double tol);
   void SetMaxIter(int max_iter);
   void SetKDim(int dim);
   void SetLogging(int logging);
   void SetPrintLevel(int print_lvl);

   /// Set the hypre solver to be used as a preconditioner
   void SetPreconditioner(HypreSolver &precond);

   /// deprecated: use SetZeroInitialIterate()
   MFEM_DEPRECATED void SetZeroInintialIterate() { iterative_mode = false; }

   /// non-hypre setting
   void SetZeroInitialIterate() { iterative_mode = false; }

   /// The typecast to HYPRE_Solver returns the internal gmres_solver
   virtual operator HYPRE_Solver() const  { return gmres_solver; }

   /// GMRES Setup function
   virtual HYPRE_PtrToParSolverFcn SetupFcn() const
   { return (HYPRE_PtrToParSolverFcn) HYPRE_ParCSRGMRESSetup; }
   /// GMRES Solve function
   virtual HYPRE_PtrToParSolverFcn SolveFcn() const
   { return (HYPRE_PtrToParSolverFcn) HYPRE_ParCSRGMRESSolve; }

   /// Solve Ax=b with hypre's GMRES
   virtual void Mult (const HypreParVector &b, HypreParVector &x) const;
   using HypreSolver::Mult;

   virtual ~HypreGMRES();
};

/// Flexible GMRES solver in hypre
class HypreFGMRES : public HypreSolver
{
private:
   HYPRE_Solver fgmres_solver;

   HypreSolver * precond;

   /// Default, generally robust, FGMRES options
   void SetDefaultOptions();

public:
   HypreFGMRES(MPI_Comm comm);

   HypreFGMRES(HypreParMatrix &_A);

   virtual void SetOperator(const Operator &op);

   void SetTol(double tol);
   void SetMaxIter(int max_iter);
   void SetKDim(int dim);
   void SetLogging(int logging);
   void SetPrintLevel(int print_lvl);

   /// Set the hypre solver to be used as a preconditioner
   void SetPreconditioner(HypreSolver &precond);

   /// deprecated: use SetZeroInitialIterate()
   MFEM_DEPRECATED void SetZeroInintialIterate() { iterative_mode = false; }

   /// non-hypre setting
   void SetZeroInitialIterate() { iterative_mode = false; }

   /// The typecast to HYPRE_Solver returns the internal fgmres_solver
   virtual operator HYPRE_Solver() const  { return fgmres_solver; }

   /// FGMRES Setup function
   virtual HYPRE_PtrToParSolverFcn SetupFcn() const
   { return (HYPRE_PtrToParSolverFcn) HYPRE_ParCSRFlexGMRESSetup; }
   /// FGMRES Solve function
   virtual HYPRE_PtrToParSolverFcn SolveFcn() const
   { return (HYPRE_PtrToParSolverFcn) HYPRE_ParCSRFlexGMRESSolve; }

   /// Solve Ax=b with hypre's FGMRES
   virtual void Mult (const HypreParVector &b, HypreParVector &x) const;
   using HypreSolver::Mult;

   virtual ~HypreFGMRES();
};

/// The identity operator as a hypre solver
class HypreIdentity : public HypreSolver
{
public:
   virtual operator HYPRE_Solver() const { return NULL; }

   virtual HYPRE_PtrToParSolverFcn SetupFcn() const
   { return (HYPRE_PtrToParSolverFcn) hypre_ParKrylovIdentitySetup; }
   virtual HYPRE_PtrToParSolverFcn SolveFcn() const
   { return (HYPRE_PtrToParSolverFcn) hypre_ParKrylovIdentity; }

   virtual ~HypreIdentity() { }
};

/// Jacobi preconditioner in hypre
class HypreDiagScale : public HypreSolver
{
public:
   HypreDiagScale() : HypreSolver() { }
   explicit HypreDiagScale(HypreParMatrix &A) : HypreSolver(&A) { }
   virtual operator HYPRE_Solver() const { return NULL; }

   virtual void SetOperator(const Operator &op);

   virtual HYPRE_PtrToParSolverFcn SetupFcn() const
   { return (HYPRE_PtrToParSolverFcn) HYPRE_ParCSRDiagScaleSetup; }
   virtual HYPRE_PtrToParSolverFcn SolveFcn() const
   { return (HYPRE_PtrToParSolverFcn) HYPRE_ParCSRDiagScale; }

   HypreParMatrix* GetData() { return A; }
   virtual ~HypreDiagScale() { }
};

/// The ParaSails preconditioner in hypre
class HypreParaSails : public HypreSolver
{
private:
   HYPRE_Solver sai_precond;

   /// Default, generally robust, ParaSails options
   void SetDefaultOptions();

   // If sai_precond is NULL, this method allocates it and sets default options.
   // Otherwise the method saves the options from sai_precond, destroys it,
   // allocates a new object, and sets its options to the saved values.
   void ResetSAIPrecond(MPI_Comm comm);

public:
   HypreParaSails(MPI_Comm comm);

   HypreParaSails(HypreParMatrix &A);

   virtual void SetOperator(const Operator &op);

   void SetSymmetry(int sym);

   /// The typecast to HYPRE_Solver returns the internal sai_precond
   virtual operator HYPRE_Solver() const { return sai_precond; }

   virtual HYPRE_PtrToParSolverFcn SetupFcn() const
   { return (HYPRE_PtrToParSolverFcn) HYPRE_ParaSailsSetup; }
   virtual HYPRE_PtrToParSolverFcn SolveFcn() const
   { return (HYPRE_PtrToParSolverFcn) HYPRE_ParaSailsSolve; }

   virtual ~HypreParaSails();
};

/** The Euclid preconditioner in Hypre

    Euclid implements the Parallel Incomplete LU factorization technique. For
    more information see:

    "A Scalable Parallel Algorithm for Incomplete Factor Preconditioning" by
    David Hysom and Alex Pothen, https://doi.org/10.1137/S1064827500376193
*/
class HypreEuclid : public HypreSolver
{
private:
   HYPRE_Solver euc_precond;

   /// Default, generally robust, Euclid options
   void SetDefaultOptions();

   // If euc_precond is NULL, this method allocates it and sets default options.
   // Otherwise the method saves the options from euc_precond, destroys it,
   // allocates a new object, and sets its options to the saved values.
   void ResetEuclidPrecond(MPI_Comm comm);

public:
   HypreEuclid(MPI_Comm comm);

   HypreEuclid(HypreParMatrix &A);

   virtual void SetOperator(const Operator &op);

   /// The typecast to HYPRE_Solver returns the internal euc_precond
   virtual operator HYPRE_Solver() const { return euc_precond; }

   virtual HYPRE_PtrToParSolverFcn SetupFcn() const
   { return (HYPRE_PtrToParSolverFcn) HYPRE_EuclidSetup; }
   virtual HYPRE_PtrToParSolverFcn SolveFcn() const
   { return (HYPRE_PtrToParSolverFcn) HYPRE_EuclidSolve; }

   virtual ~HypreEuclid();
};

#if MFEM_HYPRE_VERSION >= 21900
/**
@brief Wrapper for Hypre's native parallel ILU preconditioner.

The default ILU factorization type is ILU(k).  If you need to change this, or
any other option, you can use the HYPRE_Solver method to cast the object for use
with Hypre's native functions. For example, if want to use natural ordering
rather than RCM reordering, you can use the following approach:

@code
mfem::HypreILU ilu();
int reorder_type = 0;
HYPRE_ILUSetLocalReordering(ilu, reorder_type);
@endcode
*/
class HypreILU : public HypreSolver
{
private:
   HYPRE_Solver ilu_precond;

   /// Set the ILU default options
   void SetDefaultOptions();

   /** Reset the ILU preconditioner.
   @note If ilu_precond is NULL, this method allocates; otherwise it destroys
   ilu_precond and allocates a new object.  In both cases the default options
   are set. */
   void ResetILUPrecond();

public:
   /// Constructor; sets the default options
   HypreILU();

   virtual ~HypreILU();

   /// Set the fill level for ILU(k); the default is k=1.
   void SetLevelOfFill(HYPRE_Int lev_fill);

   /// Set the print level: 0 = none, 1 = setup, 2 = solve, 3 = setup+solve
   void SetPrintLevel(HYPRE_Int print_level);

   /// The typecast to HYPRE_Solver returns the internal ilu_precond
   virtual operator HYPRE_Solver() const { return ilu_precond; }

   virtual void SetOperator(const Operator &op);

   /// ILU Setup function
   virtual HYPRE_PtrToParSolverFcn SetupFcn() const
   { return (HYPRE_PtrToParSolverFcn) HYPRE_ILUSetup; }

   /// ILU Solve function
   virtual HYPRE_PtrToParSolverFcn SolveFcn() const
   { return (HYPRE_PtrToParSolverFcn) HYPRE_ILUSolve; }
};
#endif

/// The BoomerAMG solver in hypre
class HypreBoomerAMG : public HypreSolver
{
private:
   HYPRE_Solver amg_precond;

   /// Rigid body modes
   Array<HYPRE_ParVector> rbms;

   /// Finite element space for elasticity problems, see SetElasticityOptions()
   ParFiniteElementSpace *fespace;

   /// Recompute the rigid-body modes vectors (in the rbms array)
   void RecomputeRBMs();

   /// Default, generally robust, BoomerAMG options
   void SetDefaultOptions();

   // If amg_precond is NULL, allocates it and sets default options.
   // Otherwise saves the options from amg_precond, destroys it, allocates a new
   // one, and sets its options to the saved values.
   void ResetAMGPrecond();

public:
   HypreBoomerAMG();

   HypreBoomerAMG(HypreParMatrix &A);

   virtual void SetOperator(const Operator &op);

   /** More robust options for systems, such as elasticity. */
   void SetSystemsOptions(int dim, bool order_bynodes=false);

   /** A special elasticity version of BoomerAMG that takes advantage of
       geometric rigid body modes and could perform better on some problems, see
       "Improving algebraic multigrid interpolation operators for linear
       elasticity problems", Baker, Kolev, Yang, NLAA 2009, DOI:10.1002/nla.688.
       This solver assumes Ordering::byVDIM in the FiniteElementSpace used to
       construct A. */
   void SetElasticityOptions(ParFiniteElementSpace *fespace);

#if MFEM_HYPRE_VERSION >= 21800
   /** Hypre parameters to use AIR AMG solve for advection-dominated problems.
       See "Nonsymmetric Algebraic Multigrid Based on Local Approximate Ideal
       Restriction (AIR)," Manteuffel, Ruge, Southworth, SISC (2018),
       DOI:/10.1137/17M1144350. Options: "distanceR" -> distance of neighbor
       DOFs to buld restriction operator; options include 1, 2, and 15 (1.5).
       Strings "prerelax" and "postrelax" indicate points to relax on:
       F = F-points, C = C-points, A = all points. E.g., FFC -> relax on
       F-points, relax again on F-points, then relax on C-points. */
   void SetAdvectiveOptions(int distance=15,  const std::string &prerelax="",
                            const std::string &postrelax="FFC");

   /// Expert option - consult hypre documentation/team
   void SetStrongThresholdR(double strengthR)
   { HYPRE_BoomerAMGSetStrongThresholdR(amg_precond, strengthR); }

   /// Expert option - consult hypre documentation/team
   void SetFilterThresholdR(double filterR)
   { HYPRE_BoomerAMGSetFilterThresholdR(amg_precond, filterR); }

   /// Expert option - consult hypre documentation/team
   void SetRestriction(int restrict_type)
   { HYPRE_BoomerAMGSetRestriction(amg_precond, restrict_type); }

   /// Expert option - consult hypre documentation/team
   void SetIsTriangular()
   { HYPRE_BoomerAMGSetIsTriangular(amg_precond, 1); }

   /// Expert option - consult hypre documentation/team
   void SetGMRESSwitchR(int gmres_switch)
   { HYPRE_BoomerAMGSetGMRESSwitchR(amg_precond, gmres_switch); }

   /// Expert option - consult hypre documentation/team
   void SetCycleNumSweeps(int prerelax, int postrelax)
   {
      HYPRE_BoomerAMGSetCycleNumSweeps(amg_precond, prerelax,  1);
      HYPRE_BoomerAMGSetCycleNumSweeps(amg_precond, postrelax, 2);
   }
#endif

   void SetPrintLevel(int print_level)
   { HYPRE_BoomerAMGSetPrintLevel(amg_precond, print_level); }

   void SetMaxIter(int max_iter)
   { HYPRE_BoomerAMGSetMaxIter(amg_precond, max_iter); }

   /// Expert option - consult hypre documentation/team
   void SetMaxLevels(int max_levels)
   { HYPRE_BoomerAMGSetMaxLevels(amg_precond, max_levels); }

   /// Expert option - consult hypre documentation/team
   void SetTol(double tol)
   { HYPRE_BoomerAMGSetTol(amg_precond, tol); }

   /// Expert option - consult hypre documentation/team
   void SetStrengthThresh(double strength)
   { HYPRE_BoomerAMGSetStrongThreshold(amg_precond, strength); }

   /// Expert option - consult hypre documentation/team
   void SetInterpolation(int interp_type)
   { HYPRE_BoomerAMGSetInterpType(amg_precond, interp_type); }

   /// Expert option - consult hypre documentation/team
   void SetCoarsening(int coarsen_type)
   { HYPRE_BoomerAMGSetCoarsenType(amg_precond, coarsen_type); }

   /// Expert option - consult hypre documentation/team
   void SetRelaxType(int relax_type)
   { HYPRE_BoomerAMGSetRelaxType(amg_precond, relax_type); }

   /// Expert option - consult hypre documentation/team
   void SetCycleType(int cycle_type)
   { HYPRE_BoomerAMGSetCycleType(amg_precond, cycle_type); }

   void GetNumIterations(int &num_iterations)
   {
      HYPRE_Int num_it;
      HYPRE_BoomerAMGGetNumIterations(amg_precond, &num_it);
      num_iterations = internal::to_int(num_it);
   }
<<<<<<< HEAD

=======
>>>>>>> 4a714557

   /// Expert option - consult hypre documentation/team
   void SetNodal(int blocksize)
   {
      HYPRE_BoomerAMGSetNumFunctions(amg_precond, blocksize);
      HYPRE_BoomerAMGSetNodal(amg_precond, 1);
   }

   /// Expert option - consult hypre documentation/team
   void SetAggressiveCoarsening(int num_levels)
   { HYPRE_BoomerAMGSetAggNumLevels(amg_precond, num_levels); }

   /// The typecast to HYPRE_Solver returns the internal amg_precond
   virtual operator HYPRE_Solver() const { return amg_precond; }

   virtual HYPRE_PtrToParSolverFcn SetupFcn() const
   { return (HYPRE_PtrToParSolverFcn) HYPRE_BoomerAMGSetup; }
   virtual HYPRE_PtrToParSolverFcn SolveFcn() const
   { return (HYPRE_PtrToParSolverFcn) HYPRE_BoomerAMGSolve; }

   using HypreSolver::Mult;

   virtual ~HypreBoomerAMG();
};

/// Compute the discrete gradient matrix between the nodal linear and ND1 spaces
HypreParMatrix* DiscreteGrad(ParFiniteElementSpace *edge_fespace,
                             ParFiniteElementSpace *vert_fespace);
/// Compute the discrete curl matrix between the ND1 and RT0 spaces
HypreParMatrix* DiscreteCurl(ParFiniteElementSpace *face_fespace,
                             ParFiniteElementSpace *edge_fespace);

/// The Auxiliary-space Maxwell Solver in hypre
class HypreAMS : public HypreSolver
{
private:
   /// Constuct AMS solver from finite element space
   void Init(ParFiniteElementSpace *edge_space);

   HYPRE_Solver ams;

   /// Vertex coordinates
   HypreParVector *x, *y, *z;
   /// Discrete gradient matrix
   HypreParMatrix *G;
   /// Nedelec interpolation matrix and its components
   HypreParMatrix *Pi, *Pix, *Piy, *Piz;

public:
   HypreAMS(ParFiniteElementSpace *edge_fespace);

   HypreAMS(HypreParMatrix &A, ParFiniteElementSpace *edge_fespace);

   virtual void SetOperator(const Operator &op);

   void SetPrintLevel(int print_lvl);

   /// Set this option when solving a curl-curl problem with zero mass term
   void SetSingularProblem() { HYPRE_AMSSetBetaPoissonMatrix(ams, NULL); }

   /// The typecast to HYPRE_Solver returns the internal ams object
   virtual operator HYPRE_Solver() const { return ams; }

   virtual HYPRE_PtrToParSolverFcn SetupFcn() const
   { return (HYPRE_PtrToParSolverFcn) HYPRE_AMSSetup; }
   virtual HYPRE_PtrToParSolverFcn SolveFcn() const
   { return (HYPRE_PtrToParSolverFcn) HYPRE_AMSSolve; }

   virtual ~HypreAMS();
};

/// The Auxiliary-space Divergence Solver in hypre
class HypreADS : public HypreSolver
{
private:
   /// Constuct ADS solver from finite element space
   void Init(ParFiniteElementSpace *face_fespace);

   HYPRE_Solver ads;

   /// Vertex coordinates
   HypreParVector *x, *y, *z;
   /// Discrete gradient matrix
   HypreParMatrix *G;
   /// Discrete curl matrix
   HypreParMatrix *C;
   /// Nedelec interpolation matrix and its components
   HypreParMatrix *ND_Pi, *ND_Pix, *ND_Piy, *ND_Piz;
   /// Raviart-Thomas interpolation matrix and its components
   HypreParMatrix *RT_Pi, *RT_Pix, *RT_Piy, *RT_Piz;

public:
   HypreADS(ParFiniteElementSpace *face_fespace);

   HypreADS(HypreParMatrix &A, ParFiniteElementSpace *face_fespace);

   virtual void SetOperator(const Operator &op);

   void SetPrintLevel(int print_lvl);

   /// The typecast to HYPRE_Solver returns the internal ads object
   virtual operator HYPRE_Solver() const { return ads; }

   virtual HYPRE_PtrToParSolverFcn SetupFcn() const
   { return (HYPRE_PtrToParSolverFcn) HYPRE_ADSSetup; }
   virtual HYPRE_PtrToParSolverFcn SolveFcn() const
   { return (HYPRE_PtrToParSolverFcn) HYPRE_ADSSolve; }

   virtual ~HypreADS();
};

/** LOBPCG eigenvalue solver in hypre

    The Locally Optimal Block Preconditioned Conjugate Gradient (LOBPCG)
    eigenvalue solver is designed to find the lowest eigenmodes of the
    generalized eigenvalue problem:
       A x = lambda M x
    where A is symmetric, potentially indefinite and M is symmetric positive
    definite. The eigenvectors are M-orthonormal, meaning that
       x^T M x = 1 and x^T M y = 0,
    if x and y are distinct eigenvectors. The matrix M is optional and is
    assumed to be the identity if left unset.

    The efficiency of LOBPCG relies on the availability of a suitable
    preconditioner for the matrix A. The preconditioner is supplied through the
    SetPreconditioner() method. It should be noted that the operator used with
    the preconditioner need not be A itself.

    For more information regarding LOBPCG see "Block Locally Optimal
    Preconditioned Eigenvalue Xolvers (BLOPEX) in Hypre and PETSc" by
    A. Knyazev, M. Argentati, I. Lashuk, and E. Ovtchinnikov, SISC, 29(5),
    2224-2239, 2007.
*/
class HypreLOBPCG
{
private:
   MPI_Comm comm;
   int myid;
   int numProcs;
   int nev;   // Number of desired eigenmodes
   int seed;  // Random seed used for initial vectors

   HYPRE_Int glbSize; // Global number of DoFs in the linear system
   HYPRE_Int * part;  // Row partitioning of the linear system

   // Pointer to HYPRE's solver struct
   HYPRE_Solver lobpcg_solver;

   // Interface for matrix storage type
   mv_InterfaceInterpreter interpreter;

   // Interface for setting up and performing matrix-vector products
   HYPRE_MatvecFunctions matvec_fn;

   // Eigenvalues
   Array<double> eigenvalues;

   // Forward declaration
   class HypreMultiVector;

   // MultiVector to store eigenvectors
   HypreMultiVector * multi_vec;

   // Empty vectors used to setup the matrices and preconditioner
   HypreParVector * x;

   // An optional operator which projects vectors into a desired subspace
   Operator * subSpaceProj;

   /// Internal class to represent a set of eigenvectors
   class HypreMultiVector
   {
   private:
      // Pointer to hypre's multi-vector object
      mv_MultiVectorPtr mv_ptr;

      // Wrappers for each member of the multivector
      HypreParVector ** hpv;

      // Number of vectors in the multivector
      int nv;

   public:
      HypreMultiVector(int n, HypreParVector & v,
                       mv_InterfaceInterpreter & interpreter);
      ~HypreMultiVector();

      /// Set random values
      void Randomize(HYPRE_Int seed);

      /// Extract a single HypreParVector object
      HypreParVector & GetVector(unsigned int i);

      /// Transfers ownership of data to returned array of vectors
      HypreParVector ** StealVectors();

      operator mv_MultiVectorPtr() const { return mv_ptr; }

      mv_MultiVectorPtr & GetMultiVector() { return mv_ptr; }
   };

   static void    * OperatorMatvecCreate( void *A, void *x );
   static HYPRE_Int OperatorMatvec( void *matvec_data,
                                    HYPRE_Complex alpha,
                                    void *A,
                                    void *x,
                                    HYPRE_Complex beta,
                                    void *y );
   static HYPRE_Int OperatorMatvecDestroy( void *matvec_data );

   static HYPRE_Int PrecondSolve(void *solver,
                                 void *A,
                                 void *b,
                                 void *x);
   static HYPRE_Int PrecondSetup(void *solver,
                                 void *A,
                                 void *b,
                                 void *x);

public:
   HypreLOBPCG(MPI_Comm comm);
   ~HypreLOBPCG();

   void SetTol(double tol);
   void SetRelTol(double rel_tol);
   void SetMaxIter(int max_iter);
   void SetPrintLevel(int logging);
   void SetNumModes(int num_eigs) { nev = num_eigs; }
   void SetPrecondUsageMode(int pcg_mode);
   void SetRandomSeed(int s) { seed = s; }
   void SetInitialVectors(int num_vecs, HypreParVector ** vecs);

   // The following four methods support general operators
   void SetPreconditioner(Solver & precond);
   void SetOperator(Operator & A);
   void SetMassMatrix(Operator & M);
   void SetSubSpaceProjector(Operator & proj) { subSpaceProj = &proj; }

   /// Solve the eigenproblem
   void Solve();

   /// Collect the converged eigenvalues
   void GetEigenvalues(Array<double> & eigenvalues);

   /// Extract a single eigenvector
   HypreParVector & GetEigenvector(unsigned int i);

   /// Transfer ownership of the converged eigenvectors
   HypreParVector ** StealEigenvectors() { return multi_vec->StealVectors(); }
};

/** AME eigenvalue solver in hypre

    The Auxiliary space Maxwell Eigensolver (AME) is designed to find
    the lowest eigenmodes of the generalized eigenvalue problem:
       Curl Curl x = lambda M x
    where the Curl Curl operator is discretized using Nedelec finite element
    basis functions. Properties of this discretization are essential to
    eliminating the large null space of the Curl Curl operator.

    This eigensolver relies upon the LOBPCG eigensolver internally. It is also
    expected that the preconditioner supplied to this method will be the
    HypreAMS preconditioner defined above.

    As with LOBPCG, the operator set in the preconditioner need not be the same
    as A. This flexibility may be useful in solving eigenproblems which bare a
    strong resemblance to the Curl Curl problems for which AME is designed.

    Unlike LOBPCG, this eigensolver requires that the mass matrix be set.
    It is possible to circumvent this by passing an identity operator as the
    mass matrix but it seems unlikely that this would be useful so it is not the
    default behavior.
*/
class HypreAME
{
private:
   int myid;
   int numProcs;
   int nev;   // Number of desired eigenmodes
   bool setT;

   // Pointer to HYPRE's AME solver struct
   HYPRE_Solver ame_solver;

   // Pointer to HYPRE's AMS solver struct
   HypreSolver * ams_precond;

   // Eigenvalues
   HYPRE_Real * eigenvalues;

   // MultiVector to store eigenvectors
   HYPRE_ParVector * multi_vec;

   HypreParVector ** eigenvectors;

   void createDummyVectors();

public:
   HypreAME(MPI_Comm comm);
   ~HypreAME();

   void SetTol(double tol);
   void SetRelTol(double rel_tol);
   void SetMaxIter(int max_iter);
   void SetPrintLevel(int logging);
   void SetNumModes(int num_eigs);

   // The following four methods support operators of type HypreParMatrix.
   void SetPreconditioner(HypreSolver & precond);
   void SetOperator(HypreParMatrix & A);
   void SetMassMatrix(HypreParMatrix & M);

   /// Solve the eigenproblem
   void Solve();

   /// Collect the converged eigenvalues
   void GetEigenvalues(Array<double> & eigenvalues);

   /// Extract a single eigenvector
   HypreParVector & GetEigenvector(unsigned int i);

   /// Transfer ownership of the converged eigenvectors
   HypreParVector ** StealEigenvectors();
};

}

#endif // MFEM_USE_MPI

#endif<|MERGE_RESOLUTION|>--- conflicted
+++ resolved
@@ -1283,10 +1283,6 @@
       HYPRE_BoomerAMGGetNumIterations(amg_precond, &num_it);
       num_iterations = internal::to_int(num_it);
    }
-<<<<<<< HEAD
-
-=======
->>>>>>> 4a714557
 
    /// Expert option - consult hypre documentation/team
    void SetNodal(int blocksize)
