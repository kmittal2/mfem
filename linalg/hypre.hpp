// Copyright (c) 2010-2020, Lawrence Livermore National Security, LLC. Produced
// at the Lawrence Livermore National Laboratory. All Rights reserved. See files
// LICENSE and NOTICE for details. LLNL-CODE-806117.
//
// This file is part of the MFEM library. For more information and source code
// availability visit https://mfem.org.
//
// MFEM is free software; you can redistribute it and/or modify it under the
// terms of the BSD-3 license. We welcome feedback and contributions, see file
// CONTRIBUTING.md for details.

#ifndef MFEM_HYPRE
#define MFEM_HYPRE

#include "../config/config.hpp"

#ifdef MFEM_USE_MPI

#include <mpi.h>

// Enable internal hypre timing routines
#define HYPRE_TIMING

// hypre header files
#include "seq_mv.h"
#include "_hypre_parcsr_mv.h"
#include "_hypre_parcsr_ls.h"
#include "temp_multivector.h"
#include "../general/globals.hpp"

#ifdef HYPRE_COMPLEX
#error "MFEM does not work with HYPRE's complex numbers support"
#endif

#include "sparsemat.hpp"
#include "hypre_parcsr.hpp"

namespace mfem
{

class ParFiniteElementSpace;
class HypreParMatrix;

namespace internal
{

template <typename int_type>
inline int to_int(int_type i)
{
   MFEM_ASSERT(int_type(int(i)) == i, "overflow converting int_type to int");
   return int(i);
}

// Specialization for to_int(int)
template <> inline int to_int(int i) { return i; }

// Convert a HYPRE_Int to int
#ifdef HYPRE_BIGINT
template <>
inline int to_int(HYPRE_Int i)
{
   MFEM_ASSERT(HYPRE_Int(int(i)) == i, "overflow converting HYPRE_Int to int");
   return int(i);
}
#endif

}

/// Wrapper for hypre's parallel vector class
class HypreParVector : public Vector
{
private:
   int own_ParVector;

   /// The actual object
   hypre_ParVector *x;

   friend class HypreParMatrix;

   // Set Vector::data and Vector::size from *x
   inline void _SetDataAndSize_();

public:
   /** @brief Creates vector with given global size and parallel partitioning of
       the rows/columns given by @a col. */
   /** @anchor hypre_partitioning_descr
       The partitioning is defined in one of two ways depending on the
       configuration of HYPRE:
       1. If HYPRE_AssumedPartitionCheck() returns true (the default),
          then col is of length 2 and the local processor owns columns
          [col[0],col[1]).
       2. If HYPRE_AssumedPartitionCheck() returns false, then col is of
          length (number of processors + 1) and processor P owns columns
          [col[P],col[P+1]) i.e. each processor has a copy of the same col
          array. */
   HypreParVector(MPI_Comm comm, HYPRE_Int glob_size, HYPRE_Int *col);
   /** @brief Creates vector with given global size, partitioning of the
       columns, and data. */
   /** The data must be allocated and destroyed outside. If @a _data is NULL, a
       dummy vector without a valid data array will be created. See @ref
       hypre_partitioning_descr "here" for a description of the @a col array. */
   HypreParVector(MPI_Comm comm, HYPRE_Int glob_size, double *_data,
                  HYPRE_Int *col);
   /// Creates vector compatible with y
   HypreParVector(const HypreParVector &y);
   /// Creates vector compatible with (i.e. in the domain of) A or A^T
   explicit HypreParVector(const HypreParMatrix &A, int transpose = 0);
   /// Creates vector wrapping y
   explicit HypreParVector(HYPRE_ParVector y);
   /// Create a true dof parallel vector on a given ParFiniteElementSpace
   explicit HypreParVector(ParFiniteElementSpace *pfes);

   /// MPI communicator
   MPI_Comm GetComm() { return x->comm; }

   /// Returns the parallel row/column partitioning
   /** See @ref hypre_partitioning_descr "here" for a description of the
       partitioning array. */
   inline HYPRE_Int *Partitioning() { return x->partitioning; }

   /// Returns the global number of rows
   inline HYPRE_Int GlobalSize() { return x->global_size; }

   /// Typecasting to hypre's hypre_ParVector*
   operator hypre_ParVector*() const { return x; }
#ifndef HYPRE_PAR_VECTOR_STRUCT
   /// Typecasting to hypre's HYPRE_ParVector, a.k.a. void *
   operator HYPRE_ParVector() const { return (HYPRE_ParVector) x; }
#endif
   /// Changes the ownership of the the vector
   hypre_ParVector *StealParVector() { own_ParVector = 0; return x; }

   /// Sets ownership of the internal hypre_ParVector
   void SetOwnership(int own) { own_ParVector = own; }

   /// Gets ownership of the internal hypre_ParVector
   int GetOwnership() const { return own_ParVector; }

   /// Returns the global vector in each processor
   Vector* GlobalVector() const;

   /// Set constant values
   HypreParVector& operator= (double d);
   /// Define '=' for hypre vectors.
   HypreParVector& operator= (const HypreParVector &y);

   /// Sets the data of the Vector and the hypre_ParVector to @a _data.
   /** Must be used only for HypreParVector%s that do not own the data,
       e.g. created with the constructor:
       HypreParVector(MPI_Comm, HYPRE_Int, double *, HYPRE_Int *). */
   void SetData(double *_data);

   /// Set random values
   HYPRE_Int Randomize(HYPRE_Int seed);

   /// Prints the locally owned rows in parallel
   void Print(const char *fname) const;

   /// Calls hypre's destroy function
   ~HypreParVector();

#ifdef MFEM_USE_SUNDIALS
   /// (DEPRECATED) Return a new wrapper SUNDIALS N_Vector of type SUNDIALS_NVEC_PARALLEL.
   /** @deprecated The returned N_Vector must be destroyed by the caller. */
   MFEM_DEPRECATED virtual N_Vector ToNVector();
   using Vector::ToNVector;
#endif
};

/// Returns the inner product of x and y
double InnerProduct(HypreParVector &x, HypreParVector &y);
double InnerProduct(HypreParVector *x, HypreParVector *y);


/** @brief Compute the l_p norm of the Vector which is split without overlap
    across the given communicator. */
double ParNormlp(const Vector &vec, double p, MPI_Comm comm);


/// Wrapper for hypre's ParCSR matrix class
class HypreParMatrix : public Operator
{
private:
   /// The actual object
   hypre_ParCSRMatrix *A;

   /// Auxiliary vectors for typecasting
   mutable HypreParVector *X, *Y;

   // Flags indicating ownership of A->diag->{i,j,data}, A->offd->{i,j,data},
   // and A->col_map_offd.
   // The possible values for diagOwner are:
   //  -1: no special treatment of A->diag (default)
   //   0: prevent hypre from destroying A->diag->{i,j,data}
   //   1: same as 0, plus take ownership of A->diag->{i,j}
   //   2: same as 0, plus take ownership of A->diag->data
   //   3: same as 0, plus take ownership of A->diag->{i,j,data}
   // The same values and rules apply to offdOwner and A->offd.
   // The possible values for colMapOwner are:
   //  -1: no special treatment of A->col_map_offd (default)
   //   0: prevent hypre from destroying A->col_map_offd
   //   1: same as 0, plus take ownership of A->col_map_offd
   // All owned arrays are destroyed with 'delete []'.
   signed char diagOwner, offdOwner, colMapOwner;

   // Does the object own the pointer A?
   signed char ParCSROwner;

   // Initialize with defaults. Does not initialize inherited members.
   void Init();

   // Delete all owned data. Does not perform re-initialization with defaults.
   void Destroy();

   // Copy (shallow/deep, based on HYPRE_BIGINT) the I and J arrays from csr to
   // hypre_csr. Shallow copy the data. Return the appropriate ownership flag.
   static char CopyCSR(SparseMatrix *csr, hypre_CSRMatrix *hypre_csr);
   // Copy (shallow or deep, based on HYPRE_BIGINT) the I and J arrays from
   // bool_csr to hypre_csr. Allocate the data array and set it to all ones.
   // Return the appropriate ownership flag.
   static char CopyBoolCSR(Table *bool_csr, hypre_CSRMatrix *hypre_csr);

   // Copy the j array of a hypre_CSRMatrix to the given J array, converting
   // the indices from HYPRE_Int to int.
   static void CopyCSR_J(hypre_CSRMatrix *hypre_csr, int *J);

public:
   /// An empty matrix to be used as a reference to an existing matrix
   HypreParMatrix();

   /// Converts hypre's format to HypreParMatrix
   /** If @a owner is false, ownership of @a a is not transferred */
   explicit HypreParMatrix(hypre_ParCSRMatrix *a, bool owner = true)
   {
      Init();
      A = a;
      if (!owner) { ParCSROwner = 0; }
      height = GetNumRows();
      width = GetNumCols();
   }

   /// Creates block-diagonal square parallel matrix.
   /** Diagonal is given by @a diag which must be in CSR format (finalized). The
       new HypreParMatrix does not take ownership of any of the input arrays.
       See @ref hypre_partitioning_descr "here" for a description of the row
       partitioning array @a row_starts.

       @warning The ordering of the columns in each row in @a *diag may be
       changed by this constructor to ensure that the first entry in each row is
       the diagonal one. This is expected by most hypre functions. */
   HypreParMatrix(MPI_Comm comm, HYPRE_Int glob_size, HYPRE_Int *row_starts,
                  SparseMatrix *diag); // constructor with 4 arguments, v1

   /// Creates block-diagonal rectangular parallel matrix.
   /** Diagonal is given by @a diag which must be in CSR format (finalized). The
       new HypreParMatrix does not take ownership of any of the input arrays.
       See @ref hypre_partitioning_descr "here" for a description of the
       partitioning arrays @a row_starts and @a col_starts. */
   HypreParMatrix(MPI_Comm comm, HYPRE_Int global_num_rows,
                  HYPRE_Int global_num_cols, HYPRE_Int *row_starts,
                  HYPRE_Int *col_starts,
                  SparseMatrix *diag); // constructor with 6 arguments, v1

   /// Creates general (rectangular) parallel matrix.
   /** The new HypreParMatrix does not take ownership of any of the input
       arrays. See @ref hypre_partitioning_descr "here" for a description of the
       partitioning arrays @a row_starts and @a col_starts. */
   HypreParMatrix(MPI_Comm comm, HYPRE_Int global_num_rows,
                  HYPRE_Int global_num_cols, HYPRE_Int *row_starts,
                  HYPRE_Int *col_starts, SparseMatrix *diag, SparseMatrix *offd,
                  HYPRE_Int *cmap); // constructor with 8 arguments

   /// Creates general (rectangular) parallel matrix.
   /** The new HypreParMatrix takes ownership of all input arrays, except
       @a col_starts and @a row_starts. See @ref hypre_partitioning_descr "here"
       for a description of the partitioning arrays @a row_starts and @a
       col_starts. */
   HypreParMatrix(MPI_Comm comm,
                  HYPRE_Int global_num_rows, HYPRE_Int global_num_cols,
                  HYPRE_Int *row_starts, HYPRE_Int *col_starts,
                  HYPRE_Int *diag_i, HYPRE_Int *diag_j, double *diag_data,
                  HYPRE_Int *offd_i, HYPRE_Int *offd_j, double *offd_data,
                  HYPRE_Int offd_num_cols,
                  HYPRE_Int *offd_col_map); // constructor with 13 arguments

   /// Creates a parallel matrix from SparseMatrix on processor 0.
   /** See @ref hypre_partitioning_descr "here" for a description of the
       partitioning arrays @a row_starts and @a col_starts. */
   HypreParMatrix(MPI_Comm comm, HYPRE_Int *row_starts, HYPRE_Int *col_starts,
                  SparseMatrix *a); // constructor with 4 arguments, v2

   /// Creates boolean block-diagonal rectangular parallel matrix.
   /** The new HypreParMatrix does not take ownership of any of the input
       arrays. See @ref hypre_partitioning_descr "here" for a description of the
       partitioning arrays @a row_starts and @a col_starts. */
   HypreParMatrix(MPI_Comm comm, HYPRE_Int global_num_rows,
                  HYPRE_Int global_num_cols, HYPRE_Int *row_starts,
                  HYPRE_Int *col_starts,
                  Table *diag); // constructor with 6 arguments, v2

   /// Creates boolean rectangular parallel matrix.
   /** The new HypreParMatrix takes ownership of the arrays @a i_diag,
       @a j_diag, @a i_offd, @a j_offd, and @a cmap; does not take ownership of
       the arrays @a row and @a col. See @ref hypre_partitioning_descr "here"
       for a description of the partitioning arrays @a row and @a col. */
   HypreParMatrix(MPI_Comm comm, int id, int np, HYPRE_Int *row, HYPRE_Int *col,
                  HYPRE_Int *i_diag, HYPRE_Int *j_diag, HYPRE_Int *i_offd,
                  HYPRE_Int *j_offd, HYPRE_Int *cmap,
                  HYPRE_Int cmap_size); // constructor with 11 arguments

   /** @brief Creates a general parallel matrix from a local CSR matrix on each
       processor described by the @a I, @a J and @a data arrays. */
   /** The local matrix should be of size (local) @a nrows by (global)
       @a glob_ncols. The new parallel matrix contains copies of all input
       arrays (so they can be deleted). See @ref hypre_partitioning_descr "here"
       for a description of the partitioning arrays @a rows and @a cols. */
   HypreParMatrix(MPI_Comm comm, int nrows, HYPRE_Int glob_nrows,
                  HYPRE_Int glob_ncols, int *I, HYPRE_Int *J,
                  double *data, HYPRE_Int *rows,
                  HYPRE_Int *cols); // constructor with 9 arguments

   /** @brief Copy constructor for a ParCSR matrix which creates a deep copy of
       structure and data from @a P. */
   HypreParMatrix(const HypreParMatrix &P);

   /// Make this HypreParMatrix a reference to 'master'
   void MakeRef(const HypreParMatrix &master);

   /// MPI communicator
   MPI_Comm GetComm() const { return A->comm; }

   /// Typecasting to hypre's hypre_ParCSRMatrix*
   operator hypre_ParCSRMatrix*() const { return A; }
#ifndef HYPRE_PAR_CSR_MATRIX_STRUCT
   /// Typecasting to hypre's HYPRE_ParCSRMatrix, a.k.a. void *
   operator HYPRE_ParCSRMatrix() { return (HYPRE_ParCSRMatrix) A; }
#endif
   /// Changes the ownership of the the matrix
   hypre_ParCSRMatrix* StealData();

   /// Explicitly set the three ownership flags, see docs for diagOwner etc.
   void SetOwnerFlags(signed char diag, signed char offd, signed char colmap)
   { diagOwner = diag, offdOwner = offd, colMapOwner = colmap; }

   /// Get diag ownership flag
   signed char OwnsDiag() const { return diagOwner; }
   /// Get offd ownership flag
   signed char OwnsOffd() const { return offdOwner; }
   /// Get colmap ownership flag
   signed char OwnsColMap() const { return colMapOwner; }

   /** If the HypreParMatrix does not own the row-starts array, make a copy of
       it that the HypreParMatrix will own. If the col-starts array is the same
       as the row-starts array, col-starts is also replaced. */
   void CopyRowStarts();
   /** If the HypreParMatrix does not own the col-starts array, make a copy of
       it that the HypreParMatrix will own. If the row-starts array is the same
       as the col-starts array, row-starts is also replaced. */
   void CopyColStarts();

   /// Returns the global number of nonzeros
   inline HYPRE_Int NNZ() const { return A->num_nonzeros; }
   /// Returns the row partitioning
   /** See @ref hypre_partitioning_descr "here" for a description of the
       partitioning array. */
   inline HYPRE_Int *RowPart() { return A->row_starts; }
   /// Returns the column partitioning
   /** See @ref hypre_partitioning_descr "here" for a description of the
       partitioning array. */
   inline HYPRE_Int *ColPart() { return A->col_starts; }
   /// Returns the row partitioning (const version)
   /** See @ref hypre_partitioning_descr "here" for a description of the
       partitioning array. */
   inline const HYPRE_Int *RowPart() const { return A->row_starts; }
   /// Returns the column partitioning (const version)
   /** See @ref hypre_partitioning_descr "here" for a description of the
       partitioning array. */
   inline const HYPRE_Int *ColPart() const { return A->col_starts; }
   /// Returns the global number of rows
   inline HYPRE_Int M() const { return A->global_num_rows; }
   /// Returns the global number of columns
   inline HYPRE_Int N() const { return A->global_num_cols; }

   /// Get the local diagonal of the matrix.
   void GetDiag(Vector &diag) const;
   /// Get the local diagonal block. NOTE: 'diag' will not own any data.
   void GetDiag(SparseMatrix &diag) const;
   /// Get the local off-diagonal block. NOTE: 'offd' will not own any data.
   void GetOffd(SparseMatrix &offd, HYPRE_Int* &cmap) const;

   /** Split the matrix into M x N equally sized blocks of parallel matrices.
       The size of 'blocks' must already be set to M x N. */
   void GetBlocks(Array2D<HypreParMatrix*> &blocks,
                  bool interleaved_rows = false,
                  bool interleaved_cols = false) const;

   /// Returns the transpose of *this
   HypreParMatrix * Transpose() const;

   /// Returns the number of rows in the diagonal block of the ParCSRMatrix
   int GetNumRows() const
   {
      return internal::to_int(
                hypre_CSRMatrixNumRows(hypre_ParCSRMatrixDiag(A)));
   }

   /// Returns the number of columns in the diagonal block of the ParCSRMatrix
   int GetNumCols() const
   {
      return internal::to_int(
                hypre_CSRMatrixNumCols(hypre_ParCSRMatrixDiag(A)));
   }

   /// Return the global number of rows
   HYPRE_Int GetGlobalNumRows() const
   { return hypre_ParCSRMatrixGlobalNumRows(A); }

   /// Return the global number of columns
   HYPRE_Int GetGlobalNumCols() const
   { return hypre_ParCSRMatrixGlobalNumCols(A); }

   /// Return the parallel row partitioning array.
   /** See @ref hypre_partitioning_descr "here" for a description of the
       partitioning array. */
   HYPRE_Int *GetRowStarts() const { return hypre_ParCSRMatrixRowStarts(A); }

   /// Return the parallel column partitioning array.
   /** See @ref hypre_partitioning_descr "here" for a description of the
       partitioning array. */
   HYPRE_Int *GetColStarts() const { return hypre_ParCSRMatrixColStarts(A); }

   /// Computes y = alpha * A * x + beta * y
   HYPRE_Int Mult(HypreParVector &x, HypreParVector &y,
                  double alpha = 1.0, double beta = 0.0);
   /// Computes y = alpha * A * x + beta * y
   HYPRE_Int Mult(HYPRE_ParVector x, HYPRE_ParVector y,
                  double alpha = 1.0, double beta = 0.0);
   /// Computes y = alpha * A^t * x + beta * y
   HYPRE_Int MultTranspose(HypreParVector &x, HypreParVector &y,
                           double alpha = 1.0, double beta = 0.0);

   void Mult(double a, const Vector &x, double b, Vector &y) const;
   void MultTranspose(double a, const Vector &x, double b, Vector &y) const;

   virtual void Mult(const Vector &x, Vector &y) const
   { Mult(1.0, x, 0.0, y); }
   virtual void MultTranspose(const Vector &x, Vector &y) const
   { MultTranspose(1.0, x, 0.0, y); }

   /// Computes y = a * |A| * x + b * y, using entry-wise absolute values of matrix A
   void AbsMult(double a, const Vector &x, double b, Vector &y) const;

   /// Computes y = a * |At| * x + b * y, using entry-wise absolute values of the transpose of matrix A
   void AbsMultTranspose(double a, const Vector &x, double b, Vector &y) const;

   /** The "Boolean" analog of y = alpha * A * x + beta * y, where elements in
       the sparsity pattern of the matrix are treated as "true". */
   void BooleanMult(int alpha, const int *x, int beta, int *y)
   {
      internal::hypre_ParCSRMatrixBooleanMatvec(A, alpha, const_cast<int*>(x),
                                                beta, y);
   }

   /** The "Boolean" analog of y = alpha * A^T * x + beta * y, where elements in
       the sparsity pattern of the matrix are treated as "true". */
   void BooleanMultTranspose(int alpha, const int *x, int beta, int *y)
   {
      internal::hypre_ParCSRMatrixBooleanMatvecT(A, alpha, const_cast<int*>(x),
                                                 beta, y);
   }

   /// Initialize all entries with value.
   HypreParMatrix &operator=(double value)
   { internal::hypre_ParCSRMatrixSetConstantValues(A, value); return *this; }

   /** Perform the operation `*this += B`, assuming that both matrices use the
       same row and column partitions and the same col_map_offd arrays, or B has
       an empty off-diagonal block. We also assume that the sparsity pattern of
       `*this` contains that of `B`. */
   HypreParMatrix &operator+=(const HypreParMatrix &B) { return Add(1.0, B); }

   /** Perform the operation `*this += beta*B`, assuming that both matrices use
       the same row and column partitions and the same col_map_offd arrays, or
       B has an empty off-diagonal block. We also assume that the sparsity
       pattern of `*this` contains that of `B`. For a more general case consider
       the stand-alone function ParAdd described below. */
   HypreParMatrix &Add(const double beta, const HypreParMatrix &B)
   {
      MFEM_VERIFY(internal::hypre_ParCSRMatrixSum(A, beta, B.A) == 0,
                  "error in hypre_ParCSRMatrixSum");
      return *this;
   }

   /** @brief Multiply the HypreParMatrix on the left by a block-diagonal
       parallel matrix @a D and return the result as a new HypreParMatrix. */
   /** If @a D has a different number of rows than @a A (this matrix), @a D's
       row starts array needs to be given (as returned by the methods
       GetDofOffsets/GetTrueDofOffsets of ParFiniteElementSpace). The new
       matrix @a D*A uses copies of the row- and column-starts arrays, so "this"
       matrix and @a row_starts can be deleted.
       @note This operation is local and does not require communication. */
   HypreParMatrix* LeftDiagMult(const SparseMatrix &D,
                                HYPRE_Int* row_starts = NULL) const;

   /// Scale the local row i by s(i).
   void ScaleRows(const Vector & s);
   /// Scale the local row i by 1./s(i)
   void InvScaleRows(const Vector & s);
   /// Scale all entries by s: A_scaled = s*A.
   void operator*=(double s);

   /// Remove values smaller in absolute value than some threshold
   void Threshold(double threshold = 0.0);

   /// If a row contains only zeros, set its diagonal to 1.
   void EliminateZeroRows() { hypre_ParCSRMatrixFixZeroRows(A); }

   /** Eliminate rows and columns from the matrix, and rows from the vector B.
       Modify B with the BC values in X. */
   void EliminateRowsCols(const Array<int> &rows_cols, const HypreParVector &X,
                          HypreParVector &B);

   /** Eliminate rows and columns from the matrix and store the eliminated
       elements in a new matrix Ae (returned), so that the modified matrix and
       Ae sum to the original matrix. */
   HypreParMatrix* EliminateRowsCols(const Array<int> &rows_cols);

   /** Eliminate columns from the matrix and store the eliminated elements in a
       new matrix Ae (returned) so that the modified matrix and Ae sum to the
       original matrix. */
   HypreParMatrix* EliminateCols(const Array<int> &cols);

   /// Eliminate rows from the diagonal and off-diagonal blocks of the matrix.
   void EliminateRows(const Array<int> &rows);

   /// Prints the locally owned rows in parallel
   void Print(const char *fname, HYPRE_Int offi = 0, HYPRE_Int offj = 0);
   /// Reads the matrix from a file
   void Read(MPI_Comm comm, const char *fname);
   /// Read a matrix saved as a HYPRE_IJMatrix
   void Read_IJMatrix(MPI_Comm comm, const char *fname);

   /// Print information about the hypre_ParCSRCommPkg of the HypreParMatrix.
   void PrintCommPkg(std::ostream &out = mfem::out) const;

   /// Calls hypre's destroy function
   virtual ~HypreParMatrix() { Destroy(); }

   Type GetType() const { return Hypre_ParCSR; }
};

/** @brief Return a new matrix `C = alpha*A + beta*B`, assuming that both `A`
    and `B` use the same row and column partitions and the same `col_map_offd`
    arrays. */
HypreParMatrix *Add(double alpha, const HypreParMatrix &A,
                    double beta,  const HypreParMatrix &B);

/** Returns the matrix @a A * @a B. Returned matrix does not necessarily own
    row or column starts unless the bool @a own_matrix is set to true. */
HypreParMatrix * ParMult(const HypreParMatrix *A, const HypreParMatrix *B,
                         bool own_matrix = false);
/// Returns the matrix A + B
/** It is assumed that both matrices use the same row and column partitions and
    the same col_map_offd arrays. */
HypreParMatrix * ParAdd(const HypreParMatrix *A, const HypreParMatrix *B);

/// Returns the matrix P^t * A * P
HypreParMatrix * RAP(const HypreParMatrix *A, const HypreParMatrix *P);
/// Returns the matrix Rt^t * A * P
HypreParMatrix * RAP(const HypreParMatrix * Rt, const HypreParMatrix *A,
                     const HypreParMatrix *P);

/// Returns a merged hypre matrix constructed from hypre matrix blocks.
/** It is assumed that all block matrices use the same communicator, and the
    block sizes are consistent in rows and columns. Rows and columns are
    renumbered but not redistributed in parallel, e.g. the block rows owned by
    each process remain on that process in the resulting matrix. Some blocks can
    be NULL. Each block and the entire system can be rectangular. Scalability to
    extremely large processor counts is limited by global MPI communication, see
    GatherBlockOffsetData() in hypre.cpp. */
HypreParMatrix * HypreParMatrixFromBlocks(Array2D<HypreParMatrix*> &blocks,
                                          Array2D<double> *blockCoeff=NULL);

/** Eliminate essential BC specified by 'ess_dof_list' from the solution X to
    the r.h.s. B. Here A is a matrix with eliminated BC, while Ae is such that
    (A+Ae) is the original (Neumann) matrix before elimination. */
void EliminateBC(HypreParMatrix &A, HypreParMatrix &Ae,
                 const Array<int> &ess_dof_list, const Vector &X, Vector &B);


/// Parallel smoothers in hypre
class HypreSmoother : public Solver
{
protected:
   /// The linear system matrix
   HypreParMatrix *A;
   /// Right-hand side and solution vectors
   mutable HypreParVector *B, *X;
   /// Temporary vectors
   mutable HypreParVector *V, *Z;
   /// FIR Filter Temporary Vectors
   mutable HypreParVector *X0, *X1;

   /** Smoother type from hypre_ParCSRRelax() in ams.c plus extensions, see the
       enumeration Type below. */
   int type;
   /// Number of relaxation sweeps
   int relax_times;
   /// Damping coefficient (usually <= 1)
   double relax_weight;
   /// SOR parameter (usually in (0,2))
   double omega;
   /// Order of the smoothing polynomial
   int poly_order;
   /// Fraction of spectrum to smooth for polynomial relaxation
   double poly_fraction;
   /// Apply the polynomial smoother to A or D^{-1/2} A D^{-1/2}
   int poly_scale;

   /// Taubin's lambda-mu method parameters
   double lambda;
   double mu;
   int taubin_iter;

   /// l1 norms of the rows of A
   double *l1_norms;
   /// If set, take absolute values of the computed l1_norms
   bool pos_l1_norms;
   /// Number of CG iterations to determine eigenvalue estimates
   int eig_est_cg_iter;
   /// Maximal eigenvalue estimate for polynomial smoothing
   double max_eig_est;
   /// Minimal eigenvalue estimate for polynomial smoothing
   double min_eig_est;
   /// Parameters for windowing function of FIR filter
   double window_params[3];

   /// Combined coefficients for windowing and Chebyshev polynomials.
   double* fir_coeffs;

   /// A flag that indicates whether the linear system A is symmetric
   bool A_is_symmetric;
public:
   /** Hypre smoother types:
       0    = Jacobi
       1    = l1-scaled Jacobi
       2    = l1-scaled block Gauss-Seidel/SSOR
       4    = truncated l1-scaled block Gauss-Seidel/SSOR
       5    = lumped Jacobi
       6    = Gauss-Seidel
       16   = Chebyshev
       1001 = Taubin polynomial smoother
       1002 = FIR polynomial smoother. */
   enum Type { Jacobi = 0, l1Jacobi = 1, l1GS = 2, l1GStr = 4, lumpedJacobi = 5,
               GS = 6, Chebyshev = 16, Taubin = 1001, FIR = 1002
             };

   HypreSmoother();

   HypreSmoother(HypreParMatrix &_A, int type = l1GS,
                 int relax_times = 1, double relax_weight = 1.0,
                 double omega = 1.0, int poly_order = 2,
                 double poly_fraction = .3, int eig_est_cg_iter = 10);

   /// Set the relaxation type and number of sweeps
   void SetType(HypreSmoother::Type type, int relax_times = 1);
   /// Set SOR-related parameters
   void SetSOROptions(double relax_weight, double omega);
   /// Set parameters for polynomial smoothing
   /** By default, 10 iterations of CG are used to estimate the eigenvalues.
       Setting eig_est_cg_iter = 0 uses hypre's hypre_ParCSRMaxEigEstimate() instead. */
   void SetPolyOptions(int poly_order, double poly_fraction,
                       int eig_est_cg_iter = 10);
   /// Set parameters for Taubin's lambda-mu method
   void SetTaubinOptions(double lambda, double mu, int iter);

   /// Convenience function for setting canonical windowing parameters
   void SetWindowByName(const char* window_name);
   /// Set parameters for windowing function for FIR smoother.
   void SetWindowParameters(double a, double b, double c);
   /// Compute window and Chebyshev coefficients for given polynomial order.
   void SetFIRCoefficients(double max_eig);

   /// After computing l1-norms, replace them with their absolute values.
   /** By default, the l1-norms take their sign from the corresponding diagonal
       entries in the associated matrix. */
   void SetPositiveDiagonal(bool pos = true) { pos_l1_norms = pos; }

   /** Explicitly indicate whether the linear system A is symmetric.
       If A is symmetric, calling MultTranspose will be redirected to Mult.
       By default, A is assumed to be nonsymmetric. */
   void SetOperatorSymmetry(bool is_sym) { A_is_symmetric = is_sym; }

   /** Set/update the associated operator. Must be called after setting the
       HypreSmoother type and options. */
   virtual void SetOperator(const Operator &op);

   /// Relax the linear system Ax=b
   virtual void Mult(const HypreParVector &b, HypreParVector &x) const;
   virtual void Mult(const Vector &b, Vector &x) const;

<<<<<<< HEAD
   virtual void MultTranspose(const Vector &b, Vector &x) const { Mult(b, x); }
=======
   /// Apply transpose of the smoother
   virtual void MultTranspose(const Vector &b, Vector &x) const;
>>>>>>> ccd5510e

   virtual ~HypreSmoother();
};


/// Abstract class for hypre's solvers and preconditioners
class HypreSolver : public Solver
{
public:
   /// How to treat errors returned by hypre function calls.
   enum ErrorMode
   {
      IGNORE_HYPRE_ERRORS, ///< Ignore hypre errors (see e.g. HypreADS)
      WARN_HYPRE_ERRORS,   ///< Issue warnings on hypre errors
      ABORT_HYPRE_ERRORS   ///< Abort on hypre errors (default in base class)
   };

protected:
   /// The linear system matrix
   HypreParMatrix *A;

   /// Right-hand side and solution vector
   mutable HypreParVector *B, *X;

   /// Was hypre's Setup function called already?
   mutable int setup_called;

   /// How to treat hypre errors.
   mutable ErrorMode error_mode;

public:
   HypreSolver();

   HypreSolver(HypreParMatrix *_A);

   /// Typecast to HYPRE_Solver -- return the solver
   virtual operator HYPRE_Solver() const = 0;

   /// hypre's internal Setup function
   virtual HYPRE_PtrToParSolverFcn SetupFcn() const = 0;
   /// hypre's internal Solve function
   virtual HYPRE_PtrToParSolverFcn SolveFcn() const = 0;

   virtual void SetOperator(const Operator &op)
   { mfem_error("HypreSolvers do not support SetOperator!"); }

   /// Solve the linear system Ax=b
   virtual void Mult(const HypreParVector &b, HypreParVector &x) const;
   virtual void Mult(const Vector &b, Vector &x) const;

   /** @brief Set the behavior for treating hypre errors, see the ErrorMode
       enum. The default mode in the base class is ABORT_HYPRE_ERRORS. */
   /** Currently, there are three cases in derived classes where the error flag
       is set to IGNORE_HYPRE_ERRORS:
       * in the method HypreBoomerAMG::SetElasticityOptions(), and
       * in the constructor of classes HypreAMS and HypreADS.
       The reason for this is that a nonzero hypre error is returned) when
       hypre_ParCSRComputeL1Norms() encounters zero row in a matrix, which is
       expected in some cases with the above solvers. */
   void SetErrorMode(ErrorMode err_mode) const { error_mode = err_mode; }

   virtual ~HypreSolver();
};

/// PCG solver in hypre
class HyprePCG : public HypreSolver
{
private:
   HYPRE_Solver pcg_solver;

   HypreSolver * precond;

public:
   HyprePCG(MPI_Comm comm);

   HyprePCG(HypreParMatrix &_A);

   virtual void SetOperator(const Operator &op);

   void SetTol(double tol);
   void SetMaxIter(int max_iter);
   void SetLogging(int logging);
   void SetPrintLevel(int print_lvl);

   /// Set the hypre solver to be used as a preconditioner
   void SetPreconditioner(HypreSolver &precond);

   /** Use the L2 norm of the residual for measuring PCG convergence, plus
       (optionally) 1) periodically recompute true residuals from scratch; and
       2) enable residual-based stopping criteria. */
   void SetResidualConvergenceOptions(int res_frequency=-1, double rtol=0.0);

   /// deprecated: use SetZeroInitialIterate()
   MFEM_DEPRECATED void SetZeroInintialIterate() { iterative_mode = false; }

   /// non-hypre setting
   void SetZeroInitialIterate() { iterative_mode = false; }

   void GetNumIterations(int &num_iterations)
   {
      HYPRE_Int num_it;
      HYPRE_ParCSRPCGGetNumIterations(pcg_solver, &num_it);
      num_iterations = internal::to_int(num_it);
   }

   /// The typecast to HYPRE_Solver returns the internal pcg_solver
   virtual operator HYPRE_Solver() const { return pcg_solver; }

   /// PCG Setup function
   virtual HYPRE_PtrToParSolverFcn SetupFcn() const
   { return (HYPRE_PtrToParSolverFcn) HYPRE_ParCSRPCGSetup; }
   /// PCG Solve function
   virtual HYPRE_PtrToParSolverFcn SolveFcn() const
   { return (HYPRE_PtrToParSolverFcn) HYPRE_ParCSRPCGSolve; }

   /// Solve Ax=b with hypre's PCG
   virtual void Mult(const HypreParVector &b, HypreParVector &x) const;
   using HypreSolver::Mult;

   virtual ~HyprePCG();
};

/// GMRES solver in hypre
class HypreGMRES : public HypreSolver
{
private:
   HYPRE_Solver gmres_solver;

   HypreSolver * precond;

   /// Default, generally robust, GMRES options
   void SetDefaultOptions();

public:
   HypreGMRES(MPI_Comm comm);

   HypreGMRES(HypreParMatrix &_A);

   virtual void SetOperator(const Operator &op);

   void SetTol(double tol);
   void SetMaxIter(int max_iter);
   void SetKDim(int dim);
   void SetLogging(int logging);
   void SetPrintLevel(int print_lvl);

   /// Set the hypre solver to be used as a preconditioner
   void SetPreconditioner(HypreSolver &precond);

   /// deprecated: use SetZeroInitialIterate()
   MFEM_DEPRECATED void SetZeroInintialIterate() { iterative_mode = false; }

   /// non-hypre setting
   void SetZeroInitialIterate() { iterative_mode = false; }

   /// The typecast to HYPRE_Solver returns the internal gmres_solver
   virtual operator HYPRE_Solver() const  { return gmres_solver; }

   /// GMRES Setup function
   virtual HYPRE_PtrToParSolverFcn SetupFcn() const
   { return (HYPRE_PtrToParSolverFcn) HYPRE_ParCSRGMRESSetup; }
   /// GMRES Solve function
   virtual HYPRE_PtrToParSolverFcn SolveFcn() const
   { return (HYPRE_PtrToParSolverFcn) HYPRE_ParCSRGMRESSolve; }

   /// Solve Ax=b with hypre's GMRES
   virtual void Mult (const HypreParVector &b, HypreParVector &x) const;
   using HypreSolver::Mult;

   virtual ~HypreGMRES();
};

/// Flexible GMRES solver in hypre
class HypreFGMRES : public HypreSolver
{
private:
   HYPRE_Solver fgmres_solver;

   HypreSolver * precond;

   /// Default, generally robust, FGMRES options
   void SetDefaultOptions();

public:
   HypreFGMRES(MPI_Comm comm);

   HypreFGMRES(HypreParMatrix &_A);

   virtual void SetOperator(const Operator &op);

   void SetTol(double tol);
   void SetMaxIter(int max_iter);
   void SetKDim(int dim);
   void SetLogging(int logging);
   void SetPrintLevel(int print_lvl);

   /// Set the hypre solver to be used as a preconditioner
   void SetPreconditioner(HypreSolver &precond);

   /// deprecated: use SetZeroInitialIterate()
   MFEM_DEPRECATED void SetZeroInintialIterate() { iterative_mode = false; }

   /// non-hypre setting
   void SetZeroInitialIterate() { iterative_mode = false; }

   /// The typecast to HYPRE_Solver returns the internal fgmres_solver
   virtual operator HYPRE_Solver() const  { return fgmres_solver; }

   /// FGMRES Setup function
   virtual HYPRE_PtrToParSolverFcn SetupFcn() const
   { return (HYPRE_PtrToParSolverFcn) HYPRE_ParCSRFlexGMRESSetup; }
   /// FGMRES Solve function
   virtual HYPRE_PtrToParSolverFcn SolveFcn() const
   { return (HYPRE_PtrToParSolverFcn) HYPRE_ParCSRFlexGMRESSolve; }

   /// Solve Ax=b with hypre's FGMRES
   virtual void Mult (const HypreParVector &b, HypreParVector &x) const;
   using HypreSolver::Mult;

   virtual ~HypreFGMRES();
};

/// The identity operator as a hypre solver
class HypreIdentity : public HypreSolver
{
public:
   virtual operator HYPRE_Solver() const { return NULL; }

   virtual HYPRE_PtrToParSolverFcn SetupFcn() const
   { return (HYPRE_PtrToParSolverFcn) hypre_ParKrylovIdentitySetup; }
   virtual HYPRE_PtrToParSolverFcn SolveFcn() const
   { return (HYPRE_PtrToParSolverFcn) hypre_ParKrylovIdentity; }

   virtual ~HypreIdentity() { }
};

/// Jacobi preconditioner in hypre
class HypreDiagScale : public HypreSolver
{
public:
   HypreDiagScale() : HypreSolver() { }
   explicit HypreDiagScale(HypreParMatrix &A) : HypreSolver(&A) { }
   virtual operator HYPRE_Solver() const { return NULL; }

   virtual void SetOperator(const Operator &op);

   virtual HYPRE_PtrToParSolverFcn SetupFcn() const
   { return (HYPRE_PtrToParSolverFcn) HYPRE_ParCSRDiagScaleSetup; }
   virtual HYPRE_PtrToParSolverFcn SolveFcn() const
   { return (HYPRE_PtrToParSolverFcn) HYPRE_ParCSRDiagScale; }

   HypreParMatrix* GetData() { return A; }
   virtual ~HypreDiagScale() { }
};

/// The ParaSails preconditioner in hypre
class HypreParaSails : public HypreSolver
{
private:
   HYPRE_Solver sai_precond;

   /// Default, generally robust, ParaSails options
   void SetDefaultOptions();

   // If sai_precond is NULL, this method allocates it and sets default options.
   // Otherwise the method saves the options from sai_precond, destroys it,
   // allocates a new object, and sets its options to the saved values.
   void ResetSAIPrecond(MPI_Comm comm);

public:
   HypreParaSails(MPI_Comm comm);

   HypreParaSails(HypreParMatrix &A);

   virtual void SetOperator(const Operator &op);

   void SetSymmetry(int sym);

   /// The typecast to HYPRE_Solver returns the internal sai_precond
   virtual operator HYPRE_Solver() const { return sai_precond; }

   virtual HYPRE_PtrToParSolverFcn SetupFcn() const
   { return (HYPRE_PtrToParSolverFcn) HYPRE_ParaSailsSetup; }
   virtual HYPRE_PtrToParSolverFcn SolveFcn() const
   { return (HYPRE_PtrToParSolverFcn) HYPRE_ParaSailsSolve; }

   virtual ~HypreParaSails();
};

/** The Euclid preconditioner in Hypre

    Euclid implements the Parallel Incomplete LU factorization technique. For
    more information see:

    "A Scalable Parallel Algorithm for Incomplete Factor Preconditioning" by
    David Hysom and Alex Pothen, https://doi.org/10.1137/S1064827500376193
*/
class HypreEuclid : public HypreSolver
{
private:
   HYPRE_Solver euc_precond;

   /// Default, generally robust, Euclid options
   void SetDefaultOptions();

   // If euc_precond is NULL, this method allocates it and sets default options.
   // Otherwise the method saves the options from euc_precond, destroys it,
   // allocates a new object, and sets its options to the saved values.
   void ResetEuclidPrecond(MPI_Comm comm);

public:
   HypreEuclid(MPI_Comm comm);

   HypreEuclid(HypreParMatrix &A);

   virtual void SetOperator(const Operator &op);

   /// The typecast to HYPRE_Solver returns the internal euc_precond
   virtual operator HYPRE_Solver() const { return euc_precond; }

   virtual HYPRE_PtrToParSolverFcn SetupFcn() const
   { return (HYPRE_PtrToParSolverFcn) HYPRE_EuclidSetup; }
   virtual HYPRE_PtrToParSolverFcn SolveFcn() const
   { return (HYPRE_PtrToParSolverFcn) HYPRE_EuclidSolve; }

   virtual ~HypreEuclid();
};

#if MFEM_HYPRE_VERSION >= 21900
/**
@brief Wrapper for Hypre's native parallel ILU preconditioner.

The default ILU factorization type is ILU(k).  If you need to change this, or
any other option, you can use the HYPRE_Solver method to cast the object for use
with Hypre's native functions. For example, if want to use natural ordering
rather than RCM reordering, you can use the following approach:

@code
mfem::HypreILU ilu();
int reorder_type = 0;
HYPRE_ILUSetLocalReordering(ilu, reorder_type);
@endcode
*/
class HypreILU : public HypreSolver
{
private:
   HYPRE_Solver ilu_precond;

   /// Set the ILU default options
   void SetDefaultOptions();

   /** Reset the ILU preconditioner.
   @note If ilu_precond is NULL, this method allocates; otherwise it destroys
   ilu_precond and allocates a new object.  In both cases the default options
   are set. */
   void ResetILUPrecond();

public:
   /// Constructor; sets the default options
   HypreILU();

   virtual ~HypreILU();

   /// Set the fill level for ILU(k); the default is k=1.
   void SetLevelOfFill(HYPRE_Int lev_fill);

   /// Set the print level: 0 = none, 1 = setup, 2 = solve, 3 = setup+solve
   void SetPrintLevel(HYPRE_Int print_level);

   /// The typecast to HYPRE_Solver returns the internal ilu_precond
   virtual operator HYPRE_Solver() const { return ilu_precond; }

   virtual void SetOperator(const Operator &op);

   /// ILU Setup function
   virtual HYPRE_PtrToParSolverFcn SetupFcn() const
   { return (HYPRE_PtrToParSolverFcn) HYPRE_ILUSetup; }

   /// ILU Solve function
   virtual HYPRE_PtrToParSolverFcn SolveFcn() const
   { return (HYPRE_PtrToParSolverFcn) HYPRE_ILUSolve; }
};
#endif

/// The BoomerAMG solver in hypre
class HypreBoomerAMG : public HypreSolver
{
private:
   HYPRE_Solver amg_precond;

   /// Rigid body modes
   Array<HYPRE_ParVector> rbms;

   /// Finite element space for elasticity problems, see SetElasticityOptions()
   ParFiniteElementSpace *fespace;

   /// Recompute the rigid-body modes vectors (in the rbms array)
   void RecomputeRBMs();

   /// Default, generally robust, BoomerAMG options
   void SetDefaultOptions();

   // If amg_precond is NULL, allocates it and sets default options.
   // Otherwise saves the options from amg_precond, destroys it, allocates a new
   // one, and sets its options to the saved values.
   void ResetAMGPrecond();

public:
   HypreBoomerAMG();

   HypreBoomerAMG(HypreParMatrix &A);

   virtual void SetOperator(const Operator &op);

   /** More robust options for systems, such as elasticity. */
   void SetSystemsOptions(int dim, bool order_bynodes=false);

   /** A special elasticity version of BoomerAMG that takes advantage of
       geometric rigid body modes and could perform better on some problems, see
       "Improving algebraic multigrid interpolation operators for linear
       elasticity problems", Baker, Kolev, Yang, NLAA 2009, DOI:10.1002/nla.688.
       This solver assumes Ordering::byVDIM in the FiniteElementSpace used to
       construct A. */
   void SetElasticityOptions(ParFiniteElementSpace *fespace);

   void SetPrintLevel(int print_level)
   { HYPRE_BoomerAMGSetPrintLevel(amg_precond, print_level); }

   /// The typecast to HYPRE_Solver returns the internal amg_precond
   virtual operator HYPRE_Solver() const { return amg_precond; }

   virtual HYPRE_PtrToParSolverFcn SetupFcn() const
   { return (HYPRE_PtrToParSolverFcn) HYPRE_BoomerAMGSetup; }
   virtual HYPRE_PtrToParSolverFcn SolveFcn() const
   { return (HYPRE_PtrToParSolverFcn) HYPRE_BoomerAMGSolve; }

   virtual ~HypreBoomerAMG();
};

/// Compute the discrete gradient matrix between the nodal linear and ND1 spaces
HypreParMatrix* DiscreteGrad(ParFiniteElementSpace *edge_fespace,
                             ParFiniteElementSpace *vert_fespace);
/// Compute the discrete curl matrix between the ND1 and RT0 spaces
HypreParMatrix* DiscreteCurl(ParFiniteElementSpace *face_fespace,
                             ParFiniteElementSpace *edge_fespace);

/// The Auxiliary-space Maxwell Solver in hypre
class HypreAMS : public HypreSolver
{
private:
   /// Constuct AMS solver from finite element space
   void Init(ParFiniteElementSpace *edge_space);

   HYPRE_Solver ams;

   /// Vertex coordinates
   HypreParVector *x, *y, *z;
   /// Discrete gradient matrix
   HypreParMatrix *G;
   /// Nedelec interpolation matrix and its components
   HypreParMatrix *Pi, *Pix, *Piy, *Piz;

public:
   HypreAMS(ParFiniteElementSpace *edge_fespace);

   HypreAMS(HypreParMatrix &A, ParFiniteElementSpace *edge_fespace);

   virtual void SetOperator(const Operator &op);

   void SetPrintLevel(int print_lvl);

   /// Set this option when solving a curl-curl problem with zero mass term
   void SetSingularProblem() { HYPRE_AMSSetBetaPoissonMatrix(ams, NULL); }

   /// The typecast to HYPRE_Solver returns the internal ams object
   virtual operator HYPRE_Solver() const { return ams; }

   virtual HYPRE_PtrToParSolverFcn SetupFcn() const
   { return (HYPRE_PtrToParSolverFcn) HYPRE_AMSSetup; }
   virtual HYPRE_PtrToParSolverFcn SolveFcn() const
   { return (HYPRE_PtrToParSolverFcn) HYPRE_AMSSolve; }

   virtual ~HypreAMS();
};

/// The Auxiliary-space Divergence Solver in hypre
class HypreADS : public HypreSolver
{
private:
   /// Constuct ADS solver from finite element space
   void Init(ParFiniteElementSpace *face_fespace);

   HYPRE_Solver ads;

   /// Vertex coordinates
   HypreParVector *x, *y, *z;
   /// Discrete gradient matrix
   HypreParMatrix *G;
   /// Discrete curl matrix
   HypreParMatrix *C;
   /// Nedelec interpolation matrix and its components
   HypreParMatrix *ND_Pi, *ND_Pix, *ND_Piy, *ND_Piz;
   /// Raviart-Thomas interpolation matrix and its components
   HypreParMatrix *RT_Pi, *RT_Pix, *RT_Piy, *RT_Piz;

public:
   HypreADS(ParFiniteElementSpace *face_fespace);

   HypreADS(HypreParMatrix &A, ParFiniteElementSpace *face_fespace);

   virtual void SetOperator(const Operator &op);

   void SetPrintLevel(int print_lvl);

   /// The typecast to HYPRE_Solver returns the internal ads object
   virtual operator HYPRE_Solver() const { return ads; }

   virtual HYPRE_PtrToParSolverFcn SetupFcn() const
   { return (HYPRE_PtrToParSolverFcn) HYPRE_ADSSetup; }
   virtual HYPRE_PtrToParSolverFcn SolveFcn() const
   { return (HYPRE_PtrToParSolverFcn) HYPRE_ADSSolve; }

   virtual ~HypreADS();
};

/** LOBPCG eigenvalue solver in hypre

    The Locally Optimal Block Preconditioned Conjugate Gradient (LOBPCG)
    eigenvalue solver is designed to find the lowest eigenmodes of the
    generalized eigenvalue problem:
       A x = lambda M x
    where A is symmetric, potentially indefinite and M is symmetric positive
    definite. The eigenvectors are M-orthonormal, meaning that
       x^T M x = 1 and x^T M y = 0,
    if x and y are distinct eigenvectors. The matrix M is optional and is
    assumed to be the identity if left unset.

    The efficiency of LOBPCG relies on the availability of a suitable
    preconditioner for the matrix A. The preconditioner is supplied through the
    SetPreconditioner() method. It should be noted that the operator used with
    the preconditioner need not be A itself.

    For more information regarding LOBPCG see "Block Locally Optimal
    Preconditioned Eigenvalue Xolvers (BLOPEX) in Hypre and PETSc" by
    A. Knyazev, M. Argentati, I. Lashuk, and E. Ovtchinnikov, SISC, 29(5),
    2224-2239, 2007.
*/
class HypreLOBPCG
{
private:
   MPI_Comm comm;
   int myid;
   int numProcs;
   int nev;   // Number of desired eigenmodes
   int seed;  // Random seed used for initial vectors

   HYPRE_Int glbSize; // Global number of DoFs in the linear system
   HYPRE_Int * part;  // Row partitioning of the linear system

   // Pointer to HYPRE's solver struct
   HYPRE_Solver lobpcg_solver;

   // Interface for matrix storage type
   mv_InterfaceInterpreter interpreter;

   // Interface for setting up and performing matrix-vector products
   HYPRE_MatvecFunctions matvec_fn;

   // Eigenvalues
   Array<double> eigenvalues;

   // Forward declaration
   class HypreMultiVector;

   // MultiVector to store eigenvectors
   HypreMultiVector * multi_vec;

   // Empty vectors used to setup the matrices and preconditioner
   HypreParVector * x;

   // An optional operator which projects vectors into a desired subspace
   Operator * subSpaceProj;

   /// Internal class to represent a set of eigenvectors
   class HypreMultiVector
   {
   private:
      // Pointer to hypre's multi-vector object
      mv_MultiVectorPtr mv_ptr;

      // Wrappers for each member of the multivector
      HypreParVector ** hpv;

      // Number of vectors in the multivector
      int nv;

   public:
      HypreMultiVector(int n, HypreParVector & v,
                       mv_InterfaceInterpreter & interpreter);
      ~HypreMultiVector();

      /// Set random values
      void Randomize(HYPRE_Int seed);

      /// Extract a single HypreParVector object
      HypreParVector & GetVector(unsigned int i);

      /// Transfers ownership of data to returned array of vectors
      HypreParVector ** StealVectors();

      operator mv_MultiVectorPtr() const { return mv_ptr; }

      mv_MultiVectorPtr & GetMultiVector() { return mv_ptr; }
   };

   static void    * OperatorMatvecCreate( void *A, void *x );
   static HYPRE_Int OperatorMatvec( void *matvec_data,
                                    HYPRE_Complex alpha,
                                    void *A,
                                    void *x,
                                    HYPRE_Complex beta,
                                    void *y );
   static HYPRE_Int OperatorMatvecDestroy( void *matvec_data );

   static HYPRE_Int PrecondSolve(void *solver,
                                 void *A,
                                 void *b,
                                 void *x);
   static HYPRE_Int PrecondSetup(void *solver,
                                 void *A,
                                 void *b,
                                 void *x);

public:
   HypreLOBPCG(MPI_Comm comm);
   ~HypreLOBPCG();

   void SetTol(double tol);
   void SetRelTol(double rel_tol);
   void SetMaxIter(int max_iter);
   void SetPrintLevel(int logging);
   void SetNumModes(int num_eigs) { nev = num_eigs; }
   void SetPrecondUsageMode(int pcg_mode);
   void SetRandomSeed(int s) { seed = s; }
   void SetInitialVectors(int num_vecs, HypreParVector ** vecs);

   // The following four methods support general operators
   void SetPreconditioner(Solver & precond);
   void SetOperator(Operator & A);
   void SetMassMatrix(Operator & M);
   void SetSubSpaceProjector(Operator & proj) { subSpaceProj = &proj; }

   /// Solve the eigenproblem
   void Solve();

   /// Collect the converged eigenvalues
   void GetEigenvalues(Array<double> & eigenvalues);

   /// Extract a single eigenvector
   HypreParVector & GetEigenvector(unsigned int i);

   /// Transfer ownership of the converged eigenvectors
   HypreParVector ** StealEigenvectors() { return multi_vec->StealVectors(); }
};

/** AME eigenvalue solver in hypre

    The Auxiliary space Maxwell Eigensolver (AME) is designed to find
    the lowest eigenmodes of the generalized eigenvalue problem:
       Curl Curl x = lambda M x
    where the Curl Curl operator is discretized using Nedelec finite element
    basis functions. Properties of this discretization are essential to
    eliminating the large null space of the Curl Curl operator.

    This eigensolver relies upon the LOBPCG eigensolver internally. It is also
    expected that the preconditioner supplied to this method will be the
    HypreAMS preconditioner defined above.

    As with LOBPCG, the operator set in the preconditioner need not be the same
    as A. This flexibility may be useful in solving eigenproblems which bare a
    strong resemblance to the Curl Curl problems for which AME is designed.

    Unlike LOBPCG, this eigensolver requires that the mass matrix be set.
    It is possible to circumvent this by passing an identity operator as the
    mass matrix but it seems unlikely that this would be useful so it is not the
    default behavior.
*/
class HypreAME
{
private:
   int myid;
   int numProcs;
   int nev;   // Number of desired eigenmodes
   bool setT;

   // Pointer to HYPRE's AME solver struct
   HYPRE_Solver ame_solver;

   // Pointer to HYPRE's AMS solver struct
   HypreSolver * ams_precond;

   // Eigenvalues
   HYPRE_Real * eigenvalues;

   // MultiVector to store eigenvectors
   HYPRE_ParVector * multi_vec;

   HypreParVector ** eigenvectors;

   void createDummyVectors();

public:
   HypreAME(MPI_Comm comm);
   ~HypreAME();

   void SetTol(double tol);
   void SetRelTol(double rel_tol);
   void SetMaxIter(int max_iter);
   void SetPrintLevel(int logging);
   void SetNumModes(int num_eigs);

   // The following four methods support operators of type HypreParMatrix.
   void SetPreconditioner(HypreSolver & precond);
   void SetOperator(HypreParMatrix & A);
   void SetMassMatrix(HypreParMatrix & M);

   /// Solve the eigenproblem
   void Solve();

   /// Collect the converged eigenvalues
   void GetEigenvalues(Array<double> & eigenvalues);

   /// Extract a single eigenvector
   HypreParVector & GetEigenvector(unsigned int i);

   /// Transfer ownership of the converged eigenvectors
   HypreParVector ** StealEigenvectors();
};

}

#endif // MFEM_USE_MPI

#endif<|MERGE_RESOLUTION|>--- conflicted
+++ resolved
@@ -699,12 +699,8 @@
    virtual void Mult(const HypreParVector &b, HypreParVector &x) const;
    virtual void Mult(const Vector &b, Vector &x) const;
 
-<<<<<<< HEAD
-   virtual void MultTranspose(const Vector &b, Vector &x) const { Mult(b, x); }
-=======
    /// Apply transpose of the smoother
    virtual void MultTranspose(const Vector &b, Vector &x) const;
->>>>>>> ccd5510e
 
    virtual ~HypreSmoother();
 };
